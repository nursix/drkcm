--- conflicted
+++ resolved
@@ -65,7 +65,6 @@
  {{include}}
 {{else:}}
 <body data-spy='scroll' data-target='.bs-docs-sidebar'>
-<<<<<<< HEAD
 <div class='navbar navbar-fixed-top'>
  <div class='navbar-inner'>
   <div class='container'>
@@ -77,11 +76,37 @@
    <a class='brand' href='/{{=appname}}/default/index'>DRMP</a>
    <div class='nav-collapse collapse'>
     <ul class='nav'>
-     <li class=''><a href='/{{=appname}}/default/index'> <i class="icon-home"></i> Home</a></li>
-     <li class=''><a href='/{{=appname}}/gis/index'><i class="icon-map-marker"></i> Map</a></li>
-     <li class=''><a href='/{{=appname}}/default/index/profile'><i class="icon-user"></i> Profile</a></li>
-     <li class=''><a href='/{{=appname}}/default/index/more'> <i class="icon-plus-sign"></i> More</a></li>
+     <li class=''><a href='/{{=appname}}/default/index'> <i class='icon-home'></i> {{=T("Home")}}</a></li>
+     <li class=''><a href='/{{=appname}}/gis/index'><i class='icon-map-marker'></i> {{=T("Map")}}</a></li>
+     <li class=''><a href='/{{=appname}}/project/project'><i class='icon-map-marker'></i> {{=T("Projects")}}</a></li>
+     <li class='dropdown'> <a href='#' class='dropdown-toggle top-level' id='profiles' data-toggle='dropdown'><i class='icon-user'></i> {{=T("Profiles")}}<b class='caret'></b></a>
+      <ul class='dropdown-menu' role='menu' aria-labelledby='profiles'>
+       <li role='menuitem'><a href='/{{=appname}}/event/event' tabindex='-1' class='menu-item'><i class='icon-warning-sign'></i> {{=T("Disasters")}}</a></li>
+       <li role='menuitem'><a href='/{{=appname}}/org/organisation' tabindex='-1' class='menu-item'><i class='icon-group'></i> {{=T("Stakeholders")}}</a></li>
+       <li role='menuitem'><a href='/{{=appname}}/gis/location' tabindex='-1' class='menu-item'><i class='icon-globe'></i> {{=T("Locations")}}</a></li>
+      </ul>
+     </li>
+     <li class='dropdown'> <a href='#' class='dropdown-toggle top-level' id='more' data-toggle='dropdown'><i class='icon-plus-sign'></i> {{=T("More")}}<b class='caret'></b></a>
+      <ul class='dropdown-menu' role='menu' aria-labelledby='more'>
+       <li role='menuitem'><a href='/{{=appname}}/asset/asset' tabindex='-1' class='menu-item'><i class='icon-folder-close-alt'></i> {{=T("Resource Inventory")}}</a></li>
+       <li role='menuitem'><a href='/{{=appname}}/hrm/staff' tabindex='-1' class='menu-item'><i class='icon-book'></i> {{=T("Contact Directory")}}</a></li>
+       <li role='menuitem'><a href='/{{=appname}}/default/index/glossary' tabindex='-1' class='menu-item'><i class='icon-list'></i> {{=T("Glossary")}}</a></li>
+      </ul>
+     </li>
     </ul>
+    {{if auth.is_logged_in():}}
+    <div class='pull-right'>
+     <ul class='nav pull-right'>
+      <li class='dropdown'><a href='#' class='dropdown-toggle' data-toggle='dropdown'><i class='icon-cog'></i><b class='caret'></b></a>
+       <ul class='dropdown-menu'>
+        <li><a href='/{{=appname}}/default/person'><i class='icon-cog'></i> {{=T("Preferences")}}</a></li>
+        <li class='divider'></li>
+        <li><a href='/{{=appname}}/default/user/logout'><i class='icon-off'></i> {{=T("Logout")}}</a></li>
+       </ul>
+      </li>
+     </ul>
+    </div>
+    {{pass}}
    </div>
   </div>
  </div>
@@ -94,73 +119,8 @@
   {{if response.confirmation:}}<div class='alert alert-success'><button type='button' class='close' data-dismiss='alert'>×</button>{{=response.confirmation}}</div>{{pass}}
   {{if response.flash:}}<div class='alert alert-success'><button type='button' class='close' data-dismiss='alert'>×</button>{{=response.flash}}</div>{{pass}}
  </div>
- {{#<a href='/=appname/default/index/secondary' class='first btn btn-small'><i class='icon icon-reorder' style='font-size: 25px;'></i></a>}}
  {{include}}
 </div>
-=======
- 	<div class='navbar navbar-fixed-top'>
-  		<div class='navbar-inner'>
-   			<div class='container'>
-    			<button type='button' class='btn btn-navbar' data-toggle='collapse' data-target='.nav-collapse'>
-    				<span class='icon-bar'></span>
-			    	<span class='icon-bar'></span>
-			    	<span class='icon-bar'></span>
-    			</button>
-    			<a class='brand' href='/{{=appname}}/default/index'>DRMP</a>
-    			<div class='nav-collapse collapse'>
-     				<ul class='nav'>
-      					<li class=''><a href='/{{=appname}}/default/index'> <i class="icon-home"></i> Home</a></li>
-      					<li class=''><a href='/{{=appname}}/gis/index'><i class="icon-map-marker"></i> Map</a></li>
-      					<li class=''><a href='#'> <i class="icon-home"></i> Projects</a></li>
-      					
-      					<li class="dropdown"> <a ref="/{{=appname}}/default/index/profile" class="dropdown-toggle top-level" id="profiles" data-toggle="dropdown"><i class="icon-user"></i> Profiles<b class="caret"></b></a> 
-			                <!-- Dropdown Menu -->
-			                <ul class="dropdown-menu" role="menu" aria-labelledby="profiles">
-			                  <li role="menuitem"><a href="#" tabindex="-1" class="menu-item"><i class="icon-warning-sign"></i> Disasters</a></li>
-			                  <li role="menuitem"><a href="#" tabindex="-1" class="menu-item"><i class="icon-group"></i> Stakeholders</a></li>
-			                  <li role="menuitem"><a href="#" tabindex="-1" class="menu-item"><i class="icon-globe"></i> Locations</a></li>
-			                </ul>
-			            </li>
-			            <li class="dropdown"> <a ref="/{{=appname}}/default/index/profile" class="dropdown-toggle top-level" id="more" data-toggle="dropdown"><i class="icon-plus-sign"></i> More<b class="caret"></b></a> 
-			                <!-- Dropdown Menu -->
-			                <ul class="dropdown-menu" role="menu" aria-labelledby="more">
-			                  <li role="menuitem"><a href="#" tabindex="-1" class="menu-item"><i class="icon-folder-close-alt"></i> Resource Inventory</a></li>
-			                  <li role="menuitem"><a href="#" tabindex="-1" class="menu-item"><i class="icon-book"></i> Contact Directory</a></li>
-			                  <li role="menuitem"><a href="#" tabindex="-1" class="menu-item"><i class="icon-list"></i> Glossary</a></li>
-			                </ul>
-			            </li>
-     				</ul>
-     				<div class="pull-right">
-		                <ul class="nav pull-right">
-		                    <li class="dropdown"><a href="#" class="dropdown-toggle" data-toggle="dropdown"><i class="icon-cog"></i><b class="caret"></b></a>
-		                        <ul class="dropdown-menu">
-		                            <li><a href="#"><i class="icon-cog"></i> Preferences</a></li>
-		                            <li class="divider"></li>
-		                            <li><a href="#"><i class="icon-off"></i> Logout</a></li>
-		                        </ul>
-		                    </li>
-		                </ul>
-		        	</div>
-    			</div>
-   			</div>
-  		</div>
- 	</div>
- 	<div class='container'>
- 		<div class="row">
- 			<div class="span6 offset3">
-				<div id='alert-space'>
-				{{if response.error:}}<div class='alert alert-error'><button type='button' class='close' data-dismiss='alert'>×</button>{{=response.error}}</div>{{pass}}
-				{{if response.warning:}}<div class='alert'><button type='button' class='close' data-dismiss='alert'>×</button>{{=response.warning}}</div>{{pass}}
-				{{if response.information:}}<div class='alert alert-info'><button type='button' class='close' data-dismiss='alert'>×</button>{{=response.information}}</div>{{pass}}
-				{{if response.confirmation:}}<div class='alert alert-success'><button type='button' class='close' data-dismiss='alert'>×</button>{{=response.confirmation}}</div>{{pass}}
-				{{if response.flash:}}<div class='alert alert-success'><button type='button' class='close' data-dismiss='alert'>×</button>{{=response.flash}}</div>{{pass}}
-				</div>
-			</div>
-		</div>	
-  		<a href='/{{=appname}}/default/index/secondary' class='first btn btn-small'><i class='icon icon-reorder' style='font-size: 25px;'></i></a>
-  		{{include}}
- 	</div>
->>>>>>> 1eb5e727
  <div id='footer'>
   {{include "../private/templates/%s/views/footer.html" % response.s3.theme}}
   {{if s3.debug:}}{{=s3.toolbar()}}{{pass}}
