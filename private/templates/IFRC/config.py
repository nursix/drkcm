--- conflicted
+++ resolved
@@ -395,7 +395,6 @@
         from gluon import IS_EMPTY_OR
         requires = IS_EMPTY_OR(requires)
     f.requires = requires
-<<<<<<< HEAD
     
     if parent:
         # Use hierarchy-widget
@@ -416,12 +415,6 @@
         f.widget = None
         skip_add_resource_link = False
         
-=======
-
-    # Dropdown not Autocomplete
-    f.widget = None
-
->>>>>>> 682c6da8
     # Comment
     if (Admin or s3_has_role("ORG_ADMIN")) and not skip_add_resource_link:
         # Need to do import after setting Theme
