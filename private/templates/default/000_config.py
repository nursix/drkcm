--- conflicted
+++ resolved
@@ -432,18 +432,25 @@
 # Uncomment to use an alternate table for HR experience
 #deployment_settings.hrm.experience = "programme"
 
-# Project 
+# Projects
 # Uncomment this to use settings suitable for a global/regional organisation (e.g. DRR)
-<<<<<<< HEAD
-#deployment_settings.project.drr = True
-# Uncomment this to use settings suitable for use with IATI
-#deployment_settings.project.iati = True
-=======
 #deployment_settings.project.mode_3w = True
+# Uncomment this to use DRR (Disaster Risk Reduction) extensions
+#deployment_settings.project.mode_drr = True
+# Uncomment this to use settings suitable for detailed Task management
 #deployment_settings.project.mode_task = True
->>>>>>> 119f1047
+# Uncomment this to use Codes for projects
+#deployment_settings.project.codes = True
 # Uncomment this to use Milestones in project/task.
 #deployment_settings.project.milestones = True
+# Uncomment this to disable Sectors in projects
+#deployment_settings.project.sectors = False
+# Uncomment this to use Theme Percentages for projects
+#deployment_settings.project.theme_percentages = True
+# Uncomment this to use multiple Budgets per project
+#deployment_settings.project.multiple_budgets = True
+# Uncomment this to use multiple Organisations per project
+#deployment_settings.project.multiple_organisations = True
 # Uncomment this to customise
 #deployment_settings.project.organisation_roles = {
 #    1: T("Lead Implementer"), # T("Host National Society")
