# -*- coding: utf-8 -*-

try:
    # Python 2.7
    from collections import OrderedDict
except:
    # Python 2.6
    from gluon.contrib.simplejson.ordered_dict import OrderedDict

from gluon import current
from gluon.html import *
from gluon.storage import Storage

from s3.s3utils import s3_avatar_represent

T = current.T
settings = current.deployment_settings

"""
    Template settings for Community Resilience Mapping Tool
"""

# =============================================================================
# US Settings
# -----------------------------------------------------------------------------
# Uncomment to Hide the language toolbar
settings.L10n.display_toolbar = False
# Default timezone for users
settings.L10n.utc_offset = "UTC -0800"
# Uncomment these to use US-style dates in English (localisations can still convert to local format)
settings.L10n.date_format = T("%m-%d-%Y")
# Start week on Sunday
settings.L10n.firstDOW = 0
# Number formats (defaults to ISO 31-0)
# Decimal separator for numbers (defaults to ,)
settings.L10n.decimal_separator = "."
# Thousands separator for numbers (defaults to space)
settings.L10n.thousands_separator = ","
# Default Country Code for telephone numbers
settings.L10n.default_country_code = 1
# Enable this to change the label for 'Mobile Phone'
settings.ui.label_mobile_phone = "Cell Phone"
# Enable this to change the label for 'Postcode'
settings.ui.label_postcode = "ZIP Code"
# PDF to Letter
settings.base.paper_size = T("Letter")

# =============================================================================
# System Settings
# -----------------------------------------------------------------------------
# Authorization Settings
settings.auth.registration_requires_approval = True
settings.auth.registration_requires_verification = False
settings.auth.registration_requests_organisation = True
settings.auth.registration_organisation_required = False
settings.auth.registration_requests_organisation_group = True
settings.auth.registration_organisation_group_required = False
settings.auth.registration_requests_site = False

settings.auth.registration_link_user_to = {"staff": T("Staff")}
settings.auth.registration_link_user_to_default = "staff"

settings.auth.record_approval = False

# Approval emails get sent to all admins
settings.mail.approver = "ADMIN"

# -----------------------------------------------------------------------------
# Security Policy
settings.security.policy = 5 # Tables
settings.security.map = True

# Owner Entity
settings.auth.person_realm_human_resource_site_then_org = False

# -----------------------------------------------------------------------------
# Audit
def audit_write(method, tablename, form, record, representation):
    if not current.auth.user:
        # Don't include prepop
        return False
    if tablename in ("gis_config",
                     "org_facility",
                     "org_organisation",
                     "pr_filter",
                     "project_activity",
                     "stats_people",
                     "vulnerability_evac_route",
                     "vulnerability_risk",
                     ):
        # Perform normal Audit
        return True
    else:
        # Don't Audit non user-visible resources
        return False

settings.security.audit_write = audit_write

# -----------------------------------------------------------------------------
# Pre-Populate
settings.base.prepopulate = ["CRMT"]

settings.base.system_name = T("Community Resilience Mapping Tool")
settings.base.system_name_short = T("CRMT")

# -----------------------------------------------------------------------------
# Theme (folder to use for views/layout.html)
settings.base.theme = "CRMT"
settings.ui.formstyle_row = "bootstrap"
settings.ui.formstyle = "bootstrap"
settings.ui.hide_report_options = False
#settings.gis.map_height = 600
#settings.gis.map_width = 854

settings.base.youtube_id = "HR-FtR2XkBU"
# -----------------------------------------------------------------------------
# L10n (Localization) settings
settings.L10n.languages = OrderedDict([
    ("en", "English"),
])
# Default Language
settings.L10n.default_language = "en"
# Number formats (defaults to ISO 31-0)
# Decimal separator for numbers (defaults to ,)
settings.L10n.decimal_separator = "."
# Thousands separator for numbers (defaults to space)
settings.L10n.thousands_separator = ","

# Restrict the Location Selector to just certain countries
# NB This can also be over-ridden for specific contexts later
# e.g. Activities filtered to those of parent Project
settings.gis.countries = ["US"]

# Uncomment to pass Addresses imported from CSV to a Geocoder to try and automate Lat/Lon
settings.gis.geocode_imported_addresses = "google"

# Uncomment to Hide the Toolbar from the main Map
settings.gis.toolbar = False
# Hide unnecessary Toolbar items
#settings.gis.nav_controls = False
# Uncomment to use CMS to provide Metadata on Map Layers
settings.gis.layer_metadata = True
# Uncomment to hide Layer Properties tool
settings.gis.layer_properties = False
# Uncomment to hide the Base Layers folder in the LayerTree
settings.gis.layer_tree_base = False
# Uncomment to hide the Overlays folder in the LayerTree
settings.gis.layer_tree_overlays = False
# Uncomment to not expand the folders in the LayerTree by default
settings.gis.layer_tree_expanded = False
# Uncomment to have custom folders in the LayerTree use Radio Buttons
settings.gis.layer_tree_radio = True
settings.gis.layers_label = "Map Data"
# Uncomment to display the Map Legend as a floating DIV
settings.gis.legend = "float"
# Mouse Position: 'normal', 'mgrs' or None
settings.gis.mouse_position = None
# Uncomment to hide the Overview map (doesn't work with Google Maps)
settings.gis.overview = False
# Uncomment to hide the permalink control (we have our own saved maps functionality)
settings.gis.permalink = False
# Uncomment to rename Overlays in Layer Tree
#settings.gis.label_overlays = "Community Data"

# Set Map to fill the container
settings.gis.map_width = 1170

# Don't simplify Polygons as much to retain their original shape
settings.gis.simplify_tolerance = 0.0001

# Add Person Widget
settings.pr.request_dob = False
settings.pr.request_gender = False

# -----------------------------------------------------------------------------
# Finance settings
settings.fin.currencies = {
    "USD" : T("United States Dollars"),
}

settings.search.filter_manager = True
settings.search.filter_manager_allow_delete = False
settings.search.filter_manager_save = "Save"
settings.search.filter_manager_update = "Update"

# -----------------------------------------------------------------------------
# Menu
current.response.menu = [
    {"name": T("Organizations"),
     "c":"org", 
     "f":"organisation",
     "icon": "icon-sitemap"
     },
    {"name": T("Places"),
     "c":"org", 
     "f":"facility",
     "icon": "icon-home"
     },
    {"name": T("People"),
     "c":"stats", 
     "f":"people",
     "icon": "icon-group"
     },
    #{"name": T("Incidents"),
    # "url": URL(c="event", f="incident_report"),
    # "icon": "icon-warning-sign"
    # },
    {"name": T("Hazards"),
     "c":"vulnerability", 
     "f":"risk",
     "icon": "icon-bolt"
     },
    {"name": T("Activities"),
     "c":"project", 
     "f":"activity",
     "icon": "icon-star-empty"
     },
    #{"name": T("Organizations"),
    # "url": URL(c="org", f="organisation"),
    # "icon": "icon-sitemap"
    # },
    #{"name": T("Trained People"),
    # "url": URL(c="stats", f="trained"),
    # "icon": "icon-user"
    # },
    {"name": T("Evacuation Routes"),
     "c":"vulnerability", 
     "f":"evac_route",
     "icon": "icon-road"
     },
    ]

for item in current.response.menu:
    item["url"] = URL(item["c"], item["f"])
# -----------------------------------------------------------------------------
# Summary Pages
settings.ui.summary = [{"common": True,
                        "name": "cms",
                        "widgets": [{"method": "cms"}]
                        },
                       {"name": "table",
                        "label": "Table",
                        "widgets": [{"method": "datatable"}]
                        },
                       {"name": "charts",
                        "label": "Charts",
                        "widgets": [{"method": "report2", "ajax_init": True}]
                        },
                       {"name": "map",
                        "label": "Map",
                        "widgets": [{"method": "map", "ajax_init": True}],
                        },
                       ]

settings.ui.filter_auto_submit = 750
settings.ui.report_auto_submit = 750
                       
# -----------------------------------------------------------------------------
# Filter forms - style for Summary pages
def filter_formstyle(row_id, label, widget, comment, hidden=False):
    return DIV(label, widget, comment, 
               _id=row_id,
               _class="horiz_filter_form")

# =============================================================================
# Module Settings

# -----------------------------------------------------------------------------
# Human Resource Management
# Uncomment to allow Staff & Volunteers to be registered without an email address
settings.hrm.email_required = False
# Uncomment to show the Organisation name in HR represents
settings.hrm.show_organisation = True
# Uncomment to disable Staff experience
settings.hrm.staff_experience = False
# Uncomment to disable the use of HR Credentials
settings.hrm.use_credentials = False
# Uncomment to disable the use of HR Skills
settings.hrm.use_skills = False
# Uncomment to disable the use of HR Teams
settings.hrm.teams = False

# Organisations
# Disable the use of Organisation Branches
settings.org.branches = False

# -----------------------------------------------------------------------------
# Contacts
# -----------------------------------------------------------------------------
def user_coalition(row):
    """
        The Coalition of the user
        - required since Inline Component uses the link table
    """

    if hasattr(row, "pr_person_user"):
        row = row.pr_person_user
    try:
       user_id = row.user_id
    except:
        # not available
        return current.messages["NONE"]

    db = current.db
    table = db.auth_user
    row = db(table.id == user_id).select(table.org_group_id,
                                         limitby=(0, 1)
                                         ).first()
    if row:
        return current.s3db.org_group_represent(row.org_group_id)
    else:
        return current.messages["NONE"]

def customize_pr_person(**attr):
    """
        Customize pr_person controller
    """

    s3 = current.response.s3

    # Custom PreP
    standard_prep = s3.prep
    def custom_prep(r):
        # Call standard prep
        if callable(standard_prep):
            result = standard_prep(r)
            if not result:
                return False

        s3db = current.s3db
        tablename = "pr_person"

        if r.method == "validate":
            # Can't validate image without the file
            image_field = s3db.pr_image.image
            image_field.requires = None

        elif r.interactive or r.representation == "aadata":
            # Modify list_fields
            db = current.db
            field = db.auth_user.org_group_id
            field.readable = True
            field.represent = s3db.org_group_represent
            list_fields = [(current.messages.ORGANISATION, "human_resource.organisation_id"),
                           (T("Coalition"), "user.org_group_id"),
                           "first_name",
                           #"middle_name",
                           "last_name",
                           (T("Job Title"), "human_resource.job_title_id"),
                           (T("Office"), "human_resource.site_id"),
                           ]
            is_logged_in = current.auth.is_logged_in()
            if is_logged_in:
                # Don't include Email/Phone for unauthenticated users
                MOBILE = settings.get_ui_label_mobile_phone()
                EMAIL = T("Email")

                list_fields += [(MOBILE, "phone.value"),
                                (EMAIL, "email.value"),
                                ]
            s3db.configure(tablename,
                           list_fields = list_fields,
                           )

        if r.interactive:
            # CRUD Strings
            ADD_CONTACT = T("Add New Contact")
            s3.crud_strings[tablename] = Storage(
                title_create = T("Add Contact"),
                title_display = T("Contact Details"),
                title_list = T("Contact Directory"),
                title_update = T("Edit Contact Details"),
                title_search = T("Search Contacts"),
                subtitle_create = ADD_CONTACT,
                label_list_button = T("List Contacts"),
                label_create_button = ADD_CONTACT,
                label_delete_button = T("Delete Contact"),
                msg_record_created = T("Contact added"),
                msg_record_modified = T("Contact details updated"),
                msg_record_deleted = T("Contact deleted"),
                msg_list_empty = T("No Contacts currently registered"))

            # Custom Form (Read/Create/Update)
            from s3.s3fields import S3Represent
            from s3.s3forms import S3SQLCustomForm, S3SQLInlineComponent
            if r.method in ("create", "update"):
                # Custom Widgets/Validators
                widgets = True
                from s3.s3validators import IS_ONE_OF
                from s3layouts import S3AddResourceLink
            else:
                widgets = False

            htable = s3db.hrm_human_resource
            htable.organisation_id.widget = None
            site_field = htable.site_id
            represent = S3Represent(lookup="org_site")
            site_field.represent = represent
            if widgets:
                site_field.requires = IS_ONE_OF(db, "org_site.site_id",
                                                represent,
                                                orderby = "org_site.name")
                site_field.comment = S3AddResourceLink(c="org", f="office",
                                                       vars={"child": "site_id"},
                                                       label=T("Add New Office"),
                                                       title=T("Office"),
                                                       tooltip=T("If you don't see the Office in the list, you can add a new one by clicking link 'Add New Office'."))

            # Hide Labels when just 1 column in inline form
            s3db.pr_contact.value.label = ""

            s3db.pr_image.profile.default = True
            image_field = s3db.pr_image.image
            image_field.label = ""
            # ImageCrop widget doesn't currently work within an Inline Form
            from gluon.validators import IS_IMAGE
            image_field.requires = IS_IMAGE()
            image_field.widget = None

            hr_fields = ["organisation_id",
                         "job_title_id",
                         "site_id",
                         ]
            #if widgets:
            #    # Context from a Profile page?"
            #    organisation_id = current.request.get_vars.get("(organisation)", None)
            #    if organisation_id:
            #        field = s3db.hrm_human_resource.organisation_id
            #        field.default = organisation_id
            #        field.readable = field.writable = False
            #        hr_fields.remove("organisation_id")

            # S3SQLInlineComponent uses the link table, so cannot access org_group_id
            # => use a readonly virtual field instead
            from gluon import Field
            s3db.pr_person_user.org_group_id = Field.Lazy(user_coalition)

            s3_sql_custom_fields = [
                    "first_name",
                    #"middle_name",
                    "last_name",
                    S3SQLInlineComponent(
                        "human_resource",
                        name = "human_resource",
                        label = "" if widgets else T("Organization"),
                        multiple = False,
                        fields = hr_fields,
                        filterby = dict(field = "contact_method",
                                        options = "SMS"
                                        )
                    ),
                    S3SQLInlineComponent(
                        "user",
                        name = "user",
                        label = T("Coalition"),
                        multiple = False,
                        fields = [],
                        # Fields needed to load for Virtual Fields
                        extra_fields = ["user_id"],
                        virtual_fields = [("", "org_group_id"),
                                          ],
                    ),
                    S3SQLInlineComponent(
                        "image",
                        name = "image",
                        label = T("Photo"),
                        multiple = False,
                        fields = ["image"],
                    ),
                ]

            # Don't include Email/Phone for unauthenticated users
            if is_logged_in:
                s3_sql_custom_fields.insert(4,
                                            S3SQLInlineComponent(
                                            "contact",
                                            name = "phone",
                                            label = MOBILE,
                                            multiple = False,
                                            fields = ["value"],
                                            filterby = dict(field = "contact_method",
                                                            options = "SMS")),
                                            )
                s3_sql_custom_fields.insert(4,
                                            S3SQLInlineComponent(
                                            "contact",
                                            name = "email",
                                            label = EMAIL,
                                            multiple = False,
                                            fields = ["value"],
                                            filterby = dict(field = "contact_method",
                                                            options = "EMAIL")),
                                            )

            crud_form = S3SQLCustomForm(*s3_sql_custom_fields)

            # Return to List view after create/update/delete (unless done via Modal)
            url_next = URL(c="pr", f="person")

            s3db.configure(tablename,
                           create_next = url_next,
                           delete_next = url_next,
                           update_next = url_next,
                           crud_form = crud_form,
                           # Don't include a Create form in 'More' popups
                           #listadd = False if r.method=="datalist" else True,
                           )

            # Move fields to their desired Locations
            # Disabled as breaks submission of inline_component
            #i18n = []
            #iappend = i18n.append
            #iappend('''i18n.office="%s"''' % T("Office"))
            #iappend('''i18n.organisation="%s"''' % T("Organization"))
            #iappend('''i18n.job_title="%s"''' % T("Job Title"))
            #i18n = '''\n'''.join(i18n)
            #s3.js_global.append(i18n)
            #s3.scripts.append('/%s/static/themes/DRMP/js/contacts.js' % current.request.application)

        return True
    s3.prep = custom_prep

    # Custom postp
    standard_postp = s3.postp
    def custom_postp(r, output):
        # Call standard postp
        if callable(standard_postp):
            output = standard_postp(r, output)

        if r.interactive and isinstance(output, dict):
            output["rheader"] = ""
            actions = [dict(label=str(T("Open")),
                            _class="action-btn",
                            url=URL(c="pr", f="person",
                                    args=["[id]", "read"]))
                       ]
            # All users just get "Open"
            #db = current.db
            #auth = current.auth
            #has_permission = auth.s3_has_permission
            #ownership_required = auth.permission.ownership_required
            #s3_accessible_query = auth.s3_accessible_query
            #table = s3db.pr_person
            #if has_permission("update", table):
            #    action = dict(label=str(T("Edit")),
            #                  _class="action-btn",
            #                  url=URL(c="pr", f="person",
            #                          args=["[id]", "update"]),
            #                  )
            #    if ownership_required("update", table):
            #        # Check which records can be updated
            #        query = s3_accessible_query("update", table)
            #        rows = db(query).select(table._id)
            #        restrict = []
            #        rappend = restrict.append
            #        for row in rows:
            #            row_id = row.get("id", None)
            #            if row_id:
            #                rappend(str(row_id))
            #        action["restrict"] = restrict
            #    actions.append(action)
            #if has_permission("delete", table):
            #    action = dict(label=str(T("Delete")),
            #                  _class="action-btn",
            #                  url=URL(c="pr", f="person",
            #                          args=["[id]", "delete"]),
            #                  )
            #    if ownership_required("delete", table):
            #        # Check which records can be deleted
            #        query = s3_accessible_query("delete", table)
            #        rows = db(query).select(table._id)
            #        restrict = []
            #        rappend = restrict.append
            #        for row in rows:
            #            row_id = row.get("id", None)
            #            if row_id:
            #                rappend(str(row_id))
            #        action["restrict"] = restrict
            #    actions.append(action)
            s3.actions = actions
            if "form" in output:
                output["form"].add_class("pr_person")
            elif "item" in output and hasattr(output["item"], "add_class"):
                output["item"].add_class("pr_person")

        return output
    s3.postp = custom_postp

    return attr

settings.ui.customize_pr_person = customize_pr_person

# -----------------------------------------------------------------------------
# Activities
# -----------------------------------------------------------------------------
def customize_project_activity(**attr):
    """
        Customize project_activity controller
    """

    s3db = current.s3db
    request = current.request
    if "summary" in request.args:
        coalition = request.get_vars.get("activity_group.group_id__belongs", None)
        if not coalition:
            # Default the Coalition Filter
            auth = current.auth
            org_group_id = auth.is_logged_in() and auth.user.org_group_id
            if org_group_id:
                request.get_vars["activity_group.group_id__belongs"] = str(org_group_id)
            else:
                # Filter to all Coalitions
                gtable = s3db.org_group
                rows = current.db(gtable.deleted == False).select(gtable.id)
                request.get_vars["activity_group.group_id__belongs"] = ",".join([str(row.id) for row in rows])

    # Custom PreP
    s3 = current.response.s3
    standard_prep = s3.prep
    def custom_prep(r):
        # Call standard prep
        if callable(standard_prep):
            result = standard_prep(r)

        tablename = "project_activity"
        table = s3db[tablename]

        method = r.method
        representation = r.representation
        if method == "summary" or representation == "aadata":
            # Modify list_fields
            list_fields = ["date",
                           "name",
                           "activity_type_id",
                           "activity_group.group_id",
                           "location_id",
                           "person_id",
                           "comments",
                           ]

            s3db.configure(tablename,
                           list_fields = list_fields,
                           )

        elif method == "report2":
            s3db.project_activity_group.group_id.label = T("Coalition")

        elif r.interactive or representation == "json" or representation == "plain":
            # CRUD Strings / Represent
            table.location_id.label = T("Address")
            table.location_id.represent = s3db.gis_LocationRepresent(address_only=True)
            s3db.project_activity_group.group_id.label = T("Coalition")

            if method in ("summary", "report2"):
                from s3.s3filter import S3OptionsFilter, S3DateFilter
                filter_widgets = [S3OptionsFilter("activity_group.group_id",
                                                  label=T("Coalition"),
                                                  represent="%(name)s",
                                                  widget="multiselect",
                                                  header=True,
                                                  ),
                                  S3OptionsFilter("activity_type_id",
                                                  label=T("Activity Type"),
                                                  represent="%(name)s",
                                                  widget="multiselect",
                                                  header=True,
                                                  ),
                                  S3DateFilter("date",
                                               label=None,
                                               hide_time=True,
                                               input_labels = {"ge": "From", "le": "To"}
                                               )
                                  ]

                # @ToDo: Month/Year Lazy virtual fields (like in PM tool)
                report_fields = [#"name",
                                 "activity_type_id",
                                 "activity_group.group_id",
                                 "location_id$L3",
                                 ]

                report_options = Storage(
                    rows=report_fields,
                    cols=report_fields,
                    fact=[("count(name)", T("Number of Activities"))],
                    defaults=Storage(rows="activity.activity_type_id",
                                     #cols="activity_group.group_id",
                                     fact="count(name)",
                                     totals=True,
                                     chart = "barchart:rows",
                                     table = "collapse",
                                     )
                    )

                s3db.configure(tablename,
                               # Hide Open & Delete dataTable action buttons
                               editable = False,
                               deletable = False,
                               filter_widgets = filter_widgets,
                               filter_formstyle = filter_formstyle,
                               report_options = report_options,
                               )

            else:
                # Custom Form (Read/Create/Update)
                from s3.s3forms import S3SQLCustomForm, S3SQLInlineComponent
                if method in ("create", "update"):
                    # Custom Widgets/Validators
                    widgets = True
                    from s3.s3validators import IS_ADD_PERSON_WIDGET2, IS_LOCATION_SELECTOR2
                    from s3.s3widgets import S3AddPersonWidget2, S3LocationSelectorWidget2
                else:
                    widgets = False

                if widgets:
                    field = table.location_id
                    field.label = "" # Gets replaced by widget
                    field.requires = IS_LOCATION_SELECTOR2(levels=["L3"])
                    field.widget = S3LocationSelectorWidget2(levels=["L3"],
                                                             hide_lx=False,
                                                             reverse_lx=True,
                                                             show_address=True,
                                                             show_postcode=True,
                                                             )
                field = table.person_id
                field.comment = None
                if widgets:
                    field.requires = IS_ADD_PERSON_WIDGET2()
                    field.widget = S3AddPersonWidget2(controller="pr")
                
                # Hide Labels when just 1 column in inline form
                s3db.doc_document.file.label = ""
                s3db.project_activity_group.group_id.label = ""
    
                # Custom Crud Form
                crud_form = S3SQLCustomForm(
                    "date",
                    "name",
                    "activity_type_id",
                    S3SQLInlineComponent(
                        "activity_group",
                        label = T("Coalition"),
                        fields = ["group_id"],
                        multiple = False,
                    ),
                    "location_id",
                    "person_id",
                    S3SQLInlineComponent(
                        "activity_organisation",
                        label = T("Participating Organizations"),
                        fields = ["organisation_id"],
                    ),
                    S3SQLInlineComponent(
                        "document",
                        name = "file",
                        label = T("Files"),
                        fields = ["file",
                                  #"comments",
                                  ],
                    ),
                    "comments",
                )

                s3db.configure(tablename,
                               crud_form = crud_form,
                               )

        return True
    s3.prep = custom_prep

    attr["hide_filter"] = False

    # Remove rheader
    attr["rheader"] = None

    return attr

settings.ui.customize_project_activity = customize_project_activity

# -----------------------------------------------------------------------------
# Organisations
# -----------------------------------------------------------------------------
def org_facility_types(row):
    """
        The Types of the Facility
        - required since we can't have a component within an Inline Component
    """

    if hasattr(row, "org_facility"):
        row = row.org_facility
    try:
       site_id = row.site_id
    except:
        # not available
        return current.messages["NONE"]

    s3db = current.s3db
    table = s3db.org_facility_type
    ltable = s3db.org_site_facility_type
    query = (ltable.site_id == site_id) & \
            (ltable.facility_type_id == table.id)
    rows = current.db(query).select(table.name)
    return ",".join([r.name for r in rows])

# -----------------------------------------------------------------------------
def customize_org_organisation(**attr):
    """
        Customize org_organisation controller
    """

    # Custom PreP
    s3 = current.response.s3
    standard_prep = s3.prep

    def custom_prep(r):
        # Call standard prep
        if callable(standard_prep):
            result = standard_prep(r)
            if not result:
                return False

        s3db = current.s3db
        tablename = "org_organisation"
        table = s3db[tablename]

        method = r.method
        if method == "validate":
            # Need to override .requires here too
            current.s3db.org_facility.location_id.requires = None

        elif method == "summary" or r.representation == "aadata":
            # Modify list_fields
            list_fields = ["id",
                           "name",
                           (T("Coalitions"), "group_membership.group_id"),
                           (T("Sectors"), "sector_organisation.sector_id"),
                           (T("Services"), "service_organisation.service_id"),
                           "comments",
                           ]

            s3db.configure(tablename,
                           list_fields = list_fields,
                           )

        elif method == "report2":
            s3db.org_group_membership.group_id.label = T("Coalition")

        if (r.interactive or r.representation=="json") and not r.component:
            # CRUD Strings / Represent

            if method in ("summary", "report2"):
                from s3.s3filter import S3OptionsFilter
                filter_widgets = [S3OptionsFilter("group_membership.group_id",
                                                  label=T("Coalition"),
                                                  represent="%(name)s",
                                                  widget="multiselect",
                                                  header=True,
                                                  ),
                                  S3OptionsFilter("sector_organisation.sector_id",
                                                  label=T("Sector"),
                                                  represent="%(name)s",
                                                  widget="multiselect",
                                                  header=True,
                                                  ),
                                  S3OptionsFilter("service_organisation.service_id",
                                                  label=T("Service"),
                                                  represent="%(name)s",
                                                  widget="multiselect",
                                                  header=True,
                                                  ),
                                  ]

                s3.crud_strings.org_organisation.title_report = T("Organization Matrix")

                # Custom Report Fields
                report_fields = [#"name",
                                 (T("Coalitions"), "group_membership.group_id"),
                                 (T("Sectors"), "sector_organisation.sector_id"),
                                 (T("Services"), "service_organisation.service_id"),
                                 ]

                report_options = Storage(
                    rows = report_fields,
                    cols = report_fields,
                    fact = [("count(name)", T("Number of Organizations"))],
                    defaults = Storage(rows = "sector_organisation.sector_id",
                                       #cols = "service_organisation.service_id",
                                       fact = "count(name)",
                                       totals = True,
                                       chart = "barchart:rows",
                                       table = "collapse",
                                       )
                    )

                s3db.configure(tablename,
                               # Hide Open & Delete dataTable action buttons
                               editable = False,
                               deletable = False,
                               filter_widgets = filter_widgets,
                               filter_formstyle = filter_formstyle,
                               report_options = report_options,
                               # No Map for Organisations
                               summary = [s for s in settings.ui.summary if s["name"] != "map"],
                               )

            else:
                # Custom Form (Read/Create/Update)
                from s3.s3forms import S3SQLCustomForm, S3SQLInlineComponent, S3SQLInlineComponentMultiSelectWidget

                ftable = s3db.org_facility
                field = ftable.location_id
                field.label = T("Address")
                field.represent = s3db.gis_LocationRepresent(address_only=True)
                # We don't have a widget capable of creating/editing Locations inline
                field.widget = None
                field.writable = False
                # s3forms passes even read-only fields through validation
                field.requires = None
                s3db.configure("org_facility",
                               #editable=False,
                               insertable=False,
                               )
                # We can't include components in an Inline Component
                # => use a readonly virtual field instead
                from gluon import Field
                ftable.facility_types = Field.Lazy(org_facility_types)

                hrtable = s3db.hrm_human_resource
                hrtable.person_id.widget = None
                hrtable.site_id.label = T("Place")

<<<<<<< HEAD
                hr_fields = ["person_id",
                             "job_title_id",
                             #"email",
                             #"phone",
                             ]
                if method != "create":
                    hr_fields.insert(1, "site_id")
=======
                if r.id and r.method == "update":
                    # Filter the options for site_id in the organisation contacts
                    # inline component to just the sites of this organisation
                    from s3.s3validators import IS_ONE_OF
                    auth = current.auth
                    realms = auth.permission.permitted_realms("hrm_human_resource",
                                                              method="create")
                    instance_types = auth.org_site_types
                    hrtable.site_id.requires = IS_ONE_OF(current.db,
                                                         "org_site.site_id",
                                                         label=s3db.org_site_represent,
                                                         orderby="org_site.name",
                                                         filterby="organisation_id",
                                                         filter_opts=[r.id],
                                                         instance_types=instance_types,
                                                         realms=realms,
                                                         not_filterby="obsolete",
                                                         not_filter_opts=[True])

>>>>>>> 7462b0b8
                # Custom Crud Form
                form_fields = [
                    "name",
                    "logo",
                    S3SQLInlineComponentMultiSelectWidget(
                        "group",
                        label = T("Coalitions"),
                        field = "group_id",
                    ),
                    S3SQLInlineComponentMultiSelectWidget(
                        "sector",
                        label = T("Sectors"),
                        field = "sector_id",
                    ),
                    S3SQLInlineComponentMultiSelectWidget(
                        "service",
                        label = T("Services"),
                        field = "service_id",
                    ),
                    S3SQLInlineComponent(
                        "human_resource",
                        label = T("Organization's Contacts"),
                        fields = hr_fields,
                    ),
                    S3SQLInlineComponent(
                        "resource",
                        label = T("Organization's Resources"),
                        fields = ["parameter_id", 
                                  "value",
                                  "comments",
                                  ],
                    ),
                    "comments",
                ]
                if method != "create":
                    form_fields.insert(6, S3SQLInlineComponent(
                        "facility",
                        label = T("Organization's Places"),
                        fields = ["name", 
                                  # Only fields within the table are supported
                                  #"facility_type.facility_type_id",
                                  "location_id",
                                  ],
                        # Fields needed to load for Virtual Fields
                        extra_fields = ["site_id"],
                        virtual_fields = [(T("Facility Type"), "facility_types"),
                                          ],
                    ))

                crud_form = S3SQLCustomForm(*form_fields)
                s3db.configure(tablename,
                               crud_form = crud_form,
                               )

        return True
    s3.prep = custom_prep

    # Remove rheader
    attr["rheader"] = None

    attr["hide_filter"] = False
    return attr

settings.ui.customize_org_organisation = customize_org_organisation

# -----------------------------------------------------------------------------
# Coalitions (org_group)
# -----------------------------------------------------------------------------
def customize_org_group(**attr):
    """
        Customize org_group controller
    """

    tablename = "org_group"
    # CRUD Strings
    current.response.s3.crud_strings[tablename] = Storage(
        title_create = T("Add Coalition"),
        title_display = T("Coalition Details"),
        title_list = T("Coalitions"),
        title_update = T("Edit Coalition"),
        title_search = T("Search Coalitions"),
        subtitle_create = T("Add New Coalition"),
        label_list_button = T("List Coalitions"),
        label_create_button = T("Add Coalition"),
        label_delete_button = T("Remove Coalition"),
        msg_record_created = T("Coalition added"),
        msg_record_modified = T("Coalition updated"),
        msg_record_deleted = T("Coalition removed"),
        msg_list_empty = T("No Coalitions currently recorded"))

    return attr

settings.ui.customize_org_group = customize_org_group

#-----------------------------------------------------------------------------
# Places (org_facility)
#-----------------------------------------------------------------------------
def facility_onaccept(form):
    """
        Custom onaccept for Imports:
        * Auto-lookup of Coalition based on LatLon
    """

    # Check if we already have a Coalition
    db = current.db
    s3db = current.s3db
    site_id = form.vars.site_id
    ltable = s3db.org_site_org_group
    exists = db(ltable.site_id == site_id).select(ltable.id, limitby=(0, 1))
    if not exists:
        # Have we got a LatLon?
        location_id = form.vars.location_id
        if location_id:
            gtable = db.gis_location
            location = db(gtable.id == location_id).select(gtable.lat,
                                                           gtable.lon,
                                                           limitby=(0, 1)
                                                           ).first()
            if location and location.lat is not None \
                        and location.lon is not None:
                # Read all the Coalition Polygons
                ctable = db.org_group
                query = (ctable.deleted == False) & \
                        (ctable.location_id == gtable.id)
                polygons = db(query).select(ctable.id,
                                            gtable.wkt,
                                            cache=s3db.cache,
                                            )
                match = False
                from shapely.geometry import point
                from shapely.wkt import loads as wkt_loads
                try:
                    # Enable C-based speedups available from 1.2.10+
                    from shapely import speedups
                    speedups.enable()
                except:
                    s3_debug("S3GIS", "Upgrade Shapely for Performance enhancements")
                pnt = point.Point(location.lon, location.lat)
                for p in polygons:
                    wkt = p[gtable].wkt
                    if not wkt:
                        continue
                    poly = wkt_loads(wkt)
                    match = pnt.intersects(poly)
                    if match:
                        break
                if match:
                    ltable.insert(group_id=p[ctable].id,
                                  site_id=site_id,
                                  )

    # Normal onaccept:
    # Update Affiliation, record ownership and component ownership
    from s3db.org import S3FacilityModel
    S3FacilityModel.org_facility_onaccept(form)

# Ensure callback is accessible to CLI Imports as well as those going via Controller
settings.base.import_callbacks = {"org_facility": {"onaccept": facility_onaccept,
                                                   },
                                  }

def customize_org_facility(**attr):
    """
        Customize org_facility controller
    """

    s3db = current.s3db
    request = current.request
    if "summary" in request.args:
        coalition = request.get_vars.get("site_org_group.group_id__belongs", None)
        if not coalition:
            # Default the Coalition Filter
            auth = current.auth
            org_group_id = auth.is_logged_in() and auth.user.org_group_id
            if org_group_id:
                request.get_vars["site_org_group.group_id__belongs"] = str(org_group_id)
            else:
                # Filter to all Coalitions
                gtable = s3db.org_group
                rows = current.db(gtable.deleted == False).select(gtable.id)
                request.get_vars["site_org_group.group_id__belongs"] = ",".join([str(row.id) for row in rows])

    # Custom PreP
    s3 = current.response.s3
    standard_prep = s3.prep
    def custom_prep(r):
        # Call standard prep
        if callable(standard_prep):
            result = standard_prep(r)

        tablename = "org_facility"
        table = s3db[tablename]

        method = r.method
        representation = r.representation
        if method == "summary" or representation == "aadata":
            # Modify list_fields
            list_fields = ["name",
                           (T("Type of Place"),"facility_type.name"),
                           "organisation_id",
                           "site_org_group.group_id",
                           "location_id",
                           "comments",
                           ]

            s3db.configure(tablename,
                           list_fields=list_fields,
                           )

        elif method == "report2":
            s3db.org_site_org_group.group_id.label = T("Coalition")

        if r.interactive or representation == "json":
            # CRUD Strings / Represent
            table.location_id.label = T("Address")
            table.location_id.represent = s3db.gis_LocationRepresent(address_only=True)
            s3db.org_site_org_group.group_id.label = T("Coalition")

            s3.crud_strings[tablename] = Storage(
                title_create = T("Add Place"),
                title_display = T("Place Details"),
                title_list = T("Places"),
                title_update = T("Edit Place"),
                title_search = T("Search Places"),
                subtitle_create = T("Add New Place"),
                label_list_button = T("List Places"),
                label_create_button = T("Add Place"),
                label_delete_button = T("Remove Place"),
                msg_record_created = T("Place added"),
                msg_record_modified = T("Place updated"),
                msg_record_deleted = T("Place removed"),
                msg_list_empty = T("No Places currently recorded"))

            if method in ("summary", "report2"):
                from s3.s3filter import S3OptionsFilter
                filter_widgets = [S3OptionsFilter("site_org_group.group_id",
                                                  label=T("Coalition"),
                                                  represent="%(name)s",
                                                  widget="multiselect",
                                                  header=True,
                                                  ),
                                  S3OptionsFilter("site_facility_type.facility_type_id",
                                                  label=T("Type of Place"),
                                                  represent="%(name)s",
                                                  widget="multiselect",
                                                  header=True,
                                                  ),
                                  S3OptionsFilter("organisation_id",
                                                  label=T("Organization"),
                                                  represent="%(name)s",
                                                  widget="multiselect",
                                                  header=True,
                                                  ),
                                  ]

                report_fields = [#"name",
                                 (T("Type of Place"),"site_facility_type.facility_type_id"),
                                 "site_org_group.group_id",
                                 "location_id$L3",
                                 "organisation_id",
                                 ]

                report_options = Storage(
                    rows=report_fields,
                    cols=report_fields,
                    fact=[("count(name)", T("Number of Places"))],
                    defaults=Storage(rows="site_facility_type.facility_type_id",
                                     #cols="site_org_group.group_id",
                                     fact="count(name)",
                                     totals=True,
                                     chart = "barchart:rows",
                                     table = "collapse",
                                     )
                    )

                s3db.configure(tablename,
                               # Hide Open & Delete dataTable action buttons
                               editable = False,
                               deletable = False,
                               filter_widgets = filter_widgets,
                               filter_formstyle = filter_formstyle,
                               report_options = report_options,
                               )
            else:
                # Custom Form (Read/Create/Update)
                from s3.s3forms import S3SQLCustomForm, S3SQLInlineComponent, S3SQLInlineComponentMultiSelectWidget
                if method in ("create", "update"):
                    # Custom Widgets/Validators
                    widgets = True
                    from s3.s3validators import IS_LOCATION_SELECTOR2
                    from s3.s3widgets import S3LocationSelectorWidget2
                else:
                    widgets = False

                if widgets:
                    field = s3db.org_facility.location_id
                    field.label = "" # Gets replaced by widget
                    field.requires = IS_LOCATION_SELECTOR2(levels=["L3"])
                    field.widget = S3LocationSelectorWidget2(levels=["L3"],
                                                             hide_lx=False,
                                                             reverse_lx=True,
                                                             show_address=True,
                                                             show_postcode=True,
                                                             )

                    s3db.hrm_human_resource.person_id.widget = None

                # Hide Labels when just 1 column in inline form
                s3db.doc_document.file.label = ""
                s3db.org_site_org_group.group_id.label = ""

                # Custom Crud Form
                crud_form = S3SQLCustomForm(
                    "name",
                    S3SQLInlineComponentMultiSelectWidget(
                        "facility_type",
                        label = T("Type of Place"),
                        field = "facility_type_id",
                    ),
                    "organisation_id",
                    S3SQLInlineComponent(
                        "site_org_group",
                        label = T("Coalition"),
                        fields = ["group_id"],
                        multiple = False,
                    ),
                    "location_id",
                    S3SQLInlineComponent(
                        "human_resource",
                        label = T("Place's Contacts"),
                        fields = ["person_id",
                                  "job_title_id",
                                  #"email",
                                  #"phone",
                                  ],
                    ),
                    S3SQLInlineComponent(
                        "document",
                        name = "file",
                        label = T("Files"),
                        fields = ["file",
                                  #"comments",
                                  ],
                    ),
                    "comments",
                )
                s3db.configure(tablename,
                               crud_form = crud_form,
                               )

        elif representation == "plain" and \
             method != "search":
            # Map Popups
            table.location_id.label = T("Address")
            table.location_id.represent = s3db.gis_LocationRepresent(address_only=True)
            table.organisation_id.comment = ""
            s3db.org_site_org_group.group_id.label = T("Coalition")
            s3.crud_strings[tablename].title_display = T("Place Details")
            s3db.configure(tablename,
                           popup_url="",
                           )

        return True
    s3.prep = custom_prep

    # Override Custom Map Popup in default PostP
    s3.postp = None

    attr["hide_filter"] = False

    # Remove rheader
    attr["rheader"] = None

    return attr

settings.ui.customize_org_facility = customize_org_facility

#-----------------------------------------------------------------------------
# People
#-----------------------------------------------------------------------------
def customize_stats_people(**attr):
    """
        Customize stats_people controller
    """

    s3db = current.s3db
    request = current.request
    if "summary" in request.args:
        coalition = request.get_vars.get("people_group.group_id__belongs", None)
        if not coalition:
            # Default the Coalition Filter
            auth = current.auth
            org_group_id = auth.is_logged_in() and auth.user.org_group_id
            if org_group_id:
                request.get_vars["people_group.group_id__belongs"] = str(org_group_id)
            else:
                # Filter to all Coalitions
                gtable = s3db.org_group
                rows = current.db(gtable.deleted == False).select(gtable.id)
                request.get_vars["people_group.group_id__belongs"] = ",".join([str(row.id) for row in rows])

    # Custom PreP
    s3 = current.response.s3
    standard_prep = s3.prep
    def custom_prep(r):
        # Call standard prep
        if callable(standard_prep):
            result = standard_prep(r)

        tablename = "stats_people"
        table = s3db[tablename]

        # Disable name
        table.name.readable = False
        table.name.writable = False

        method = r.method
        representation = r.representation
        if method == "summary" or representation == "aadata":
            # Modify list_fields
            list_fields = ["id",
                           #"name",
                           "parameter_id",
                           "value",
                           "people_group.group_id",
                           "location_id",
                           "person_id",
                           "comments",
                           ]

            s3db.configure(tablename,
                           list_fields = list_fields,
                           )

            s3db.stats_people_group.group_id.label = T("Coalition")

        elif method == "report2":
            s3db.stats_people_group.group_id.label = T("Coalition")

        if r.interactive or representation == "json": #or representation == "plain"
            # CRUD Strings / Represent
            #table.location_id.label = T("Address")
            #table.location_id.represent = s3db.gis_LocationRepresent(address_only=True)

            s3.crud_strings[tablename] = Storage(
                title_create = T("Add People"),
                title_display = T("People Details"),
                title_list = T("People"),
                title_update = T("Edit People"),
                title_search = T("Search People"),
                subtitle_create = T("Add New People"),
                label_list_button = T("List People"),
                label_create_button = T("Add People"),
                label_delete_button = T("Remove People"),
                msg_record_created = T("People added"),
                msg_record_modified = T("People updated"),
                msg_record_deleted = T("People removed"),
                msg_list_empty = T("No People currently recorded"))
            
            if method in ("summary", "report2"):
                from s3.s3filter import S3OptionsFilter
                filter_widgets = [S3OptionsFilter("people_group.group_id",
                                                  label=T("Coalition"),
                                                  represent="%(name)s",
                                                  widget="multiselect",
                                                  header=True,
                                                  ),
                                  S3OptionsFilter("parameter_id",
                                                  label=T("Type of People"),
                                                  represent="%(name)s",
                                                  widget="multiselect",
                                                  header=True,
                                                  ),
                                  ]

                report_fields = [#"name",
                                 "parameter_id",
                                 "people_group.group_id",
                                 "location_id$L3",
                                 ]

                report_options = Storage(
                    rows=report_fields,
                    cols=report_fields,
                    fact=[("sum(value)", T("Number of People"))],
                    defaults=Storage(rows="people.parameter_id",
                                     #cols="people_group.group_id",
                                     fact="sum(value)",
                                     totals=True,
                                     chart = "barchart:rows",
                                     table = "collapse",
                                     )
                    )

                s3db.configure(tablename,
                               # Hide Open & Delete dataTable action buttons
                               editable = False,
                               deletable = False,
                               filter_widgets = filter_widgets,
                               filter_formstyle = filter_formstyle,
                               report_options = report_options,
                               # No Map for People
                               #summary = [s for s in settings.ui.summary if s["name"] != "map"],
                               )
            else:
                # Custom Form (Read/Create/Update)
                from s3.s3forms import S3SQLCustomForm, S3SQLInlineComponent
                if method in ("create", "update"):
                    # Custom Widgets/Validators
                    widgets = True
                    from s3.s3validators import IS_ADD_PERSON_WIDGET2, IS_LOCATION_SELECTOR2
                    from s3.s3widgets import S3AddPersonWidget2, S3LocationSelectorWidget2
                else:
                    widgets = False

                if widgets:
                    field = table.location_id
                    field.label = "" # Gets replaced by widget
                    field.requires = IS_LOCATION_SELECTOR2(levels=["L3"])
                    field.widget = S3LocationSelectorWidget2(levels=["L3"],
                                                             hide_lx=False,
                                                             reverse_lx=True,
                                                             show_postcode=True,
                                                             show_map=False,
                                                             )
    
                    # L3s only
                    #from s3.s3fields import S3Represent
                    #from s3.s3validators import IS_ONE_OF
                    #field.requires = IS_ONE_OF(current.db, "gis_location.id",
                    #                           S3Represent(lookup="gis_location"),
                    #                           sort = True,
                    #                           filterby = "level",
                    #                           filter_opts = ["L3"]
                    #                           )
                    # Don't add new Locations here
                    #field.comment = None
                    # Simple dropdown
                    #field.widget = None
                    #field.label = T("City")

                    field = table.person_id
                    field.comment = None
                    field.requires = IS_ADD_PERSON_WIDGET2()
                    field.widget = S3AddPersonWidget2(controller="pr")
    
                # Hide Labels when just 1 column in inline form
                s3db.doc_document.file.label = ""
                current.db.stats_people_group.group_id.label = ""
    
                # Custom Crud Form
                crud_form = S3SQLCustomForm(
                    "name",
                    "parameter_id",
                    "value",
                    S3SQLInlineComponent(
                        "people_group",
                        label = T("Coalition"),
                        fields = ["group_id"],
                        multiple = False,
                    ),
                    "location_id",
                    "person_id",
                    S3SQLInlineComponent(
                        "document",
                        name = "file",
                        label = T("Files"),
                        fields = ["file",
                                  #"comments",
                                  ],
                    ),
                    "comments",
                )
    
                s3db.configure(tablename,
                               crud_form = crud_form,
                               )

        return True
    s3.prep = custom_prep

    attr["hide_filter"] = False

    return attr

settings.ui.customize_stats_people = customize_stats_people

#-----------------------------------------------------------------------------
# Evacuation Routes
#-----------------------------------------------------------------------------
def customize_vulnerability_evac_route(**attr):
    """
        Customize vulnerability_evac_route controller
    """

    s3db = current.s3db
    request = current.request
    if "summary" in request.args:
        coalition = request.get_vars.get("evac_route_group.group_id__belongs", None)
        if not coalition:
            # Default the Coalition Filter
            auth = current.auth
            org_group_id = auth.is_logged_in() and auth.user.org_group_id
            if org_group_id:
                request.get_vars["evac_route_group.group_id__belongs"] = str(org_group_id)
            else:
                # Filter to all Coalitions
                gtable = s3db.org_group
                rows = current.db(gtable.deleted == False).select(gtable.id)
                request.get_vars["evac_route_group.group_id__belongs"] = ",".join([str(row.id) for row in rows])

    # Custom PreP
    s3 = current.response.s3
    standard_prep = s3.prep
    def custom_prep(r):
        # Call standard prep
        if callable(standard_prep):
            result = standard_prep(r)

        tablename = "vulnerability_evac_route"
        table = s3db[tablename]

        method = r.method
        representation = r.representation
        if method == "summary" or representation == "aadata":
            # Modify list_fields
            list_fields = ["id",
                           "name",
                           (T("Hazard Type"),"hazard_id"),
                           "evac_route_group.group_id",
                           "location_id",
                           "comments",
                           ]

            s3db.configure(tablename,
                           list_fields = list_fields,
                           )

        elif method == "report2":
            s3db.vulnerability_evac_route_group.group_id.label = T("Coalition")

        if r.interactive or representation == "json" or representation == "plain":
            # CRUD Strings / Represent
            table.location_id.label = T("Address")
            table.location_id.represent = s3db.gis_LocationRepresent(address_only=True)
            s3db.vulnerability_evac_route_group.group_id.label = T("Coalition")

            if method in ("summary", "report2"):
                from s3.s3filter import S3OptionsFilter
                filter_widgets = [S3OptionsFilter("evac_route_group.group_id",
                                                  label=T("Coalition"),
                                                  represent="%(name)s",
                                                  widget="multiselect",
                                                  header=True,
                                                  ),
                                  S3OptionsFilter("hazard_id",
                                                  label=T("Hazard Type"),
                                                  represent="%(name)s",
                                                  widget="multiselect",
                                                  header=True,
                                                  ),
                                  ]

                report_fields = [#"name",
                                 (T("Hazard Type"),"hazard_id"),
                                 "evac_route_group.group_id",
                                 "location_id$L3",
                                 ]

                report_options = Storage(
                    rows=report_fields,
                    cols=report_fields,
                    fact=[("count(name)", T("Number of Evacuation Routes"))],
                    defaults=Storage(rows="evac_route.hazard_id",
                                     #cols="evac_route_group.group_id",
                                     fact="count(name)",
                                     totals=True,
                                     chart = "barchart:rows",
                                     table = "collapse",
                                     )
                    )

                s3db.configure(tablename,
                               # Hide Open & Delete dataTable action buttons
                               editable = False,
                               deletable = False,
                               filter_widgets = filter_widgets,
                               filter_formstyle = filter_formstyle,
                               report_options = report_options,
                               )

            else:
                # Custom Form (Read/Create/Update)
                from s3.s3forms import S3SQLCustomForm, S3SQLInlineComponent
                if method in ("create", "update"):
                    # Custom Widgets/Validators
                    from s3.s3validators import IS_LOCATION_SELECTOR2
                    from s3.s3widgets import S3LocationSelectorWidget2
                    from s3layouts import S3AddResourceLink

                    table.location_id.label = "" # Gets replaced by widget
                    table.location_id.requires = IS_LOCATION_SELECTOR2(levels=["L3"])
                    table.location_id.widget = S3LocationSelectorWidget2(levels=["L3"],
                                                                         polygons=True,
                                                                         )

                    table.hazard_id.comment = S3AddResourceLink(c="vulnerability",
                                                                f="hazard",
                                                                title=T("Add Hazard Type")),

                # Hide Labels when just 1 column in inline form
                s3db.doc_document.file.label = ""
                current.db.vulnerability_evac_route_group.group_id.label = ""

                # Custom Crud Form
                crud_form = S3SQLCustomForm(
                    "name",
                    "hazard_id",
                    S3SQLInlineComponent(
                        "evac_route_group",
                        label = T("Coalition"),
                        fields = ["group_id"],
                        multiple = False,
                    ),
                    "location_id",
                    S3SQLInlineComponent(
                        "document",
                        name = "file",
                        label = T("Files"),
                        fields = ["file",
                                  #"comments",
                                  ],
                    ),
                    "comments",
                )
    
                s3db.configure(tablename,
                               crud_form = crud_form,
                               )

        return True
    s3.prep = custom_prep

    attr["hide_filter"] = False

    return attr

settings.ui.customize_vulnerability_evac_route = customize_vulnerability_evac_route

#-----------------------------------------------------------------------------
# Risks
#-----------------------------------------------------------------------------
def customize_vulnerability_risk(**attr):
    """
        Customize vulnerability_risk controller
    """

    s3db = current.s3db
    request = current.request
    if "summary" in request.args:
        coalition = request.get_vars.get("risk_group.group_id__belongs", None)
        if not coalition:
            # Default the Coalition Filter
            auth = current.auth
            org_group_id = auth.is_logged_in() and auth.user.org_group_id
            if org_group_id:
                request.get_vars["risk_group.group_id__belongs"] = str(org_group_id)
            else:
                # Filter to all Coalitions
                gtable = s3db.org_group
                rows = current.db(gtable.deleted == False).select(gtable.id)
                request.get_vars["risk_group.group_id__belongs"] = ",".join([str(row.id) for row in rows])

    # Custom PreP
    s3 = current.response.s3
    standard_prep = s3.prep
    def custom_prep(r):
        # Call standard prep
        if callable(standard_prep):
            result = standard_prep(r)

        tablename = "vulnerability_risk"
        table = s3db[tablename]

        method = r.method
        representation = r.representation
        if method == "summary" or representation == "aadata":
            # Modify list_fields
            list_fields = ["id",
                           "name",
                           (T("Hazard Type"),"hazard_id"),
                           "risk_group.group_id",
                           "location_id",
                           "comments",
                           ]

            s3db.configure(tablename,
                           list_fields = list_fields,
                           )

        elif method == "report2":
            s3db.vulnerability_risk_group.group_id.label = T("Coalition")

        if r.interactive or representation == "json" or representation == "plain":
            # CRUD Strings / Represent
            table.location_id.label = T("Address")
            table.location_id.represent = s3db.gis_LocationRepresent(address_only=True)
            s3db.vulnerability_risk_group.group_id.label = T("Coalition")

            s3.crud_strings[tablename] = Storage(
                title_create = T("Add Hazard"),
                title_display = T("Hazard Details"),
                title_list = T("Hazards"),
                title_update = T("Edit Hazard"),
                title_search = T("Search Hazards"),
                subtitle_create = T("Add New Hazard"),
                label_list_button = T("List Hazards"),
                label_create_button = T("Add Hazard"),
                label_delete_button = T("Remove Hazard"),
                msg_record_created = T("Hazard added"),
                msg_record_modified = T("Hazard updated"),
                msg_record_deleted = T("Hazard removed"),
                msg_list_empty = T("No Hazards currently recorded"))
            
            if method in ("summary", "report2"):
                # Not needed now that Risk data is moved to WMS
                # Filter out data not associated with any Coalition
                #from s3.s3resource import S3FieldSelector
                #group_filter = (S3FieldSelector("group.id") != None)
                #r.resource.add_filter(group_filter)

                from s3.s3filter import S3OptionsFilter
                filter_widgets = [S3OptionsFilter("risk_group.group_id",
                                                  label=T("Coalition"),
                                                  represent="%(name)s",
                                                  widget="multiselect",
                                                  header=True,
                                                  ),
                                  S3OptionsFilter("hazard_id",
                                                  label=T("Hazard Type"),
                                                  represent="%(name)s",
                                                  widget="multiselect",
                                                  header=True,
                                                  ),
                                  ]

                report_fields = [#"name",
                                 (T("Hazard Type"),"hazard_id"),
                                 "risk_group.group_id",
                                 "location_id$L3",
                                 ]

                report_options = Storage(
                    rows=report_fields,
                    cols=report_fields,
                    fact=[("count(name)", T("Number of Risks"))],
                    defaults=Storage(rows="risk.hazard_id",
                                     #cols="risk_group.group_id",
                                     fact="count(name)",
                                     totals=True,
                                     chart = "barchart:rows",
                                     table = "collapse",
                                     )
                    )

                s3db.configure(tablename,
                               # Hide Open & Delete dataTable action buttons
                               editable = False,
                               deletable = False,
                               filter_widgets = filter_widgets,
                               filter_formstyle = filter_formstyle,
                               report_options = report_options,
                               )

            else:
                # Custom Form (Read/Create/Update)
                from s3.s3forms import S3SQLCustomForm, S3SQLInlineComponent
                if method in ("create", "update"):
                    # Custom Widgets/Validators
                    from s3.s3validators import IS_LOCATION_SELECTOR2
                    from s3.s3widgets import S3LocationSelectorWidget2

                    field = table.location_id
                    field.label = "" # Gets replaced by widget
                    field.requires = IS_LOCATION_SELECTOR2(levels=["L3"])
                    field.widget = S3LocationSelectorWidget2(levels=["L3"],
                                                             hide_lx=False,
                                                             reverse_lx=True,
                                                             polygons=True,
                                                             show_address=True,
                                                             show_postcode=True,
                                                             )
    
                # Hide Labels when just 1 column in inline form
                s3db.doc_document.file.label = ""
                current.db.vulnerability_risk_group.group_id.label = ""
    
                # Custom Crud Form
                crud_form = S3SQLCustomForm(
                    "name",
                    "hazard_id",
                    S3SQLInlineComponent(
                        "risk_group",
                        label = T("Coalition"),
                        fields = ["group_id"],
                        multiple = False,
                    ),
                    "location_id",
                    S3SQLInlineComponent(
                        "document",
                        name = "file",
                        label = T("Files"),
                        fields = ["file",
                                  #"comments",
                                  ],
                    ),
                    "comments",
                )
    
                s3db.configure(tablename,
                               crud_form = crud_form,
                               )
    
        # Not needed now that Risk data is moved to WMS
        #elif r.representation== "geojson":
        #    layer = current.request.get_vars.get("layer", None)
        #    if not layer:
        #        # Filter out data not associated with any Coalition
        #        from s3.s3resource import S3FieldSelector
        #        group_filter = (S3FieldSelector("group.id") != None)
        #        r.resource.add_filter(group_filter)

        return True
    s3.prep = custom_prep

    attr["hide_filter"] = False
    attr["rheader"] = None

    return attr

settings.ui.customize_vulnerability_risk = customize_vulnerability_risk

#-----------------------------------------------------------------------------
# Saved Maps
#-----------------------------------------------------------------------------
def customize_gis_config(**attr):
    """
        Customize gis_config controller
    """

    # Custom PreP
    s3 = current.response.s3
    standard_prep = s3.prep
    def custom_prep(r):
        # Call standard prep
        if callable(standard_prep):
            result = standard_prep(r)

        if r.interactive:
            auth = current.auth
            coalition = auth.user.org_group_id
            if not coalition:
                return True

            db = current.db
            s3db = current.s3db
            utable = db.auth_user
            ltable = s3db.pr_person_user
            table = s3db.gis_config
            query = (table.deleted == False) & \
                    (table.pe_id == ltable.pe_id) & \
                    (ltable.user_id == utable.id) & \
                    (utable.org_group_id == coalition)
            rows = db(query).select(ltable.pe_id,
                                    distinct=True)
            if rows:
                coalition_pe_ids = ",".join([str(row.pe_id) for row in rows])
                from s3.s3filter import S3OptionsFilter
                filter_widgets = [
                    S3OptionsFilter("pe_id",
                                    label = "",
                                    options = {"*": T("All"),
                                               coalition_pe_ids: T("My Coalition's Maps"),
                                               auth.user.pe_id: T("My Maps"),
                                               },
                                    multiple = False,
                                    )
                    ]
                s3db.configure("gis_config",
                               filter_widgets = filter_widgets,
                               )

        return True
    s3.prep = custom_prep

    return attr

settings.ui.customize_gis_config = customize_gis_config

#-----------------------------------------------------------------------------
# Site Activity Log
# -----------------------------------------------------------------------------
def render_log(listid, resource, rfields, record, **attr):
    """
        Custom dataList item renderer for 'Site Activity Logs' on the Home page

        @param listid: the HTML ID for this list
        @param resource: the S3Resource to render
        @param rfields: the S3ResourceFields to render
        @param record: the record as dict
        @param attr: additional HTML attributes for the item
    """

    pkey = "s3_audit.id"

    # Construct the item ID
    if pkey in record:
        record_id = record[pkey]
        item_id = "%s-%s" % (listid, record_id)
    else:
        # template
        item_id = "%s-[id]" % listid

    #item_class = "thumbnail"
    item_class = ""

    raw = record._row
    author = record["s3_audit.user_id"]
    author_id = raw["s3_audit.user_id"]
    method = raw["s3_audit.method"]
    tablename = raw["s3_audit.tablename"]
    record_id = raw["s3_audit.record_id"]

    T = current.T
    db = current.db
    s3db = current.s3db

    if tablename == "pr_filter":
        label = T("Saved Filters")
        url = URL(c="default", f="index", args=["filters"])
        if method == "create":
            body = T("Saved a Filter")
        elif method == "update":
            body = T("Updated a Filter")
    elif tablename == "gis_config":
        table = s3db[tablename]
        row = db(table.id == record_id).select(table.name,
                                               limitby=(0, 1)
                                               ).first()
        if row:
            label = row.name or ""
        else:
            label = ""
        url = URL(c="gis", f="index", vars={"config": record_id})
        if method == "create":
            body = T("Saved a Map")
        elif method == "update":
            body = T("Updated a Map")
    else:
        table = s3db[tablename]
        row = db(table.id == record_id).select(table.name,
                                               limitby=(0, 1)
                                               ).first()
        if row:
            label = row.name or ""
        else:
            label = ""
        c, f = tablename.split("_")
        url = URL(c=c, f=f, args=[record_id, "read"])
        if tablename == "org_facility":
            if method == "create":
                body = T("Added a Place")
            elif method == "update":
                body = T("Edited a Place")
        elif tablename == "org_organisation":
            if method == "create":
                body = T("Added an Organization")
            elif method == "update":
                body = T("Edited an Organization")
        elif tablename == "project_activity":
            if method == "create":
                body = T("Added an Activity")
            elif method == "update":
                body = T("Edited an Activity")
        elif tablename == "stats_people":
            if method == "create":
                body = T("Added People")
            elif method == "update":
                body = T("Edited People")
        elif tablename == "vulnerability_evac_route":
            if method == "create":
                body = T("Added an Evacuation Route")
            elif method == "update":
                body = T("Edited an Evacuation Route")
        elif tablename == "vulnerability_risk":
            if method == "create":
                body = T("Added a Hazard")
            elif method == "update":
                body = T("Edited a Hazard")

    body = P(body,
             BR(),
             A(label,
               _href=url),
             )

    # @ToDo: Optimise by not doing DB lookups (especially duplicate) within render, but doing these in the bulk query
    avatar = s3_avatar_represent(author_id,
                                 _class="media-object",
                                 _style="width:50px;padding:5px;padding-top:0px;")
    ptable = s3db.pr_person
    ltable = db.pr_person_user
    query = (ltable.user_id == author_id) & \
            (ltable.pe_id == ptable.pe_id)
    row = db(query).select(ptable.id,
                           limitby=(0, 1)
                           ).first()
    if row:
        person_url = URL(c="pr", f="person", args=[row.id])
    else:
        person_url = "#"
    author = A(author,
               _href=person_url,
               )
    avatar = A(avatar,
               _href=person_url,
               _class="pull-left",
               )

    # Render the item
    item = DIV(DIV(avatar,
  		           DIV(H5(author,
                          _class="media-heading"),
                       body,
                       _class="media-body",
                       ),
                   _class="media",
                   ),
               _class=item_class,
               _id=item_id,
               )

    return item

# For access from custom controllers
current.response.s3.render_log = render_log

# -----------------------------------------------------------------------------
def customize_s3_audit(**attr):
    """
        Customize s3_audit controller
    """

    from s3.s3utils import s3_auth_user_represent_name
    current.db.s3_audit.user_id.represent = s3_auth_user_represent_name

    from s3.s3resource import S3FieldSelector
    current.response.s3.filter = (S3FieldSelector("~.method") != "delete")

    tablename = "s3_audit"
    current.s3db.configure(tablename,
                           list_layout = render_log,
                           orderby = "s3_audit.timestmp desc",
                           insertable = False,
                           list_fields = ["id",
                                          "method",
                                          "user_id",
                                          "tablename",
                                          "record_id",
                                          ],
                           )

    return attr

settings.ui.customize_s3_audit = customize_s3_audit

# =============================================================================
# Template Modules
# Comment/uncomment modules here to disable/enable them
settings.modules = OrderedDict([
    # Core modules which shouldn't be disabled
    ("default", Storage(
        name_nice = T("Home"),
        restricted = False, # Use ACLs to control access to this module
        access = None,      # All Users (inc Anonymous) can see this module in the default menu & access the controller
        module_type = None  # This item is not shown in the menu
    )),
    ("admin", Storage(
        name_nice = T("Administration"),
        #description = "Site Administration",
        restricted = True,
        access = "|1|",     # Only Administrators can see this module in the default menu & access the controller
        module_type = None  # This item is handled separately for the menu
    )),
    ("appadmin", Storage(
        name_nice = T("Administration"),
        #description = "Site Administration",
        restricted = True,
        module_type = None  # No Menu
    )),
    ("errors", Storage(
        name_nice = T("Ticket Viewer"),
        #description = "Needed for Breadcrumbs",
        restricted = False,
        module_type = None  # No Menu
    )),
    ("sync", Storage(
        name_nice = T("Synchronization"),
        #description = "Synchronization",
        restricted = True,
        access = "|1|",     # Only Administrators can see this module in the default menu & access the controller
        module_type = None  # This item is handled separately for the menu
    )),
    ("translate", Storage(
        name_nice = T("Translation Functionality"),
        #description = "Selective translation of strings based on module.",
        module_type = None,
    )),
    ("gis", Storage(
        name_nice = T("Map"),
        #description = "Situation Awareness & Geospatial Analysis",
        restricted = True,
        module_type = 1,     # 1st item in the menu
    )),
    ("pr", Storage(
        name_nice = T("Person Registry"),
        #description = "Central point to record details on People",
        restricted = True,
        access = "|1|",     # Only Administrators can see this module in the default menu (access to controller is possible to all still)
        module_type = None
    )),
    ("org", Storage(
        name_nice = T("Organizations"),
        #description = 'Lists "who is doing what & where". Allows relief agencies to coordinate their activities',
        restricted = True,
        module_type = None
    )),
    # All modules below here should be possible to disable safely
    ("hrm", Storage(
        name_nice = T("Staff"),
        #description = "Human Resources Management",
        restricted = True,
        module_type = None,
    )),
    ("cms", Storage(
        name_nice = T("Content Management"),
        restricted = True,
        module_type = None,
    )),
    ("doc", Storage(
        name_nice = T("Documents"),
        #description = "A library of digital resources, such as photos, documents and reports",
        restricted = True,
        module_type = None,
    )),
    ("msg", Storage(
        name_nice = T("Messaging"),
        #description = "Sends & Receives Alerts via Email & SMS",
        restricted = True,
        # The user-visible functionality of this module isn't normally required. Rather it's main purpose is to be accessed from other modules.
        module_type = None,
    )),
    #("event", Storage(
    #    name_nice = T("Events"),
    #    #description = "Events",
    #    restricted = True,
    #    module_type = None
    #)),
    ("project", Storage(
        name_nice = T("Projects"),
        restricted = True,
        module_type = None
    )),
    ("stats", Storage(
        name_nice = T("Statistics"),
        restricted = True,
        module_type = None
    )),
    ("vulnerability", Storage(
        name_nice = T("Vulnerability"),
        restricted = True,
        module_type = None
    )),
])<|MERGE_RESOLUTION|>--- conflicted
+++ resolved
@@ -929,7 +929,6 @@
                 hrtable.person_id.widget = None
                 hrtable.site_id.label = T("Place")
 
-<<<<<<< HEAD
                 hr_fields = ["person_id",
                              "job_title_id",
                              #"email",
@@ -937,27 +936,25 @@
                              ]
                 if method != "create":
                     hr_fields.insert(1, "site_id")
-=======
-                if r.id and r.method == "update":
-                    # Filter the options for site_id in the organisation contacts
-                    # inline component to just the sites of this organisation
-                    from s3.s3validators import IS_ONE_OF
-                    auth = current.auth
-                    realms = auth.permission.permitted_realms("hrm_human_resource",
-                                                              method="create")
-                    instance_types = auth.org_site_types
-                    hrtable.site_id.requires = IS_ONE_OF(current.db,
-                                                         "org_site.site_id",
-                                                         label=s3db.org_site_represent,
-                                                         orderby="org_site.name",
-                                                         filterby="organisation_id",
-                                                         filter_opts=[r.id],
-                                                         instance_types=instance_types,
-                                                         realms=realms,
-                                                         not_filterby="obsolete",
-                                                         not_filter_opts=[True])
-
->>>>>>> 7462b0b8
+                    if method == "update":
+                        # Filter the options for site_id in the organisation contacts
+                        # inline component to just the sites of this organisation
+                        from s3.s3validators import IS_ONE_OF
+                        auth = current.auth
+                        realms = auth.permission.permitted_realms("hrm_human_resource",
+                                                                  method="create")
+                        instance_types = auth.org_site_types
+                        hrtable.site_id.requires = IS_ONE_OF(current.db,
+                                                             "org_site.site_id",
+                                                             label=s3db.org_site_represent,
+                                                             orderby="org_site.name",
+                                                             filterby="organisation_id",
+                                                             filter_opts=[r.id],
+                                                             instance_types=instance_types,
+                                                             realms=realms,
+                                                             not_filterby="obsolete",
+                                                             not_filter_opts=[True])
+
                 # Custom Crud Form
                 form_fields = [
                     "name",
