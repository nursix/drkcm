# -*- coding: utf-8 -*-

"""
    Deployments
"""

module = request.controller
resourcename = request.function

if not settings.has_module(module):
    raise HTTP(404, body="Module disabled: %s" % module)

s3db.hrm_vars()

# =============================================================================
def index():
    """ Module's Home Page """

    module_name = settings.modules[module].name_nice
    response.title = module_name
    return dict(module_name=module_name)
    
# =============================================================================
<<<<<<< HEAD
def deployment():

    return s3_rest_controller()

# =============================================================================
def human_resource():

    return s3_rest_controller()

=======
def human_resource():
    """
        'Members' RESTful CRUD Controller
    """

    # Tweak settings for RDRT
    settings.hrm.staff_experience = True
    settings.hrm.use_skills = True
    settings.search.filter_manager = True

    return s3db.hrm_human_resource_controller()
    
# =============================================================================
def person():
    """
        'Members' RESTful CRUD Controller
    """

    # Tweak settings for RDRT
    settings.hrm.staff_experience = "experience"
    settings.hrm.vol_experience = "experience"
    settings.hrm.use_skills = True
    settings.search.filter_manager = True

    return s3db.hrm_person_controller()
    
>>>>>>> a997f8e0
# END =========================================================================<|MERGE_RESOLUTION|>--- conflicted
+++ resolved
@@ -21,17 +21,11 @@
     return dict(module_name=module_name)
     
 # =============================================================================
-<<<<<<< HEAD
 def deployment():
 
     return s3_rest_controller()
 
 # =============================================================================
-def human_resource():
-
-    return s3_rest_controller()
-
-=======
 def human_resource():
     """
         'Members' RESTful CRUD Controller
@@ -58,5 +52,4 @@
 
     return s3db.hrm_person_controller()
     
->>>>>>> a997f8e0
 # END =========================================================================