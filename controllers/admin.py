--- conflicted
+++ resolved
@@ -79,13 +79,6 @@
 
     s3db.configure(tablename,
                    main="first_name",
-<<<<<<< HEAD
-                   # Only needed if image & mobile fields get added to admin user form
-                   #create_onaccept = auth.s3_user_create_onaccept,
-                   # This is called from the Link action button
-                   # update_onaccept = auth.s3_user_onaccept,
-=======
->>>>>>> eab5587b
                    )
 
     def disable_user(r, **args):
@@ -213,23 +206,6 @@
                            # Password confirmation
                            create_onvalidation = user_create_onvalidation)
 
-<<<<<<< HEAD
-            # Add specifc buttons to enable/disable users
-            # Allow the ability for admin to Disable logins
-            #reg = r.table.registration_key
-            #reg.writable = True
-            #reg.readable = True
-            #reg.label = T("Status")
-            # In Controller to allow registration to work with UUIDs - only manual edits need this setting
-            #reg.requires = IS_NULL_OR(IS_IN_SET(["disabled",
-            #                                     "pending"]))
-
-        elif r.representation == "aadata":
-            # dataTables' columns need to match
-            r.table.registration_key.readable = True
-
-=======
->>>>>>> eab5587b
         if r.method == "delete" and r.http == "GET":
             if r.id == session.auth.user.id: # we're trying to delete ourself
                 request.get_vars.update({"user.id":str(r.id)})
@@ -298,20 +274,8 @@
         return output
     s3.postp = postp
 
-<<<<<<< HEAD
-    def registration_key_represent(value):
-        if value == "disabled":
-            return str(T("Disabled"))
-        elif value == "pending":
-            return str(T("Pending"))
-        else:
-            return str(T("Active"))
-    table.registration_key.represent = registration_key_represent
-    output = s3_rest_controller("auth", resourcename, rheader = rheader)
-=======
     output = s3_rest_controller("auth", resourcename,
                                 rheader=rheader)
->>>>>>> eab5587b
     return output
 
 # =============================================================================
