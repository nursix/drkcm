--- conflicted
+++ resolved
@@ -660,35 +660,51 @@
 
     # -------------------------------------------------------------------------
     # Project Tracking
-<<<<<<< HEAD
-    def get_project_drr(self):
-        """
-            Enable DRR project extensions
-        """
-        return self.project.get("drr", False)
-    def get_project_iati(self):
-        """
-            Projects should record the percentage that they relate to their themes
-        """
-        return self.project.get("iati", False)
-    def get_project_community_activity(self):
-        """
-            Use 'Project Community' as a label for 'Project Activity'
-        """
-        return self.project.get("community_activity", False)
-=======
     def get_project_mode_3w(self):
+        """
+            Enable 3W mode in the projects module
+        """
         return self.project.get("mode_3w", False)
     def get_project_mode_task(self):
+        """
+            Enable Tasks mode in the projects module
+        """
         return self.project.get("mode_task", False)
-    def get_project_mode_disaster(self):
-        return self.project.get("mode_disaster", False)
->>>>>>> 119f1047
+    def get_project_mode_drr(self):
+        """
+            Enable DRR mode in the projects module
+        """
+        return self.project.get("mode_drr", False)
+    def get_project_codes(self):
+        """
+            Use Codes in Projects
+        """
+        return self.project.get("codes", False)
     def get_project_milestones(self):
         """
             Use Milestones in Projects
         """
         return self.project.get("milestones", False)
+    def get_project_sectors(self):
+        """
+            Use Sectors in Projects
+        """
+        return self.project.get("sectors", True)
+    def get_project_theme_percentages(self):
+        """
+            Use Theme Percentages in Projects
+        """
+        return self.project.get("theme_percentages", False)
+    def get_project_multiple_budgets(self):
+        """
+            Use Multiple Budgets in Projects
+        """
+        return self.project.get("multiple_budgets", False)
+    def get_project_multiple_organisations(self):
+        """
+            Use Multiple Organisations in Projects
+        """
+        return self.project.get("multiple_organisations", False)
     def get_project_organisation_roles(self):
         T = current.T
         return self.project.get("organisation_roles", {
