# -*- coding: utf-8 -*-

""" Sahana Eden Inventory Model

    @copyright: 2009-2013 (c) Sahana Software Foundation
    @license: MIT

    Permission is hereby granted, free of charge, to any person
    obtaining a copy of this software and associated documentation
    files (the "Software"), to deal in the Software without
    restriction, including without limitation the rights to use,
    copy, modify, merge, publish, distribute, sublicense, and/or sell
    copies of the Software, and to permit persons to whom the
    Software is furnished to do so, subject to the following
    conditions:

    The above copyright notice and this permission notice shall be
    included in all copies or substantial portions of the Software.

    THE SOFTWARE IS PROVIDED "AS IS", WITHOUT WARRANTY OF ANY KIND,
    EXPRESS OR IMPLIED, INCLUDING BUT NOT LIMITED TO THE WARRANTIES
    OF MERCHANTABILITY, FITNESS FOR A PARTICULAR PURPOSE AND
    NONINFRINGEMENT. IN NO EVENT SHALL THE AUTHORS OR COPYRIGHT
    HOLDERS BE LIABLE FOR ANY CLAIM, DAMAGES OR OTHER LIABILITY,
    WHETHER IN AN ACTION OF CONTRACT, TORT OR OTHERWISE, ARISING
    FROM, OUT OF OR IN CONNECTION WITH THE SOFTWARE OR THE USE OR
    OTHER DEALINGS IN THE SOFTWARE.
"""

__all__ = ["S3WarehouseModel",
           "S3InventoryModel",
           "S3TrackingModel",
           "S3AdjustModel",
           "inv_tabs",
           "inv_rheader",
           "inv_rfooter",
           "inv_recv_crud_strings",
           "inv_recv_rheader",
           "inv_send_rheader",
           "inv_ship_status",
           "inv_tracking_status",
           "inv_adj_rheader",
           ]

import itertools

from gluon import *
from gluon.sqlhtml import RadioWidget
from gluon.storage import Storage

from ..s3 import *
from eden.layouts import S3AddResourceLink

SHIP_STATUS_IN_PROCESS = 0
SHIP_STATUS_RECEIVED   = 1
SHIP_STATUS_SENT       = 2
SHIP_STATUS_CANCEL     = 3
SHIP_STATUS_RETURNING  = 4

# To pass to global scope
inv_ship_status = {"IN_PROCESS" : SHIP_STATUS_IN_PROCESS,
                   "RECEIVED"   : SHIP_STATUS_RECEIVED,
                   "SENT"       : SHIP_STATUS_SENT,
                   "CANCEL"     : SHIP_STATUS_CANCEL,
                   "RETURNING"  : SHIP_STATUS_RETURNING,
                   }

T = current.T
shipment_status = {SHIP_STATUS_IN_PROCESS: T("In Process"),
                   SHIP_STATUS_RECEIVED:   T("Received"),
                   SHIP_STATUS_SENT:       T("Sent"),
                   SHIP_STATUS_CANCEL:     T("Canceled"),
                   SHIP_STATUS_RETURNING:  T("Returning"),
                   }

SHIP_DOC_PENDING  = 0
SHIP_DOC_COMPLETE = 1

TRACK_STATUS_UNKNOWN    = 0
TRACK_STATUS_PREPARING  = 1
TRACK_STATUS_TRANSIT    = 2
TRACK_STATUS_UNLOADING  = 3
TRACK_STATUS_ARRIVED    = 4
TRACK_STATUS_CANCELED   = 5
TRACK_STATUS_RETURNING  = 6

inv_tracking_status = {"UNKNOWN"    : TRACK_STATUS_UNKNOWN,
                       "IN_PROCESS" : TRACK_STATUS_PREPARING,
                       "SENT"       : TRACK_STATUS_TRANSIT,
                       "UNLOADING"  : TRACK_STATUS_UNLOADING,
                       "RECEIVED"   : TRACK_STATUS_ARRIVED,
                       "CANCEL"     : TRACK_STATUS_CANCELED,
                       "RETURNING"  : TRACK_STATUS_RETURNING,
                       }

tracking_status = {TRACK_STATUS_UNKNOWN   : T("Unknown"),
                   TRACK_STATUS_PREPARING : T("In Process"),
                   TRACK_STATUS_TRANSIT   : T("In transit"),
                   TRACK_STATUS_UNLOADING : T("Unloading"),
                   TRACK_STATUS_ARRIVED   : T("Arrived"),
                   TRACK_STATUS_CANCELED  : T("Cancelled"),
                   TRACK_STATUS_RETURNING : T("Returning"),
                   }

#itn_label = T("Item Source Tracking Number")
# Overwrite the label until we have a better way to do this
itn_label = T("CTN")

settings = current.deployment_settings
inv_item_status_opts = settings.get_inv_item_status()
send_type_opts = settings.get_inv_shipment_types()
send_type_opts.update(inv_item_status_opts)
send_type_opts.update(settings.get_inv_send_types())
recv_type_opts = settings.get_inv_shipment_types()
recv_type_opts.update(settings.get_inv_recv_types())

# =============================================================================
class S3WarehouseModel(S3Model):

    names = ["inv_warehouse",
             #"inv_warehouse_type",
             ]

    def model(self):

        T = current.T
        db = current.db
        messages = current.messages
        NONE = messages["NONE"]
        add_component = self.add_component
        configure = self.configure
        crud_strings = current.response.s3.crud_strings
        define_table = self.define_table
        super_link = self.super_link

        # ---------------------------------------------------------------------
        # Warehouse Types
        #
        # tablename = "inv_warehouse_type"
        # table = define_table(tablename,
                             # Field("name", length=128,
                                   # notnull=True, unique=True,
                                   # label=T("Name")),
                             # s3_comments(),
                             # *s3_meta_fields())

        # CRUD strings
        #crud_strings[tablename] = Storage(
        #    title_create = T("Add Warehouse Type"),
        #    title_display = T("Warehouse Type Details"),
        #    title_list = T("Warehouse Types"),
        #    title_update = T("Edit Warehouse Type"),
        #    title_search = T("Search Warehouse Types"),
        #    subtitle_create = T("Add New Warehouse Type"),
        #    label_list_button = T("List Warehouse Types"),
        #    label_create_button = T("Add New Warehouse Type"),
        #    label_delete_button = T("Delete Warehouse Type"),
        #    msg_record_created = T("Warehouse Type added"),
        #    msg_record_modified = T("Warehouse Type updated"),
        #    msg_record_deleted = T("Warehouse Type deleted"),
        #    msg_list_empty = T("No Warehouse Types currently registered"))

        #warehouse_type_id = S3ReusableField("warehouse_type_id", table,
        #                        sortby="name",
        #                        requires = IS_NULL_OR(
        #                                    IS_ONE_OF(db, "inv_warehouse_type.id",
        #                                              self.inv_warehouse_type_represent,
        #                                              sort=True
        #                                              )),
        #                        represent = self.inv_warehouse_type_represent,
        #                        label = T("Warehouse Type"),
        #                        comment = S3AddResourceLink(c="inv",
        #                                    f="warehouse_type",
        #                                    label=T("Add Warehouse Type"),
        #                                    title=T("Warehouse Type"),
        #                                    tooltip=T("If you don't see the Type in the list, you can add a new one by clicking link 'Add Warehouse Type'.")),
        #                        ondelete = "SET NULL")

        #configure(tablename,
        #          deduplicate = self.inv_warehouse_type_duplicate,
        #          )

        # Tags as component of Warehouse Types
        #add_component("inv_warehouse_type_tag",
        #              inv_warehouse_type=dict(joinby="warehouse_type_id",
        #                                      name="tag"))

        # ---------------------------------------------------------------------
        # Warehouses
        #
        tablename = "inv_warehouse"
        table = define_table(tablename,
                             super_link("pe_id", "pr_pentity"),
                             super_link("site_id", "org_site"),
                             super_link("doc_id", "doc_entity"),
                             Field("name", notnull=True,
                                   length=64,           # Mayon Compatibility
                                   label = T("Name")),
                             Field("code", length=10, # Mayon compatibility
                                   represent = lambda v: v or NONE,
                                   label=T("Code")
                                   # Deployments that don't wants warehouse codes can hide them
                                   #readable=False,
                                   #writable=False,
                                   # @ToDo: Deployment Setting to add validator to make these unique
                                   ),
                             self.org_organisation_id(
                                requires = self.org_organisation_requires(updateable=True)
                                ),
                             #warehouse_type_id(),
                             self.gis_location_id(),
                             Field("phone1", label = T("Phone 1"),
                                   represent = lambda v: v or NONE,
                                   requires = IS_NULL_OR(s3_phone_requires)),
                             Field("phone2", label = T("Phone 2"),
                                   represent = lambda v: v or NONE,
                                   requires = IS_NULL_OR(s3_phone_requires)),
                             Field("email", label = T("Email"),
                                   represent = lambda v: v or NONE,
                                   requires = IS_NULL_OR(IS_EMAIL())),
                             Field("fax", label = T("Fax"),
                                   represent = lambda v: v or NONE,
                                   requires = IS_NULL_OR(s3_phone_requires)),
                             Field("obsolete", "boolean",
                                   label = T("Obsolete"),
                                   represent = lambda bool: \
                                    (bool and [T("Obsolete")] or NONE)[0],
                                   default = False,
                                   readable = False,
                                   writable = False),
                             s3_comments(),
                             *s3_meta_fields())

        # CRUD strings
        crud_strings[tablename] = Storage(
            title_create = T("Add Warehouse"),
            title_display = T("Warehouse Details"),
            title_list = T("Warehouses"),
            title_update = T("Edit Warehouse"),
            title_search = T("Search Warehouses"),
            title_upload = T("Import Warehouses"),
            title_map = T("Map of Warehouses"),
            subtitle_create = T("Add New Warehouse"),
            label_list_button = T("List Warehouses"),
            label_create_button = T("Add New Warehouse"),
            label_delete_button = T("Delete Warehouse"),
            msg_record_created = T("Warehouse added"),
            msg_record_modified = T("Warehouse updated"),
            msg_record_deleted = T("Warehouse deleted"),
            msg_list_empty = T("No Warehouses currently registered"))

        # Search Method
        warehouse_search = S3Search(
            advanced=(S3SearchSimpleWidget(
                        name="warehouse_search_text",
                        label=T("Search"),
                        comment=T("Search for warehouse by text."),
                        field=["name", "comments", "email"]
                      ),
                      S3SearchOptionsWidget(
                        name="warehouse_search_org",
                        label=messages.ORGANISATION,
                        comment=T("Search for warehouse by organization."),
                        field="organisation_id",
                        represent ="%(name)s",
                        cols = 3
                      ),
                      S3SearchOptionsWidget(
                        name="warehouse_search_location",
                        field="location_id$L1",
                        location_level="L1",
                        cols = 3
                      ),
                      S3SearchLocationWidget(
                        name="warehouse_search_map",
                        label=T("Map"),
                      ),
            ))

        configure(tablename,
                  super_entity=("pr_pentity", "org_site"),
                  search_method = warehouse_search,
                  deduplicate = self.inv_warehouse_duplicate,
                  onaccept = self.inv_warehouse_onaccept,
                  list_fields=["id",
                               "name",
                               "organisation_id",   # Filtered in Component views
                               #"type",
                               #(T("Address"), "location_id$addr_street"),
                               (messages.COUNTRY, "location_id$L0"),
                               "location_id$L1",
                               "location_id$L2",
                               "location_id$L3",
                               #"location_id$L4",
                               "phone1",
                               "email"
                               ],
                  realm_components = ["contact_emergency",
                                      "physical_description",
                                      "config",
                                      "image",
                                      "req",
                                      "send",
                                      "human_resource_site",
                                      "note",
                                      "contact",
                                      "role",
                                      "asset",
                                      "commit",
                                      "inv_item",
                                      "document",
                                      "recv",
                                      "address",
                                      ],
                  update_realm = True,
                  )

        # ---------------------------------------------------------------------
        # Pass names back to global scope (s3.*)
        #
        return Storage()

    # -------------------------------------------------------------------------
    #@staticmethod
    #def inv_warehouse_type_duplicate(item):
    #    """ Import item de-duplication """

    #    if item.tablename == "inv_warehouse_type":
    #        table = item.table
    #        name = item.data.get("name", None)
    #        query = (table.name.lower() == name.lower())
    #        duplicate = current.db(query).select(table.id,
    #                                             limitby=(0, 1)).first()
    #        if duplicate:
    #            item.id = duplicate.id
    #            item.method = item.METHOD.UPDATE

    # -------------------------------------------------------------------------
    #@staticmethod
    #def inv_warehouse_type_represent(id, row=None):
    #    """ FK representation """

    #    if row:
    #        return row.name
    #    elif not id:
    #        return current.messages["NONE"]

    #    db = current.db
    #    table = db.inv_warehouse_type
    #    r = db(table.id == id).select(table.name,
    #                                  limitby = (0, 1)).first()
    #    try:
    #        return r.name
    #    except:
    #        return current.messages.UNKNOWN_OPT

    # -------------------------------------------------------------------------
    @staticmethod
    def inv_warehouse_onaccept(form):
        """
            Update Affiliation, record ownership and component ownership
        """

        s3db = current.s3db
        s3db.pr_update_affiliations(s3db.inv_warehouse, form.vars)

    # ---------------------------------------------------------------------
    @staticmethod
    def inv_warehouse_represent(id, row=None):
        """ FK representation """

        if row:
            return row.name
        elif not id:
            return current.messages["NONE"]

        db = current.db
        table = db.inv_warehouse
        r = db(table.id == id).select(table.name,
                                      limitby = (0, 1)).first()
        try:
            return r.name
        except:
            return current.messages.UNKNOWN_OPT

    # ---------------------------------------------------------------------
    @staticmethod
    def inv_warehouse_duplicate(item):
        """
            Import item deduplication, match by name
                (Adding location_id doesn't seem to be a good idea)

            @param item: the S3ImportItem instance
        """

        if item.tablename == "inv_warehouse":
            table = item.table
            name = "name" in item.data and item.data.name
            query = (table.name.lower() == name.lower())
            duplicate = current.db(query).select(table.id,
                                                 limitby=(0, 1)).first()
            if duplicate:
                item.id = duplicate.id
                item.method = item.METHOD.UPDATE

# =============================================================================
class S3InventoryModel(S3Model):
    """
        Inventory Management

        A module to record inventories of items at a location (site)
    """

    names = ["inv_inv_item",
             "inv_remove",
             "inv_item_id",
             "inv_item_represent",
             "inv_prep",
             ]

    def model(self):

        T = current.T
        db = current.db
        auth = current.auth

        organisation_id = self.org_organisation_id

        messages = current.messages
        NONE = messages["NONE"]
        UNKNOWN_OPT = messages.UNKNOWN_OPT

        settings = current.deployment_settings
        WAREHOUSE = settings.get_inv_facility_label()
        track_pack_values = settings.get_inv_track_pack_values()

        inv_source_type = {0: None,
                           1: T("Donated"),
                           2: T("Procured"),
                           }
        # =====================================================================
        # Inventory Item
        #
        # Stock in a warehouse or other site's inventory store.
        #
        # ondelete references have been set to RESTRICT because the inv. items
        # should never be automatically deleted

        tablename = "inv_inv_item"
        table = self.define_table(tablename,
                                  # This is a component, so needs to be a super_link
                                  # - can't override field name, ondelete or requires
                                  self.super_link("site_id", "org_site",
                                                  label = WAREHOUSE,
                                                  default = auth.user.site_id if auth.is_logged_in() else None,
                                                  readable = True,
                                                  writable = True,
                                                  empty = False,
                                                  ondelete = "RESTRICT",
                                                  # Comment these to use a Dropdown & not an Autocomplete
                                                  #widget = S3SiteAutocompleteWidget(),
                                                  #comment = DIV(_class="tooltip",
                                                  #              _title="%s|%s" % (WAREHOUSE,
                                                  #                                T("Enter some characters to bring up a list of possible matches"))),
                                                  represent=self.org_site_represent),
                                  self.supply_item_entity_id,
                                  self.supply_item_id(ondelete = "RESTRICT",
                                                      required = True),
                                  self.supply_item_pack_id(ondelete = "RESTRICT",
                                                           required = True),
                                  Field("quantity", "double", notnull=True,
                                        default = 0.0,
                                        label = T("Quantity"),
                                        represent=lambda v: \
                                            IS_FLOAT_AMOUNT.represent(v, precision=2),
                                        requires = IS_FLOAT_IN_RANGE(0, None),
                                        writable = False),
                                  Field("bin", "string", length=16,
                                        represent = lambda v: v or NONE,
                                        label = T("Bin"),
                                        ),
                                  # @ToDo: Allow items to be marked as 'still on the shelf but allocated to an outgoing shipment'
                                  Field("status", "integer",
                                        label = T("Status"),
                                        requires = IS_NULL_OR(
                                                    IS_IN_SET(inv_item_status_opts)
                                                    ),
                                        represent = lambda opt: \
                                            inv_item_status_opts.get(opt, UNKNOWN_OPT),
                                        default = 0,),
                                  s3_date("purchase_date",
                                          label = T("Purchase Date")),
                                  s3_date("expiry_date",
                                          label = T("Expiry Date")),
                                  Field("pack_value", "double",
                                        readable=track_pack_values,
                                        writable=track_pack_values,
                                        label = T("Value per Pack"),
                                        represent=lambda v: \
                                            IS_FLOAT_AMOUNT.represent(v, precision=2)),
                                  # @ToDo: Move this into a Currency Widget for the pack_value field
                                  s3_currency(readable=track_pack_values,
                                              writable=track_pack_values),
                                  Field("item_source_no", "string", length=16,
                                        represent=lambda v: v or NONE,
                                        label = itn_label,
                                        ),
                                  # Organisation that owns this item
                                  organisation_id(name = "owner_org_id",
                                                  label = T("Owned By (Organization/Branch)"),
                                                  ondelete = "SET NULL"),
                                  # Original donating Organisation
                                  organisation_id(name = "supply_org_id",
                                                  label = T("Supplier/Donor"),
                                                  ondelete = "SET NULL"),
                                  Field("source_type", "integer",
                                        label = T("Type"),
                                        requires = IS_NULL_OR(
                                                    IS_IN_SET(inv_source_type)
                                                    ),
                                        represent = lambda opt: \
                                            inv_source_type.get(opt, UNKNOWN_OPT),
                                        default = 0,
                                        writable = False,
                                        ),
                                  s3_comments(),
                                  *s3_meta_fields())

        # pack_quantity Virtual Field
        table.virtualfields.append(self.supply_item_pack_virtualfields(tablename=tablename))
        # total_value Virtual Field
        table.virtualfields.append(InvItemVirtualFields())

        # CRUD strings
        INV_ITEM = T("Warehouse Stock")
        ADD_INV_ITEM = T("Add Stock to Warehouse")
        current.response.s3.crud_strings[tablename] = Storage(
            title_create = ADD_INV_ITEM,
            title_display = T("Warehouse Stock Details"),
            title_list = T("Stock in Warehouse"),
            title_update = T("Edit Warehouse Stock"),
            title_search = T("Search Warehouse Stock"),
            title_report = T("Warehouse Stock Report"),
            title_upload = T("Import Warehouse Stock"),
            subtitle_create = ADD_INV_ITEM,
            label_list_button = T("List Stock in Warehouse"),
            label_create_button = ADD_INV_ITEM,
            label_delete_button = T("Remove Stock from Warehouse"),
            msg_record_created = T("Stock added to Warehouse"),
            msg_record_modified = T("Warehouse Stock updated"),
            msg_record_deleted = T("Stock removed from Warehouse"),
            msg_list_empty = T("No Stock currently registered in this Warehouse"))

        # Reusable Field
        inv_item_id = S3ReusableField("inv_item_id", table,
                                      requires = IS_ONE_OF(db, "inv_inv_item.id",
                                                           self.inv_item_represent,
                                                           orderby="inv_inv_item.id",
                                                           sort=True),
                                      represent = self.inv_item_represent,
                                      label = INV_ITEM,
                                      comment = DIV(_class="tooltip",
                                                    _title="%s|%s" % (INV_ITEM,
                                                                      T("Select Stock from this Warehouse"))),
                                      ondelete = "CASCADE",
                                      script = '''
S3OptionsFilter({
 'triggerName':'inv_item_id',
 'targetName':'item_pack_id',
 'lookupResource':'item_pack',
 'lookupPrefix':'supply',
 'lookupURL':S3.Ap.concat('/inv/inv_item_packs/'),
 'msgNoRecords':i18n.no_packs,
 'fncPrep':fncPrepItem,
 'fncRepresent':fncRepresentItem
})''')

        if track_pack_values:
            rows = ["item_id", "item_id$item_category_id", "currency"]
            cols = ["site_id", "owner_org_id", "supply_org_id", "currency"]
            fact = ["quantity", (T("Total Value"), "total_value"),]
        else:
            rows = ["item_id", "item_id$item_category_id"]
            cols = ["site_id", "owner_org_id", "supply_org_id"]
            fact = ["quantity"]
        report_options = Storage(
            search=[
                S3SearchSimpleWidget(
                    name="inv_item_search_text",
                    label=T("Search"),
                    comment=T("Search for an item by text."),
                    field=[
                        "item_id$name",
                        #"item_id$category_id$name",
                        #"site_id$name"
                    ]
                ),
                S3SearchOptionsWidget(
                    name="inv_item_search_site",
                    label=T("Facility"),
                    field="site_id",
                    represent="%(name)s",
                    comment=T("If none are selected, then all are searched."),
                    cols = 2
                ),
                S3SearchOptionsWidget(
                    name="inv_item_search_status",
                    label=T("Status"),
                    field="status",
                    represent="%(name)s",
                    comment=T("If none are selected, then all are searched."),
                    cols = 2
                ),
                S3SearchOptionsWidget(
                    name="owner_org_seach",
                    label=T("Owning Organization"),
                    field="owner_org_id",
                    represent="%(name)s",
                    comment=T("If none are selected, then all are searched."),
                    cols = 2
                ),
                S3SearchOptionsWidget(
                    name="supply_org_seach",
                    label=T("Donating Organization"),
                    field="supply_org_id",
                    represent="%(name)s",
                    comment=T("If none are selected, then all are searched."),
                    cols = 2
                ),
                # NotImplemented yet
                # S3SearchOptionsWidget(
                    # name="inv_item_search_category",
                    # label=T("Category"),
                    # field="item_category",
                    ##represent="%(name)s",
                    # comment=T("If none are selected, then all are searched."),
                    # cols = 2
                # ),
                S3SearchMinMaxWidget(
                    name="inv_item_search_expiry_date",
                    method="range",
                    label=T("Expiry Date"),
                    field="expiry_date"
                )
            ],

            rows=rows,
            cols=cols,
            fact=fact,
            methods=["sum"],
            defaults=Storage(rows="inv_item.item_id",
                             cols="inv_item.site_id",
                             fact="inv_item.quantity",
                             aggregate="sum"),
            groupby=self.inv_inv_item.site_id,
            hide_comments=True,
        )

        # Item Search Method (Advanced Search only)
        inv_item_search = S3Search(advanced=report_options.get("search"))

        direct_stock_edits = settings.get_inv_direct_stock_edits()
        if track_pack_values:
            list_fields = ["id",
                           "site_id",
                           "item_id",
                           #(T("Item Code"), "item_code"),
                           "item_id$item_code",
                           #(T("Category"), "item_category"),
                           "item_id$item_category_id",
                           "quantity",
                           "owner_org_id",
                           "pack_value",
                           (T("Total Value"), "total_value"),
                           "currency",
                           "bin",
                           "supply_org_id",
                           "status",
                           ]
        else:
            list_fields = ["id",
                           "site_id",
                           "item_id",
                           #(T("Item Code"), "item_code"),
                           "item_id$item_code",
                           #(T("Category"), "item_category"),
                           "item_id$item_category_id",
                           "quantity",
                           "bin",
                           "owner_org_id",
                           "supply_org_id",
                           "status",
                           ]
        self.configure(tablename,
                       # Lock the record so that it can't be meddled with
                       # - unless explicitly told to allow this
                       create=direct_stock_edits,
                       listadd=direct_stock_edits,
                       editable=direct_stock_edits,
                       deletable=direct_stock_edits,
                       super_entity = "supply_item_entity",
                       # Experimental: filter form (used by S3CRUD.datalist)
                       #filter_widgets=[
                       #    S3TextFilter(["item_id$name", "item_pack_id$name"],
                       #                 label=T("Item name"),
                       #                 comment=T("Search for items with this text in the name.")),
                       #    S3RangeFilter("quantity",
                       #                  label=T("Quantity range"),
                       #                  comment=T("Include only items where quantity is in this range."),
                       #                  ge=10),
                       #    S3DateFilter("purchase_date",
                       #                 label=T("Purchase date"),
                       #                 comment=T("Include only items purchased within the specified dates.")),
                       #    S3DateFilter("other_date",
                       #                 label=T("Expiry date"),
                       #                 comment=T("Include only items that expire within the specified dates.")),
                       #    S3OptionsFilter("owner_org_id",
                       #                    label=T("Owning organization"),
                       #                    comment=T("Search for items by owning organization."),
                       #                    represent="%(name)s",
                       #                    cols=3)
                       #],
                       list_fields = list_fields,
                       onvalidation = self.inv_inv_item_onvalidate,
                       search_method = inv_item_search,
                       report_options = report_options,
                       deduplicate = self.inv_item_duplicate,
                       )

        # ---------------------------------------------------------------------
        # Pass names back to global scope (s3.*)
        #
        return Storage(
                    inv_item_id = inv_item_id,
                    inv_item_represent = self.inv_item_represent,
                    inv_remove = self.inv_remove,
                    inv_prep = self.inv_prep,
                )
    # -------------------------------------------------------------------------
    @staticmethod
    def inv_inv_item_onvalidate(form):
        """
            When a inv item record is being created with a source number
            then the source number needs to be unique within the organisation.
        """

        # If there is a tracking number check that it is unique within the org
        item_source_no = form.vars.item_source_no
        if item_source_no:
            if form.record.item_source_no and form.record.item_source_no == item_source_no:
                # The tracking number hasn't changed so no validation needed
                pass
            else:
                db = current.db
                s3db = current.s3db
                itable = db.inv_inv_item
                stable = s3db.org_site
                query = (itable.track_org_id == form.vars.track_org_id) & \
                        (itable.item_source_no == item_source_no)
                record = db(query).select(record.track_org_id,
                                          limitby=(0, 1)).first()
                if record:
                    org_repr = current.response.s3.org_organisation_represent
                    form.errors.item_source_no = T("The Tracking Number %s is already used by %s.") % \
                        (item_source_no,
                         org_repr(record.track_org_id))

    # -------------------------------------------------------------------------
    @staticmethod
    def inv_remove(inv_rec,
                   required_total,
                   required_pack_value = 1,
                   current_track_total = 0,
                   update = True,
                   ):
        """
            Check that the required_total can be removed from the inv_record
            if their is insufficient stock then set up the total to being
            what is in stock otherwise set it to be the required total.
            If the update flag is true then remove it from stock.

            The current total is what has already been removed for this
            transaction.
        """

        db = current.db
        inv_item_table = db.inv_inv_item
        siptable = db.supply_item_pack
        inv_p_qnty = db(siptable.id == inv_rec.item_pack_id).select(siptable.quantity,
                                                                    limitby=(0, 1)
                                                                    ).first().quantity
        inv_qnty = inv_rec.quantity * inv_p_qnty
        cur_qnty = current_track_total * inv_p_qnty
        req_qnty = required_total * required_pack_value

        # It already matches so no change required
        if cur_qnty == req_qnty:
            return required_total

        if inv_qnty + cur_qnty > req_qnty:
            send_item_quantity = req_qnty
            new_qnty = (inv_qnty + cur_qnty - req_qnty) / inv_p_qnty
        else:
            send_item_quantity = inv_qnty + cur_qnty
            new_qnty = 0
        send_item_quantity = send_item_quantity / inv_p_qnty

        if update:
            # Update the levels in stock
            if new_qnty:
                db(inv_item_table.id == inv_rec.id).update(quantity = new_qnty)
            else:
                db(inv_item_table.id == inv_rec.id).update(deleted = True)

        return send_item_quantity

    # -------------------------------------------------------------------------
    @staticmethod
    def inv_prep(r):
        """
            Used in site REST controllers to Filter out items which are
            already in this inventory
        """

        if r.component:
            if r.component.name == "inv_item":
                db = current.db
                table = db.inv_inv_item
                # Filter out items which are already in this inventory
                query = (table.site_id == r.record.site_id) & \
                        (table.deleted == False)
                inv_item_rows = db(query).select(table.item_id)
                item_ids = [row.item_id for row in inv_item_rows]

                # Ensure that the current item CAN be selected
                if r.method == "update":
                    item = db(table.id == r.args[2]).select(table.item_id,
                                                            limitby=(0, 1)).first()
                    item_ids.remove(item.item_id)
                table.item_id.requires.set_filter(not_filterby = "id",
                                                  not_filter_opts = item_ids)

            elif r.component.name == "send":
                # Default to the Search tab in the location selector
                current.response.s3.gis.tab = "search"
                #if current.request.get_vars.get("select", "sent") == "incoming":
                #    # Display only incoming shipments which haven't been received yet
                #    filter = (current.s3db.inv_send.status == SHIP_STATUS_SENT)
                #    r.resource.add_component_filter("send", filter)

    # -------------------------------------------------------------------------
    @staticmethod
    def inv_item_represent(id, row=None, show_link=True):
        """
            Represent an Inventory Item
        """

        if row:
            # @ToDo: Optimised query where we don't need to do the join
            id = row.id
        elif not id:
            return current.messages["NONE"]

        db = current.db
        itable = db.inv_inv_item
        stable = db.supply_item
        query = (itable.id == id) & \
                (itable.item_id == stable.id)
        record = db(query).select(stable.name,
                                  stable.um,
                                  itable.item_source_no,
                                  itable.bin,
                                  itable.expiry_date,
                                  itable.owner_org_id,
                                  limitby = (0, 1)).first()
        if record:
            s3_string_represent = lambda str: str if str else ""
            s3_date_represent = lambda dt: \
                S3DateTime.date_represent(dt, utc=True)
            ctn = s3_string_represent(record.inv_inv_item.item_source_no)
            org = current.s3db.org_organisation_represent(record.inv_inv_item.owner_org_id)
            if record.inv_inv_item.expiry_date:
                exp_date = "expires:%s" % \
                    s3_date_represent(record.inv_inv_item.expiry_date)
            else:
                exp_date = ""
            bin = s3_string_represent(record.inv_inv_item.bin)
            NONE = current.messages["NONE"]
            rep_strings = [str for str in [record.supply_item.name,
                                           exp_date,
                                           ctn,
                                           org,
                                           bin
                                           ] if str and str != NONE]
            return " - ".join(rep_strings)
        else:
            return None

    # -------------------------------------------------------------------------
    @staticmethod
    def inv_item_duplicate(job):
        """
          Rules for finding a duplicate:
           - Look for a record with the same site,
                                             bin,
                                             supply item and,
                                             pack item

            If a item is added as part of an inv_track_item import then the
            quantity will be set to zero. This will overwrite any existing
            total, if we have a duplicate. If the total was None then
            validation would fail (it's a not null field). So if a duplicate
            is found then the quantity needs to be removed.
        """

        if job.tablename == "inv_inv_item":
            table = job.table
            data = job.data
            site_id = "site_id" in data and data.site_id
            item_id = "item_id" in data and data.item_id
            pack_id = "item_pack_id" in data and data.item_pack_id
            owner_org_id = "owner_org_id" in data and data.owner_org_id
            supply_org_id = "supply_org_id" in data and data.supply_org_id
            pack_value = "pack_value" in data and data.pack_value
            currency = "currency" in data and data.currency
            bin = "bin" in data and data.bin
            query = (table.site_id == site_id) & \
                    (table.item_id == item_id) & \
                    (table.item_pack_id == pack_id) & \
                    (table.owner_org_id == owner_org_id) & \
                    (table.supply_org_id == supply_org_id) & \
                    (table.pack_value == pack_value) & \
                    (table.currency == currency) & \
                    (table.bin == bin)
            id = duplicator(job, query)
            if id:
                if "quantity" in data and data.quantity == 0:
                    job.data.quantity = table[id].quantity

# =============================================================================
class S3TrackingModel(S3Model):
    """
        A module to manage the shipment of inventory items
        - Sent Items
        - Received Items
        - And audit trail of the shipment process
    """

    names = ["inv_send",
             "inv_send_represent",
             "inv_send_ref_represent",
             "inv_send_controller",
             "inv_send_onaccept",
             "inv_send_process",
             "inv_recv",
             "inv_recv_represent",
             "inv_recv_ref_represent",
             "inv_kit",
             "inv_track_item",
             "inv_track_item_onaccept",
             "inv_get_shipping_code",
             ]

    def model(self):

        T = current.T
        db = current.db
        auth = current.auth
        settings = current.deployment_settings

        person_id = self.pr_person_id
        organisation_id = self.org_organisation_id
        item_id = self.supply_item_id
        inv_item_id = self.inv_item_id
        item_pack_id = self.supply_item_pack_id
        req_item_id = self.req_item_id
        req_ref = self.req_req_ref

        org_site_represent = self.org_site_represent

        messages = current.messages
        NONE = messages["NONE"]
        UNKNOWN_OPT = messages.UNKNOWN_OPT

        SITE_LABEL = settings.get_org_site_label()
        show_org = settings.get_inv_send_show_org()
        show_transport = settings.get_inv_send_show_mode_of_transport()
        type_default = settings.get_inv_send_type_default()
        time_in = settings.get_inv_send_show_time_in()

        add_component = self.add_component
        configure = self.configure
        crud_strings = current.response.s3.crud_strings
        define_table = self.define_table
        set_method = self.set_method
        super_link = self.super_link

        is_logged_in = auth.is_logged_in
        permitted_facilities = auth.permitted_facilities
        user = auth.user

        s3_string_represent = lambda str: str if str else NONE

        send_ref = S3ReusableField("send_ref",
                                   label = T(settings.get_inv_send_ref_field_name()),
                                   writable = False,
                                   represent = self.inv_send_ref_represent,
                                   )
        recv_ref = S3ReusableField("recv_ref",
                                   label = T("%(GRN)s Number") % dict(GRN=settings.get_inv_recv_shortname()),
                                   writable = False,
                                   represent = self.inv_recv_ref_represent,
                                   )
        purchase_ref = S3ReusableField("purchase_ref",
                                       label = T("%(PO)s Number") % dict(PO=settings.get_proc_shortname()),
                                       represent = s3_string_represent,
                                       )

        # ---------------------------------------------------------------------
        # Send (Outgoing / Dispatch / etc)
        #
        tablename = "inv_send"
        table = define_table(tablename,
                             send_ref(),
                             req_ref(),
                             # This is a component, so needs to be a super_link
                             # - can't override field name, ondelete or requires
                             super_link("site_id", "org_site",
                                        label = T("From %(site)s") % dict(site=SITE_LABEL),
                                        #filterby = "site_id",
                                        #filter_opts = permitted_facilities(redirect_on_error=False),
                                        instance_types = auth.org_site_types,
                                        updateable = True,
                                        not_filterby = "obsolete",
                                        not_filter_opts = [True],
                                        default = user.site_id if is_logged_in() else None,
                                        readable = True,
                                        writable = True,
                                        empty = False,
                                        represent = org_site_represent,
                                        #widget = S3SiteAutocompleteWidget(),
                                        ),
                             Field("type", "integer",
                                   requires = IS_IN_SET(send_type_opts),
                                   represent = lambda opt: \
                                    send_type_opts.get(opt, UNKNOWN_OPT),
                                   label = T("Shipment Type"),
                                   default = type_default,
                                   readable = not type_default,
                                   writable = not type_default,
                                   ),
                             # This is a reference, not a super-link, so we can override
                             Field("to_site_id", self.org_site,
                                   label = T("To %(site)s") % dict(site=SITE_LABEL),
                                   requires = IS_NULL_OR(
                                                IS_ONE_OF(db, "org_site.site_id",
                                                          lambda id, row: \
                                                            org_site_represent(id, row,
                                                                               show_link=False),
                                                        sort=True,
                                                        not_filterby = "obsolete",
                                                        not_filter_opts = [True],
                                                        )),
                                   ondelete = "SET NULL",
                                   represent =  org_site_represent
                                   ),
                             organisation_id(
                                label = T("To Organization"),
                                readable = show_org,
                                writable = show_org,
                                ),
                             person_id("sender_id",
                                       label = T("Sent By"),
                                       default = auth.s3_logged_in_person(),
                                       ondelete = "SET NULL",
                                       comment = self.pr_person_comment(child="sender_id")
                                       ),
                             person_id("recipient_id",
                                       label = T("To Person"),
                                       ondelete = "SET NULL",
                                       comment = self.pr_person_comment(child="recipient_id"),
                                       represent = self.pr_person_phone_represent
                                       ),
                             Field("transport_type",
                                   label = T("Type of Transport"),
                                   readable = show_transport,
                                   writable = show_transport,
                                   represent = s3_string_represent,
                                   ),
                             Field("transported_by",
                                   label = T("Transported by"),
                                   readable = show_transport,
                                   writable = show_transport,
                                   represent = s3_string_represent,
                                   comment = DIV(_class="tooltip",
                                                 _title="%s|%s" % (T("Transported by"),
                                                                   T("Freight company or organisation providing transport"))),
                                   ),
                             Field("transport_ref",
                                   label = T("Transport Reference"),
                                   readable = show_transport,
                                   writable = show_transport,
                                   represent = s3_string_represent,
                                   comment = DIV(_class="tooltip",
                                                 _title="%s|%s" % (T("Transport Reference"),
                                                                   T("Consignment Number, Tracking Number, etc"))),
                                   ),
                             Field("driver_name",
                                   label = T("Name of Driver"),
                                   represent = s3_string_represent,
                                   ),
                             Field("driver_phone",
                                   label = T("Driver Phone Number"),
                                   requires = IS_NULL_OR(s3_phone_requires),
                                   represent = lambda v: v or "",
                                   ),
                             Field("vehicle_plate_no",
                                   label = T("Vehicle Plate Number"),
                                   represent = s3_string_represent,
                                   ),
                             Field("time_in", "time",
                                   label = T("Time In"),
                                   represent = s3_string_represent,
                                   readable = time_in,
                                   writable = time_in,
                                   ),
                             Field("time_out", "time",
                                   label = T("Time Out"),
                                   represent = s3_string_represent,
                                   ),
                             s3_datetime(label = T("Date Sent"),
                                         represent = "date",
                                         writable = False),
                             s3_datetime("delivery_date",
                                         represent = "date",
                                         label = T("Estimated Delivery Date"),
                                         writable = False),
                             Field("status", "integer",
                                   requires = IS_NULL_OR(
                                                IS_IN_SET(shipment_status)
                                                ),
                                   represent = lambda opt: \
                                    shipment_status.get(opt, UNKNOWN_OPT),
                                   default = SHIP_STATUS_IN_PROCESS,
                                   label = T("Status"),
                                   writable = False,
                                   ),
                             s3_comments(),
                             *s3_meta_fields())


        # Search Method
        send_search = S3Search(
                simple=(S3SearchSimpleWidget(
                          name="send_search_text_simple",
                          label=T("Search"),
                          comment=T("Search for an item by text."),
                          field=["sender_id$first_name",
                                 "sender_id$middle_name",
                                 "sender_id$last_name",
                                 "site_id$name",
                                 "comments",
                                 "from_site_id$name",
                                 "send_ref",
                                 "recipient_id$first_name",
                                 "recipient_id$middle_name",
                                 "recipient_id$last_name"
                                ]
                        )),
                advanced=(S3SearchSimpleWidget(
                            name="send_search_text_advanced",
                            label=T("Search"),
                            comment=T("Search for an item by text."),
                            field=["sender_id$first_name",
                                   "sender_id$middle_name",
                                   "sender_id$last_name",
                                   "side_id$name",
                                   "comments",
                                   "from_site_id$name",
                                   "site_id$name",
                                   "send_ref",
                                   "recipient_id$first_name",
                                   "recipient_id$middle_name",
                                   "recipient_id$last_name"
                                   ]
                         ),
                         S3SearchOptionsWidget(
                           name="send_search_org",
                           label=T("To Organization"),
                           comment=T("If none are selected, then all are searched."),
                           field="to_site_id",
                           cols=2
                         ),
                         S3SearchSimpleWidget(
                           name="send_search_shipment_type",
                           label=T("Shipment Type"),
                           field="type"
                         ),
                         S3SearchSimpleWidget(
                           name="send_search_transport_type",
                           label=T("Type of Transport"),
                           field="transport_type" 
                         ),
                         S3SearchMinMaxWidget(
                           name="recv_search_date",
                           method="range",
                           label=T("Date Sent"),
                           comment=T("Search for a shipment sent between these dates."),
                           field="date"
                         ),
                         S3SearchMinMaxWidget(
                           name="recv_search_delivery_date",
                           method="range",
                           label=T("Estimated Delivery Date"),
                           comment=T("Search for a shipment which has an estimated delivery between these dates."),
                           field="delivery_date"
                   )
           ))
                           
        # CRUD strings
        ADD_SEND = T("Send New Shipment")
        crud_strings[tablename] = Storage(
            title_create = ADD_SEND,
            title_display = T("Sent Shipment Details"),
            title_list = T("Sent Shipments"),
            title_update = T("Shipment to Send"),
            title_search = T("Search Sent Shipments"),
            subtitle_create = ADD_SEND,
            label_list_button = T("List Sent Shipments"),
            label_create_button = ADD_SEND,
            label_delete_button = T("Delete Sent Shipment"),
            msg_record_created = T("Shipment Created"),
            msg_record_modified = T("Sent Shipment updated"),
            msg_record_deleted = T("Sent Shipment canceled"),
            msg_list_empty = T("No Sent Shipments"))

        if not settings.get_req_use_req_number():
            table.req_ref.readable = table.req_ref.writable = False

        # Reusable Field
        send_id = S3ReusableField("send_id", table, sortby="date",
                                  requires = IS_NULL_OR(
                                                IS_ONE_OF(db, "inv_send.id",
                                                          self.inv_send_represent,
                                                          orderby="inv_send_id.date",
                                                          sort=True)),
                                  represent = self.inv_send_represent,
                                  label = T("Send Shipment"),
                                  ondelete = "RESTRICT")

        # Components
        add_component("inv_track_item", inv_send="send_id")

        # Custom methods
        # Generate Consignment Note
        set_method("inv", "send",
                   method="form",
                   action=self.inv_send_form)

        set_method("inv", "send",
                   method= "timeline",
                   action = self.inv_timeline)

        # Redirect to the Items tabs after creation
        if current.request.controller == "req":
            c = "req"
        else:
            c = "inv"
        send_item_url = URL(c=c, f="send", args=["[id]",
                                                 "track_item"])

        list_fields = ["id",
                       "send_ref",
                       "req_ref",
                       "sender_id",
                       "site_id",
                       "date",
                       "recipient_id",
                       "delivery_date",
                       "to_site_id",
                       "status",
                       "driver_name",
                       "driver_phone",
                       "vehicle_plate_no",
                       "time_out",
                       "comments"
                       ]
        if time_in:
            list_fields.insert(12, "time_in")
        if show_transport:
            list_fields.insert(10, "transport_type")
        configure(tablename,
                  # It shouldn't be possible for the user to delete a send item
                  # unless *maybe* if it is pending and has no items referencing it
                  deletable=False,
                  search_method = send_search,
                  onaccept = self.inv_send_onaccept,
                  onvalidation = self.inv_send_onvalidation,
                  create_next = send_item_url,
                  update_next = send_item_url,
                  list_fields = list_fields,
                  orderby=~table.date,
                  sortby=[[5, "desc"], [1, "asc"]],
                  )

        # ---------------------------------------------------------------------
        # Received (In/Receive / Donation / etc)
        #
        ship_doc_status = { SHIP_DOC_PENDING  : T("Pending"),
                            SHIP_DOC_COMPLETE : T("Complete") }

        radio_widget = lambda field, value: \
                                RadioWidget().widget(field, value, cols = 2)

        tablename = "inv_recv"
        table = define_table(tablename,
                             # This is a component, so needs to be a super_link
                             # - can't override field name, ondelete or requires
                             # @ToDo: We really need to be able to filter this by permitted_facilities
                             super_link("site_id", "org_site",
                                        label = T("%(site)s (Recipient)") % dict(site=SITE_LABEL),
                                        ondelete = "SET NULL",
                                        #filterby = "site_id",
                                        #filter_opts = permitted_facilities(redirect_on_error=False),
                                        instance_types = auth.org_site_types,
                                        updateable = True,
                                        not_filterby = "obsolete",
                                        not_filter_opts = [True],
                                        default = user.site_id if is_logged_in() else None,
                                        readable = True,
                                        writable = True,
                                        empty = False,
                                        represent = org_site_represent,
                                        #widget = S3SiteAutocompleteWidget(),
                                        ),
                             Field("type", "integer",
                                   requires = IS_IN_SET(recv_type_opts),
                                   represent = lambda opt: \
                                    recv_type_opts.get(opt, UNKNOWN_OPT),
                                   label = T("Shipment Type"),
                                   default = 0,
                                   ),
                             organisation_id( label = T("Organization/Supplier")
                                    ),
                             # This is a reference, not a super-link, so we can override
                             Field("from_site_id", "reference org_site",
                                   label = T("From %(site)s") % dict(site=SITE_LABEL),
                                   ondelete = "SET NULL",
                                   #widget = S3SiteAutocompleteWidget(),
                                   requires = IS_NULL_OR(
                                                IS_ONE_OF(db, "org_site.site_id",
                                                          lambda id, row: \
                                                            org_site_represent(id, row,
                                                                               show_link = False),
                                                          sort=True,
                                                          not_filterby = "obsolete",
                                                          not_filter_opts = [True],
                                                          )),
                                   represent = org_site_represent
                                   ),
                             s3_date("eta",
                                     label = T("Date Expected"),
                                     writable = False),
                             s3_datetime(label = T("Date Received"),
                                         represent = "date",
                                         comment = DIV(_class="tooltip",
                                                       _title="%s|%s" % (T("Date Received"),
                                                                         T("Will be filled automatically when the Shipment has been Received"))),
                                         ),
                             send_ref(),
                             recv_ref(),
                             purchase_ref(),
                             req_ref(),
                             person_id(name = "sender_id",
                                       label = T("Sent By Person"),
                                       ondelete = "SET NULL",
                                       comment = self.pr_person_comment(child="sender_id"),
                                       ),
                             person_id(name = "recipient_id",
                                       label = T("Received By"),
                                       ondelete = "SET NULL",
                                       default = auth.s3_logged_in_person(),
                                       comment = self.pr_person_comment(child="recipient_id")),
                             Field("status", "integer",
                                   requires = IS_NULL_OR(
                                                IS_IN_SET(shipment_status)
                                                ),
                                   represent = lambda opt: \
                                    shipment_status.get(opt, UNKNOWN_OPT),
                                   default = SHIP_STATUS_IN_PROCESS,
                                   label = T("Status"),
                                   writable = False,
                                   ),
                             Field("grn_status", "integer",
                                   requires = IS_NULL_OR(
                                                IS_IN_SET(ship_doc_status)
                                                ),
                                   represent = lambda opt: \
                                    ship_doc_status.get(opt, UNKNOWN_OPT),
                                   default = SHIP_DOC_PENDING,
                                   widget = radio_widget,
                                   label = T("%(GRN)s Status") % \
                                    dict(GRN=settings.get_inv_recv_shortname()),
                                   comment = DIV( _class="tooltip",
                                                  _title="%s|%s" % \
                                        (T("%(GRN)s Status") % dict(GRN=settings.get_inv_recv_shortname()),
                                         T("Has the %(GRN)s (%(GRN_name)s) form been completed?") % \
                                            dict(GRN=settings.get_inv_recv_shortname(),
                                                                                                                                    GRN_name=settings.get_inv_recv_form_name()))),
                                   ),
                             Field("cert_status", "integer",
                                   requires = IS_NULL_OR(
                                                IS_IN_SET(ship_doc_status)
                                                ),
                                   represent = lambda opt: \
                                    ship_doc_status.get(opt, UNKNOWN_OPT),
                                   default = SHIP_DOC_PENDING,
                                   widget = radio_widget,
                                   label = T("Certificate Status"),
                                   comment = DIV( _class="tooltip",
                                                  _title="%s|%s" % (T("Certificate Status"),
                                                                    T("Has the Certificate for receipt of the shipment been given to the sender?"))),
                                   ),
                             s3_comments(),
                             *s3_meta_fields())

        # CRUD Strings
        inv_recv_crud_strings()
        if settings.get_inv_shipment_name() == "order":
            recv_id_label = T("Order")
        else:
            recv_id_label = T("Receive Shipment")

        if not settings.get_req_use_req_number():
            table.req_ref.readable = False
            table.req_ref.writable = False

        # Reusable Field
        recv_id = S3ReusableField("recv_id", table, sortby="date",
                                  requires = IS_NULL_OR(
                                                IS_ONE_OF(db, "inv_recv.id",
                                                          self.inv_recv_represent,
                                                          orderby="inv_recv.date",
                                                          sort=True)),
                                  represent = self.inv_recv_represent,
                                  label = recv_id_label,
                                  ondelete = "RESTRICT")

        # Search Method
        if settings.get_inv_shipment_name() == "order":
            recv_search_comment = T("Search for an order by looking for text in any field.")
            recv_search_date_field = "eta"
            recv_search_date_comment = T("Search for an order expected between these dates")
        else:
            recv_search_comment = T("Search for a shipment by looking for text in any field.")
            recv_search_date_field = "date"
            recv_search_date_comment = T("Search for a shipment received between these dates")
        recv_search = S3Search(
            simple=(S3SearchSimpleWidget(
                        name="recv_search_text_simple",
                        label=T("Search"),
                        comment=recv_search_comment,
                        field=["sender_id$first_name",
                               "sender_id$middle_name",
                               "sender_id$last_name",
                               "comments",
                               "from_site_id$name",
                               "recipient_id$first_name",
                               "recipient_id$middle_name",
                               "recipient_id$last_name",
                               "site_id$name",
                               "recv_ref",
                               "send_ref",
                               "purchase_ref",
                               ]
                      )),
            advanced=(S3SearchSimpleWidget(
                        name="recv_search_text_advanced",
                        label=T("Search"),
                        comment=recv_search_comment,
                        field=["from_person",
                               "comments",
                               "from_site_id$name",
                               "recipient_id$first_name",
                               "recipient_id$middle_name",
                               "recipient_id$last_name",
                               "site_id$name"
                               ]
                      ),
                      S3SearchMinMaxWidget(
                        name="recv_search_date",
                        method="range",
                        label=table[recv_search_date_field].label,
                        comment=recv_search_date_comment,
                        field=recv_search_date_field
                      ),
                      S3SearchOptionsWidget(
                        name="recv_search_site",
                        label=SITE_LABEL,
                        field="site_id",
                        represent ="%(name)s",
                        cols = 2
                      ),
                      S3SearchOptionsWidget(
                        name="recv_search_status",
                        label=T("Status"),
                        field="status",
                        cols = 2
                      ),
                      #S3SearchOptionsWidget(
                      #  name="recv_search_grn",
                      #  label=T("GRN Status"),
                      #  field="grn_status",
                      #  cols = 2
                      #),
                      #S3SearchOptionsWidget(
                      #  name="recv_search_cert",
                      #  label=T("Certificate Status"),
                      #  field="grn_status",
                      #  cols = 2
                      #),
            ))

        # Redirect to the Items tabs after creation
        recv_item_url = URL(c="inv", f="recv", args=["[id]",
                                                     "track_item"])

        configure(tablename,
                  # it shouldn't be possible for the user to delete a send item
                  deletable=False,
                  list_fields = ["id",
                                 "recv_ref",
                                 "send_ref",
                                 "purchase_ref",
                                 "recipient_id",
                                 "organisation_id",
                                 "from_site_id",
                                 "site_id",
                                 "date",
                                 "type",
                                 "status",
                                 "req_ref",
                                 "sender_id",
                                 "comments"
                                 ],
                  mark_required = ["from_site_id", "organisation_id"],
                  onvalidation = self.inv_recv_onvalidation,
                  onaccept = self.inv_recv_onaccept,
                  search_method = recv_search,
                  create_next = recv_item_url,
                  update_next = recv_item_url,
                  orderby=~table.date,
                  sortby=[[6, "desc"], [1, "asc"]])

        # Components
        add_component("inv_track_item", inv_recv="recv_id")

        # Custom methods
        # Print Forms
        set_method("inv", "recv",
                   method="form",
                   action=self.inv_recv_form)

        set_method("inv", "recv",
                   method="cert",
                   action=self.inv_recv_donation_cert )

        set_method("inv", "recv",
                   method= "timeline",
                   action = self.inv_timeline)

        # ---------------------------------------------------------------------
        # Kits
        # - actual Kits in stock
        #
        tablename = "inv_kit"
        table = define_table(tablename,
                             Field("site_id", "reference org_site",
                                   label = T("By %(site)s") % dict(site=SITE_LABEL),
                                   requires = IS_ONE_OF(db, "org_site.site_id",
                                                        lambda id, row: \
                                                            org_site_represent(id, row,
                                                                               show_link=False),
                                                        #filterby = "site_id",
                                                        #filter_opts = auth.permitted_facilities(redirect_on_error=False),
                                                        instance_types = auth.org_site_types,
                                                        updateable = True,
                                                        sort=True,
                                                        ),
                                   default = user.site_id if is_logged_in() else None,
                                   readable = True,
                                   writable = True,
                                   widget = S3SiteAutocompleteWidget(),
                                   represent = org_site_represent,
                                   comment = S3AddResourceLink(
                                        c="inv",
                                        f="warehouse",
                                        label=T("Add New Warehouse"),
                                        title=T("Warehouse"),
                                        tooltip=T("Type the name of an existing site OR Click 'Add New Warehouse' to add a new warehouse.")),
                                   ),
                             item_id(label = T("Kit"),
                                     requires = IS_ONE_OF(db, "supply_item.id",
                                                          self.supply_item_represent,
                                                          filterby="kit",
                                                          filter_opts=(True,),
                                                          sort=True),
                                     widget = S3AutocompleteWidget("supply", "item",
                                                                   filter="item.kit=1"),
                                     # Needs better workflow as no way to add the Kit Items
                                     #comment = S3AddResourceLink(
                                     #   c="supply",
                                     #   f="item",
                                     #   label=T("Add New Kit"),
                                     #   title=T("Kit"),
                                     #   tooltip=T("Type the name of an existing catalog kit OR Click 'Add New Kit' to add a kit which is not in the catalog.")),
                                     comment = DIV(_class="tooltip",
                                                   _title="%s|%s" % (T("Kit"),
                                                                     T("Type the name of an existing catalog kit"))),
                                     ),
                             Field("quantity", "double",
                                   label = T("Quantity"),
                                   represent = lambda v, row=None: \
                                    IS_FLOAT_AMOUNT.represent(v, precision=2)
                                   ),
                             s3_date(comment = DIV(_class="tooltip",
                                                   _title="%s|%s" % \
                                        (T("Date Repacked"),
                                         T("Will be filled automatically when the Item has been Repacked")))
                                     ),
                             req_ref(writable = True),
                             person_id(name = "repacked_id",
                                       label = T("Repacked By"),
                                       ondelete = "SET NULL",
                                       default = auth.s3_logged_in_person(),
                                       #comment = self.pr_person_comment(child="repacked_id")),
                                      ),
                             s3_comments(),
                             *s3_meta_fields()
                             )

        # CRUD strings
        ADD_KIT = T("Add New Kit")
        crud_strings[tablename] = Storage(
            title_create = ADD_KIT,
            title_display = T("Kit Details"),
            title_list = T("Kits"),
            title_update = T("Kit"),
            title_search = T("Search Kits"),
            subtitle_create = ADD_KIT,
            label_list_button = T("List Kits"),
            label_create_button = ADD_KIT,
            label_delete_button = T("Delete Kit"),
            msg_record_created = T("Kit Created"),
            msg_record_modified = T("Kit updated"),
            msg_record_deleted = T("Kit canceled"),
            msg_list_empty = T("No Kits"))

        # Resource configuration
        configure(tablename,
                  list_fields = ["site_id",
                                 "req_ref",
                                 "quantity",
                                 "date",
                                 "repacked_id"],
                  onvalidation = self.inv_kit_onvalidate,
                  onaccept = self.inv_kit_onaccept,
                  )

        # ---------------------------------------------------------------------
        # Tracking Items
        #

        tablename = "inv_track_item"
        table = define_table(tablename,
                             organisation_id(name = "track_org_id",
                                             label = T("Shipping Organization"),
                                             ondelete = "SET NULL",
                                             readable = False,
                                             writable = False
                                             ),
                             inv_item_id(name="send_inv_item_id",
                                         ondelete = "RESTRICT",
                                         # Local Purchases don't have this available
                                         requires = IS_NULL_OR(
                                                        IS_ONE_OF(db, "inv_inv_item.id",
                                                                  self.inv_item_represent,
                                                                  orderby="inv_inv_item.id",
                                                                  sort=True)),
                                         script = '''
S3OptionsFilter({
 'triggerName':'send_inv_item_id',
 'targetName':'item_pack_id',
 'lookupResource':'item_pack',
 'lookupPrefix':'supply',
 'lookupURL':S3.Ap.concat('/inv/inv_item_packs/'),
 'msgNoRecords':i18n.no_packs,
 'fncPrep':fncPrepItem,
 'fncRepresent':fncRepresentItem
})'''),
                             item_id(ondelete = "RESTRICT"),
                             item_pack_id(ondelete = "SET NULL"),
                             # Now done as a VirtualField instead (looks better & updates closer to real-time, so less of a race condition) 
                             #Field("req_quantity", "double",
                             #      # This isn't the Quantity requested, but rather the quantity still needed
                             #      label = T("Quantity Needed"),
                             #      readable = False,
                             #      writable = False),
                             Field("quantity", "double", notnull=True,
                                   label = T("Quantity Sent"),
                                   requires = IS_NOT_EMPTY()),
                             Field("recv_quantity", "double",
                                   label = T("Quantity Received"),
                                   represent = self.qnty_recv_repr,
                                   readable = False,
                                   writable = False),
                             Field("return_quantity", "double",
                                   label = T("Quantity Returned"),
                                   represent = self.qnty_recv_repr,
                                   readable = False,
                                   writable = False),
                             Field("pack_value", "double",
                                   label = T("Value per Pack")),
                             s3_currency(),
                             s3_date("expiry_date",
                                     label = T("Expiry Date")),
                             # The bin at origin
                             Field("bin", length=16,
                                   label = T("Bin"),
                                   represent = s3_string_represent),
                             inv_item_id(name="recv_inv_item_id",
                                         label = T("Receiving Inventory"),
                                         required = False,
                                         readable = False,
                                         writable = False,
                                         ondelete = "RESTRICT"),
                             # The bin at destination
                             Field("recv_bin", length=16,
                                   label = T("Add to Bin"),
                                   readable = False,
                                   writable = False,
                                   represent = s3_string_represent,
                                   widget = S3InvBinWidget("inv_track_item"),
                                   comment = DIV(_class="tooltip",
                                                 _title="%s|%s" % \
                                        (T("Bin"),
                                         T("The Bin in which the Item is being stored (optional)."))),
                                   ),
                             Field("item_source_no", "string", length=16,
                                   label = itn_label,
                                   represent = s3_string_represent),
                             # original donating org
                             organisation_id(name = "supply_org_id",
                                             label = T("Supplier/Donor"),
                                             ondelete = "SET NULL"),
                             # which org owns this item
                             organisation_id(name = "owner_org_id",
                                             label = T("Owned By (Organization/Branch)"),
                                             ondelete = "SET NULL"),
                             Field("inv_item_status", "integer",
                                   label = T("Item Status"),
                                   requires = IS_NULL_OR(
                                                IS_IN_SET(inv_item_status_opts)
                                                ),
                                   represent = lambda opt: \
                                        inv_item_status_opts.get(opt, UNKNOWN_OPT),
                                   default = 0,),
                             Field("status", "integer",
                                   label = T("Item Tracking Status"),
                                   required = True,
                                   requires = IS_IN_SET(tracking_status),
                                   default = 1,
                                   represent = lambda opt: tracking_status[opt],
                                   writable = False),
                             self.inv_adj_item_id(ondelete = "RESTRICT"), # any adjustment record
                             # send record
                             send_id(),
                             # receive record
                             recv_id(),
                             req_item_id(readable=False,
                                         writable=False),
                             s3_comments(),
                             *s3_meta_fields()
                             )

        # pack_quantity virtual field
        table.virtualfields.append(self.supply_item_pack_virtualfields(tablename=tablename))
        # total_value virtual field
        table.virtualfields.append(InvTrackItemVirtualFields())

        # CRUD strings
        ADD_TRACK_ITEM = T("Add Item to Shipment")
        crud_strings[tablename] = Storage(
            title_create = ADD_TRACK_ITEM,
            title_display = T("Shipment Item Details"),
            title_list = T("Shipment Items"),
            title_update = T("Edit Shipment Item"),
            title_search = T("Search Shipment Items"),
            subtitle_create = T("Add New Shipment Item"),
            label_list_button = T("List Shipment Items"),
            label_create_button = ADD_TRACK_ITEM,
            label_delete_button = T("Delete Shipment Item"),
            msg_record_created = T("Item Added to Shipment"),
            msg_record_modified = T("Shipment Item updated"),
            msg_record_deleted = T("Shipment Item deleted"),
            msg_list_empty = T("No Shipment Items"))

        track_search = S3Search(
            simple=(S3SearchSimpleWidget(
                        name="track_search_text_simple",
                        label=T("Search"),
                        #comment=recv_search_comment,
                        field=["item_id$name",
                               "send_id$site_id$name",
                               "recv_id$site_id$name",
                              ]
                      )),
            advanced=(S3SearchSimpleWidget(
                        name="track_search_text_advanced",
                        label=T("Search"),
                        #comment=recv_search_comment,
                        field=["item_id$name",
                               "send_id$site_id$name",
                               "recv_id$site_id$name",
                              ]
                      ),
                      S3SearchMinMaxWidget(
                        name="send_search_date",
                        method="range",
                        label=T("Sent date"),
                        field="send_id$date"
                      ),
                      S3SearchMinMaxWidget(
                        name="recv_search_date",
                        method="range",
                        label=T("Received date"),
                        field="recv_id$date"
                      ),
            ))

        # Resource configuration
        configure(tablename,
                  list_fields = ["id",
                                 "status",
                                 "item_id",
                                 (T("Weight (kg)"), "item_id$weight"),
                                 (T("Volume (m3)"), "item_id$volume"),
                                 "item_pack_id",
                                 "send_id",
                                 "recv_id",
                                 "quantity",
                                 "currency",
                                 "pack_value",
                                 "bin",
                                 "return_quantity",
                                 "recv_quantity",
                                 "recv_bin",
                                 "owner_org_id",
                                 "supply_org_id",
                                 ],
                  search_method = track_search,
                  onaccept = self.inv_track_item_onaccept,
                  onvalidation = self.inv_track_item_onvalidate,
                  )
 
        #---------------------------------------------------------------------
        # Pass names back to global scope (s3.*)
        #
        return Storage(inv_get_shipping_code = self.inv_get_shipping_code,
                       inv_send_controller = self.inv_send_controller,
                       inv_send_onaccept = self.inv_send_onaccept,
                       inv_send_process = self.inv_send_process,
                       inv_track_item_deleting = self.inv_track_item_deleting,
                       inv_track_item_onaccept = self.inv_track_item_onaccept,
                       )

    # ---------------------------------------------------------------------
    @staticmethod
    def inv_send_represent(id, row=None, show_link=True):
        """
            Represent a Sent Shipment
        """

        if row:
            id = row.id
            table = current.db.inv_send
        elif not id:
            return current.messages["NONE"]
        else:
            db = current.db
            table = db.inv_send
            row = db(table.id == id).select(table.date,
                                            table.send_ref,
                                            table.to_site_id,
                                            limitby=(0, 1)).first()
        try:
            send_ref_string = table.send_ref.represent(row.send_ref,
                                                       show_link=False)
            to_string = table.to_site_id.represent(row.to_site_id,
                                                   show_link=False)
            date_string = table.date.represent(row.date)

            T = current.T
            represent  = "%s (%s: %s %s %s)" % (send_ref_string,
                                                T("To"),
                                                to_string,
                                                T("on"),
                                                date_string)
            if show_link:
                return A(represent,
                         _href = URL(c="inv", f="send", args=[id]))
            else:
                return represent
        except:
            return current.messages.UNKNOWN_OPT

    # -------------------------------------------------------------------------
    @staticmethod
    def inv_send_onaccept(form):
        """
           When a inv send record is created then create the send_ref.
        """

        db = current.db

        vars = form.vars
        id = vars.id

        type = vars.type
        if type:
            # Add all inv_items with status matching the send shipment type
            # eg. Items for Dump, Sale, Reject, Surplus
            inv_track_item_onaccept = current.s3db.inv_track_item_onaccept
            site_id = vars.site_id
            itable = db.inv_inv_item
            tracktable = db.inv_track_item
            query = (itable.site_id == site_id) & \
                    (itable.status == int(type))
            rows = db(query).select()
            for row in rows:
                if row.quantity != 0:
                    # Insert inv_item to inv_track_item
                    inv_track_id = tracktable.insert(send_id = id,
                                                     send_inv_item_id = row.id,
                                                     item_id = row.item_id,
                                                     quantity = row.quantity,
                                                     currency = row.currency,
                                                     pack_value = row.pack_value,
                                                     expiry_date = row.expiry_date,
                                                     owner_org_id = row.owner_org_id,
                                                     supply_org_id = row.supply_org_id,
                                                     item_source_no = row.item_source_no,
                                                     item_pack_id = row.item_pack_id,
                                                     inv_item_status = row.status,
                                                     #status = TRACK_STATUS_PREPARING,
                                                     )
                    # Construct form.vars for inv_track_item_onaccept
                    vars = Storage()
                    vars.id = inv_track_id
                    vars.quantity = row.quantity
                    vars.item_pack_id = row.item_pack_id
                    vars.send_inv_item_id = row.id
                    # Call inv_track_item_onaccept to remove inv_item from stock
                    inv_track_item_onaccept(Storage(vars=vars))

        stable = db.inv_send
        # If the send_ref is None then set it up
        record = stable[id]
        if not record.send_ref:
            code = S3TrackingModel.inv_get_shipping_code(
                    current.deployment_settings.get_inv_send_shortname(),
                    record.site_id,
                    stable.send_ref,
                  )
            db(stable.id == id).update(send_ref=code)

    # -------------------------------------------------------------------------
    @staticmethod
    def inv_send_controller():
        """
           RESTful CRUD controller for inv_send
        """

        T = current.T
        db = current.db
        s3db = current.s3db
        sendtable = s3db.inv_send
        tracktable = s3db.inv_track_item

        request = current.request
        response = current.response
        s3 = response.s3

        # Limit site_id to sites the user has permissions for
        error_msg = T("You do not have permission for any facility to send a shipment.")
        current.auth.permitted_facilities(table=sendtable, error_msg=error_msg)

        # Set Validator for checking against the number of items in the warehouse
        vars = request.vars
        send_inv_item_id = vars.send_inv_item_id
        if send_inv_item_id:
            if not vars.item_pack_id:
                iitable = s3db.inv_inv_item
                vars.item_pack_id = db(iitable.id == send_inv_item_id).select(iitable.item_pack_id,
                                                                              limitby=(0, 1)
                                                                              ).first().item_pack_id
            s3db.inv_track_item.quantity.requires = QUANTITY_INV_ITEM(db,
                                                                      send_inv_item_id,
                                                                      vars.item_pack_id)

        def set_send_attr(status):
            sendtable.send_ref.writable = False
            if status == SHIP_STATUS_IN_PROCESS:
                sendtable.send_ref.readable = False
            else:
                # Make all fields writable False
                for field in sendtable.fields:
                    sendtable[field].writable = False

        def set_track_attr(status):
            # By default Make all fields writable False
            for field in tracktable.fields:
                tracktable[field].writable = False
            # Hide some fields
            tracktable.send_id.readable = False
            tracktable.recv_id.readable = False
            tracktable.bin.readable = False
            tracktable.item_id.readable = False
            tracktable.recv_quantity.readable = False
            tracktable.return_quantity.readable = False
            tracktable.expiry_date.readable = False
            tracktable.owner_org_id.readable = False
            tracktable.supply_org_id.readable = False
            tracktable.adj_item_id.readable = False
            if status == TRACK_STATUS_PREPARING:
                # show some fields
                tracktable.send_inv_item_id.writable = True
                tracktable.item_pack_id.writable = True
                tracktable.quantity.writable = True
                #tracktable.req_quantity.readable = True
                tracktable.comments.writable = True
                # hide some fields
                tracktable.currency.readable = False
                tracktable.pack_value.readable = False
                tracktable.item_source_no.readable = False
                tracktable.inv_item_status.readable = False
            elif status == TRACK_STATUS_ARRIVED:
                # Shipment arrived display some extra fields at the destination
                tracktable.item_source_no.readable = True
                tracktable.recv_quantity.readable = True
                tracktable.return_quantity.readable = True
                tracktable.recv_bin.readable = True
                tracktable.currency.readable = True
                tracktable.pack_value.readable = True
            elif status == TRACK_STATUS_RETURNING:
                tracktable.return_quantity.readable = True
                tracktable.return_quantity.writable = True
                tracktable.currency.readable = True
                tracktable.pack_value.readable = True

        def prep(r):
            # Default to the Search tab in the location selector
            s3.gis.tab = "search"
            record = db(sendtable.id == r.id).select(sendtable.status,
                                                     sendtable.req_ref,
                                                     limitby=(0, 1)
                                                     ).first()
            if record:
                status = record.status
                if status != SHIP_STATUS_IN_PROCESS:
                    # Now that the shipment has been sent,
                    # lock the record so that it can't be meddled with
                    s3db.configure("inv_send",
                                   create=False,
                                   listadd=False,
                                   editable=False,
                                   deletable=False,
                                   )

            if r.component:
                record = r.record
                values = current.deployment_settings.get_inv_track_pack_values()
                if status in (SHIP_STATUS_RECEIVED, SHIP_STATUS_CANCEL):
                    list_fields = ["id",
                                   "status",
                                   "item_id",
                                   "item_pack_id",
                                   "bin",
                                   "quantity",
                                   "recv_quantity",
                                   "return_quantity",
                                   "owner_org_id",
                                   "supply_org_id",
                                   "inv_item_status",
                                   "comments",
                                   ]
                    if values:
                        list_fields.insert(7, "pack_value")
                        list_fields.insert(7, "currency")
                elif status == SHIP_STATUS_RETURNING:
                    list_fields = ["id",
                                   "status",
                                   "item_id",
                                   "item_pack_id",
                                   "quantity",
                                   "return_quantity",
                                   "bin",
                                   "owner_org_id",
                                   "supply_org_id",
                                   "inv_item_status",
                                   ]
                    if values:
                        list_fields.insert(5, "pack_value")
                        list_fields.insert(5, "currency")
                else:
                    list_fields = ["id",
                                   "status",
                                   "item_id",
                                   "item_pack_id",
                                   "quantity",
                                   "bin",
                                   "owner_org_id",
                                   "supply_org_id",
                                   "inv_item_status",
                                   ]
                    if values:
                        list_fields.insert(6, "pack_value")
                        list_fields.insert(6, "currency")
                    if record.req_ref and r.interactive:
                        tracktable.virtualfields.append(InvQuantityNeededVirtualField())
                        list_fields.insert(4, (T("Quantity Needed"),
                                               "quantity_needed"))

                s3db.configure("inv_track_item",
                               list_fields=list_fields,
                               )

                # Can only create or delete track items for a send record if the status is preparing
                method = r.method
                if method in ("create", "delete"):
                    if status != SHIP_STATUS_IN_PROCESS:
                        return False
                    if method == "delete":
                        return s3.inv_track_item_deleting(r.component_id)
                if record.get("site_id"):
                    # Restrict to items from this facility only
                    tracktable.send_inv_item_id.requires = IS_ONE_OF(db,
                                                                     "inv_inv_item.id",
                                                                     s3db.inv_item_represent,
                                                                     orderby="inv_inv_item.id",
                                                                     sort=True,
                                                                     filterby = "site_id",
                                                                     filter_opts = [record.site_id]
                                                                     )
                # Hide the values that will be copied from the inv_inv_item record
                if r.component_id:
                    track_record = db(tracktable.id == r.component_id).select(tracktable.req_item_id,
                                                                              tracktable.send_inv_item_id,
                                                                              tracktable.item_pack_id,
                                                                              tracktable.status,
                                                                              limitby=(0, 1)).first()
                    set_track_attr(track_record.status)
                    # If the track record is linked to a request item then
                    # the stock item has already been selected so make it read only
                    if track_record and track_record.get("req_item_id"):
                        tracktable.send_inv_item_id.writable = False
                        tracktable.item_pack_id.writable = False
                        stock_qnty = track_record.send_inv_item_id.quantity
                        tracktable.quantity.comment = T("%(quantity)s in stock") % dict(quantity=stock_qnty)
                        tracktable.quantity.requires = QUANTITY_INV_ITEM(db,
                                                                         track_record.send_inv_item_id,
                                                                         track_record.item_pack_id)
                    # Hide the item id
                    tracktable.item_id.readable = False
                else:
                    set_track_attr(TRACK_STATUS_PREPARING)
                if r.interactive:
                    crud_strings = s3.crud_strings.inv_send
                    if record.status == SHIP_STATUS_IN_PROCESS:
                        crud_strings.title_update = \
                        crud_strings.title_display = T("Process Shipment to Send")
                    elif "site_id" in request.vars and status == SHIP_STATUS_SENT:
                        crud_strings.title_update = \
                        crud_strings.title_display = T("Review Incoming Shipment to Receive")
            else:
                if r.id and request.get_vars.get("received", None):
                    # "received" must not propagate:
                    del request.get_vars["received"]
                    # Set the items to being received
                    # @ToDo: Check Permissions & Avoid DB updates in GETs
                    db(sendtable.id == r.id).update(status = SHIP_STATUS_RECEIVED)
                    db(tracktable.send_id == r.id).update(status = TRACK_STATUS_ARRIVED)
                    req_ref = record.req_ref
                    if req_ref:
                        # Update the Request Status
                        rtable = s3db.req_req
                        req_id = db(rtable.req_ref == req_ref).select(rtable.id,
                                                                      limitby=(0, 1)).first()
                        # Get the full list of items in the request
                        ritable = s3db.req_req_item
                        query = (ritable.req_id == req_id) & \
                                (ritable.deleted == False)
                        ritems = db(query).select(ritable.id,
                                                  ritable.item_pack_id,
                                                  ritable.quantity,
                                                  # Virtual Field
                                                  #ritable.pack_quantity,
                                                  )
                        # Get all Received Shipments in-system for this request
                        query = (sendtable.status == SHIP_STATUS_RECEIVED) & \
                                (sendtable.req_ref == req_ref) & \
                                (tracktable.send_id == r.id) & \
                                (tracktable.deleted == False)
                        sitems = db(query).select(tracktable.item_pack_id,
                                                  tracktable.quantity,
                                                  # Virtual Field
                                                  #tracktable.pack_quantity,
                                                  )
                        fulfil_qty = {}
                        for item in sitems:
                            item_pack_id = item.item_pack_id
                            if item_pack_id in fulfil_qty:
                                fulfil_qty[item_pack_id] += (item.quantity * item.pack_quantity)
                            else:
                                fulfil_qty[item_pack_id] = (item.quantity * item.pack_quantity)
                        complete = False
                        for item in ritems:
                            if item.item_pack_id in fulfil_qty:
                                quantity_fulfil = fulfil_qty[item.item_pack_id]
                                db(ritable.id == item.id).update(quantity_fulfil=quantity_fulfil)
                                req_quantity = item.quantity * item.pack_quantity
                                if quantity_fulfil >= req_quantity:
                                    complete = True
                                else:
                                    complete = False

                        # Update overall Request Status
                        if complete:
                            # REQ_STATUS_COMPLETE
                            db(rtable.id == req_id).update(fulfil_status=2)
                        else:
                            # REQ_STATUS_PARTIAL
                            db(rtable.id == req_id).update(fulfil_status=1)
                    response.confirmation = T("Shipment received")
                # else set the inv_send attributes
                elif r.id:
                    record = db(sendtable.id == r.id).select(sendtable.status,
                                                             limitby=(0, 1)).first()
                    set_send_attr(record.status)
                else:
                    set_send_attr(SHIP_STATUS_IN_PROCESS)
                    sendtable.send_ref.readable = False
            return True

        args = request.args
        if len(args) > 1 and args[1] == "track_item":
            # Shouldn't fail but...
            # if user enters the send id then it could so wrap in a try...
            try:
                status = db(sendtable.id == args[0]).select(sendtable.status,
                                                            limitby=(0, 1)).status
            except:
                status = None
            if status:
                editable = False
                if status == SHIP_STATUS_RETURNING:
                    editable = True
                # remove CRUD generated buttons in the tabs
                s3db.configure("inv_track_item",
                               create=False,
                               listadd=False,
                               editable=editable,
                               deletable=False,
                               )

        s3.prep = prep
        output = current.rest_controller("inv", "send",
                                         rheader=inv_send_rheader)
        return output

    # ---------------------------------------------------------------------
    @staticmethod
    def inv_send_process():
        """
            Process a Shipment
        """

        request = current.request
        try:
            send_id = request.args[0]
        except:
            redirect(URL(f="send"))

        T = current.T
        auth = current.auth
        db = current.db
        s3db = current.s3db
        stable = db.inv_send
        tracktable = db.inv_track_item
        siptable = s3db.supply_item_pack
        rrtable = s3db.req_req
        ritable = s3db.req_req_item

        session = current.session

        if not auth.s3_has_permission("update",
                                      stable,
                                      record_id=send_id):
            session.error = T("You do not have permission to send this shipment.")

        send_record = db(stable.id == send_id).select(stable.status,
                                                      stable.sender_id,
                                                      stable.send_ref,
                                                      stable.req_ref,
                                                      stable.site_id,
                                                      stable.delivery_date,
                                                      stable.recipient_id,
                                                      stable.to_site_id,
                                                      stable.comments,
                                                      limitby=(0, 1)).first()

        if send_record.status != SHIP_STATUS_IN_PROCESS:
            session.error = T("This shipment has already been sent.")

        # Get the track items that are part of this shipment
        query = (tracktable.send_id == send_id ) & \
                (tracktable.deleted == False)
        track_items = db(query).select(tracktable.req_item_id,
                                       tracktable.quantity,
                                       tracktable.item_pack_id)
        if not track_items:
            session.error = T("No items have been selected for shipping.")

        if session.error:
            redirect(URL(f = "send",
                         args = [send_id]))

        # Update Send record & lock for editing
        system_roles = auth.get_system_roles()
        ADMIN = system_roles.ADMIN
        db(stable.id == send_id).update(date = request.utcnow,
                                        status = SHIP_STATUS_SENT,
                                        owned_by_user = None,
                                        owned_by_group = ADMIN)

        # If this is linked to a request then update the quantity in transit
        req_ref = send_record.req_ref
        query = (rrtable.req_ref == req_ref)
        req_rec = db(query).select(rrtable.id,
                                   limitby=(0, 1)).first()
        if req_rec:
            req_id = req_rec.id
            for track_item in track_items:
                if track_item.req_item_id:
                    req_i = db(ritable.id == track_item.req_item_id).select(ritable.item_pack_id,
                                                                            limitby=(0, 1)).first()
                    req_p_qnty = db(siptable.id == req_i.item_pack_id).select(siptable.quantity,
                                                                              limitby=(0, 1)
                                                                              ).first().quantity
                    t_qnty = track_item.quantity
                    t_pack_id = track_item.item_pack_id
                    inv_p_qnty = db(siptable.id == t_pack_id).select(siptable.quantity,
                                                                     limitby=(0, 1)
                                                                     ).first().quantity
                    transit_quantity = t_qnty * inv_p_qnty / req_p_qnty
                    db(ritable.id == track_item.req_item_id).update(quantity_transit = ritable.quantity_transit + transit_quantity)
            s3db.req_update_status(req_id)

        # Create a Receive record
        rtable = s3db.inv_recv
        recv_id = rtable.insert(sender_id = send_record.sender_id,
                                send_ref = send_record.send_ref,
                                req_ref = req_ref,
                                from_site_id = send_record.site_id,
                                eta = send_record.delivery_date,
                                recipient_id = send_record.recipient_id,
                                site_id = send_record.to_site_id,
                                comments = send_record.comments,
                                status = SHIP_STATUS_SENT,
                                type = 1, # 1:"Another Inventory"
                                )

        # Change the status for all track items in this shipment to In transit
        # and link to the receive record
        db(tracktable.send_id == send_id).update(status = 2,
                                                 recv_id = recv_id)

        session.confirmation = T("Shipment Items sent from Warehouse")
        if req_rec:
            session.confirmation = T("Request Status updated")
        redirect(URL(f = "send",
                     args = [send_id, "track_item"]))

    # ---------------------------------------------------------------------
    @staticmethod
    def inv_send_form(r, **attr):
        """
            Generate a PDF of a Waybill
        """

        db = current.db
        table = db.inv_send
        tracktable = db.inv_track_item
        table.date.readable = True

        record = db(table.id == r.id).select(limitby=(0, 1)).first()
        send_ref = record.send_ref
        # hide the inv_item field
        tracktable.send_inv_item_id.readable = False
        tracktable.recv_inv_item_id.readable = False

        list_fields = [(T("Item Code"), "item_id$code"),
                       "item_id",
                       (T("Weight (kg)"), "item_id$weight"),
                       (T("Volume (m3)"), "item_id$volume"),
                       "bin",
                       "item_source_no",
                       "item_pack_id",
                       "quantity",
                       ]
        settings = current.deployment_settings
        if r.record.req_ref:
            # This Shipment relates to a request
            # - show the req_item comments
            list_fields.append("req_item_id$comments")
        if settings.get_inv_track_pack_values():
            list_fields.append("currency")
            list_fields.append("pack_value")
        exporter = S3Exporter().pdf
        return exporter(r.resource,
                        request=r,
                        method = "list",
                        pdf_componentname = "track_item",
                        pdf_title = settings.get_inv_send_form_name(),
                        pdf_filename = send_ref,
                        list_fields = list_fields,
                        pdf_hide_comments = True,
                        pdf_header_padding = 12,
                        pdf_footer = inv_send_pdf_footer,
                        pdf_paper_alignment = "Landscape",
                        pdf_table_autogrow = "B",
                        **attr
                        )

    # ---------------------------------------------------------------------
    @staticmethod
    def inv_recv_represent(id, row=None, show_link=True):
        """
            Represent a Received Shipment
        """

        if row:
            id = row.id
            table = current.db.inv_recv
        elif not id:
            return current.messages["NONE"]
        else:
            db = current.db
            table = db.inv_recv
            row = db(table.id == id).select(table.date,
                                            table.recv_ref,
                                            table.from_site_id,
                                            table.organisation_id,
                                            limitby=(0, 1)).first()

        recv_ref_string = table.send_ref.represent(row.recv_ref,
                                                   show_link=False)
        if row.from_site_id:
            from_string = table.from_site_id.represent(row.from_site_id,
                                                       show_link=False)
        else:
            from_string = table.organisation_id.represent(row.organisation_id,
                                                          show_link=False)
        date_string = table.date.represent(row.date)

        represent  = "%s (%s: %s %s %s)" % (recv_ref_string,
                                            T("From"),
                                            from_string,
                                            T("on"),
                                            date_string)
        if show_link:
            return A(represent,
                     _href = URL(c="inv", f="recv", args=[id]))
        else:
            return represent

    # -------------------------------------------------------------------------
    @staticmethod
    def inv_recv_onaccept(form):
        """
           When a inv recv record is created then create the recv_ref.
        """

        db = current.db
        rtable = db.inv_recv
        # If the recv_ref is None then set it up
        id = form.vars.id
        record = rtable[id]
        if not record.recv_ref:
            # AR Number
            code = S3TrackingModel.inv_get_shipping_code(
                    current.deployment_settings.get_inv_recv_shortname(),
                    record.site_id,
                    rtable.recv_ref,
                )
            db(rtable.id == id).update(recv_ref = code)

    # -------------------------------------------------------------------------
    @staticmethod
    def inv_send_onvalidation(form):
        """
            Check that either organisation_id or to_site_id are filled according to the type
        """

        vars = form.vars
        if not vars.to_site_id and not vars.organisation_id:
            error = T("Please enter a %(site)s OR an Organization") % dict(site=current.deployment_settings.get_org_site_label())
            errors = form.errors
            errors.to_site_id = error
            errors.organisation_id = error

    # -------------------------------------------------------------------------
    @staticmethod
    def inv_recv_onvalidation(form):
        """
            Check that either organisation_id or from_site_id are filled according to the type
            @ToDo: lookup the type values from s3cfg.py instead of hardcoding it
        """

        type = form.vars.type and int(form.vars.type)
        if type == 11 and not form.vars.from_site_id:
            # Internal Shipment needs from_site_id
            form.errors.from_site_id = T("Please enter a %(site)s") % dict(site=current.deployment_settings.get_org_site_label())
        if type >= 32 and not form.vars.organisation_id:
            # Internal Shipment needs from_site_id
            form.errors.organisation_id = T("Please enter an Organization/Supplier")

    # ---------------------------------------------------------------------
    @staticmethod
    def inv_recv_form (r, **attr):
        """
            Generate a PDF of a GRN (Goods Received Note)
        """

        T = current.T
        db = current.db

        table = db.inv_recv
        track_table = db.inv_track_item
        table.date.readable = True
        table.site_id.readable = True
        track_table.recv_quantity.readable = True
        table.site_id.label = T("By %(site)s") % dict(site=current.deployment_settings.get_inv_facility_label())
        table.site_id.represent = current.s3db.org_site_represent

        record = table[r.id]
        recv_ref = record.recv_ref
        list_fields = ["item_id",
                       (T("Weight (kg)"), "item_id$weight"),
                       (T("Volume (m3)"), "item_id$volume"),
                       "item_source_no",
                       "item_pack_id",
                       "quantity",
                       "recv_quantity",
                       "currency",
                       "pack_value",
                       "bin"
                       ]
        exporter = S3Exporter().pdf
        return exporter(r.resource,
                        request=r,
                        method = "list",
                        pdf_title = T(current.deployment_settings.get_inv_recv_form_name()),
                        pdf_filename = recv_ref,
                        list_fields = list_fields,
                        pdf_hide_comments = True,
                        pdf_componentname = "track_item",
                        pdf_header_padding = 12,
                        pdf_footer = inv_recv_pdf_footer,
                        pdf_table_autogrow = "B",
                        pdf_paper_alignment = "Landscape",
                        **attr
                       )

    # -------------------------------------------------------------------------
    @staticmethod
    def inv_recv_donation_cert (r, **attr):
        """
            Generate a PDF of a Donation certificate
        """

        db = current.db
        table = db.inv_recv
        table.date.readable = True
        table.type.readable = False
        field = table.site_id
        field.readable = True
        field.label = current.T("By %(site)s") % dict(site=current.deployment_settings.get_inv_facility_label())
        field.represent = current.s3db.org_site_represent

        record = table[r.id]
        site_id = record.site_id
        site = field.represent(site_id, False)

        exporter = S3Exporter().pdf
        return exporter(r.resource,
                        request=r,
                        method="list",
                        pdf_title="Donation Certificate",
                        pdf_filename="DC-%s" % site,
                        pdf_hide_comments=True,
                        pdf_componentname = "track_item",
                        **attr
                       )

    # -------------------------------------------------------------------------
    @staticmethod
    def qnty_recv_repr(value):
        if value:
            return value
        else:
            return B(value)

    # ---------------------------------------------------------------------
    @staticmethod
    def inv_send_ref_represent(value, show_link=True):
        """
            Represent for the Tall Out number,
            if show_link is True then it will generate a link to the pdf
        """
        if value:
            if show_link:
                db = current.db
                table = db.inv_send
                row = db(table.send_ref == value).select(table.id,
                                                         limitby=(0, 1)).first()
                if row:
                    return A(value,
                             _href = URL(c = "inv",
                                         f = "send",
                                         args = [row.id, "form"]
                                        ),
                            )
                else:
                    return value
            else:
                return value
        else:
            return current.messages["NONE"]

    # ---------------------------------------------------------------------
    @staticmethod
    def inv_recv_ref_represent(value, show_link=True):
        """
            Represent for the Goods Received Note
            if show_link is True then it will generate a link to the pdf
        """

        if value:
            if show_link:
                db = current.db
                table = db.inv_recv
                recv_row = db(table.recv_ref == value).select(table.id,
                                                              limitby=(0, 1)).first()
                return A(value,
                         _href = URL(c = "inv",
                                     f = "recv",
                                     args = [recv_row.id, "form"]
                                    ),
                        )
            else:
                return B(value)
        else:
            return current.messages["NONE"]

    # -------------------------------------------------------------------------
    @staticmethod
    def inv_track_item_onvalidate(form):
        """
            When a track item record is being created with a tracking number
            then the tracking number needs to be unique within the organisation.

            If the inv. item is coming out of a warehouse then the inv. item details
            need to be copied across (org, expiry etc)

            If the inv. item is being received then their might be a selected bin
            ensure that the correct bin is selected and save those details.
        """

        vars = form.vars
        send_inv_item_id = vars.send_inv_item_id

        if send_inv_item_id:
            # Copy the data from the sent inv_item
            db = current.db
            itable = db.inv_inv_item
            query = (itable.id == send_inv_item_id)
            record = db(query).select(limitby=(0, 1)).first()
            vars.item_id = record.item_id
            vars.item_source_no = record.item_source_no
            vars.expiry_date = record.expiry_date
            vars.bin = record.bin
            vars.owner_org_id = record.owner_org_id
            vars.supply_org_id = record.supply_org_id
            vars.pack_value = record.pack_value
            vars.currency = record.currency
            vars.inv_item_status = record.status

            # Save the organisation from where this tracking originates
            stable = current.s3db.org_site
            query = query & (itable.site_id == stable.id)
            record = db(query).select(stable.organisation_id,
                                      limitby=(0, 1)).first()
            vars.track_org_id = record.organisation_id

        if not vars.recv_quantity:
            # If we have no send_id and no recv_quantity then
            # copy the quantity sent directly into the received field
            # This is for when there is no related send record
            # The Quantity received ALWAYS defaults to the quantity sent
            # (Please do not change this unless there is a specific user requirement)
            #db.inv_track_item.recv_quantity.default = form.vars.quantity
            vars.recv_quantity = vars.quantity

        recv_bin = vars.recv_bin
        if recv_bin:
            # If there is a receiving bin then select the right one
            if isinstance(recv_bin, list):
                if recv_bin[1] != "":
                    recv_bin = recv_bin[1]
                else:
                    recv_bin = recv_bin[0]

        return

    # -------------------------------------------------------------------------
    @staticmethod
    def inv_kit_onvalidate(form):
        """
            Check that we have sufficient inv_item in stock to build the kits
        """

        vars = form.vars

        db = current.db
        s3db = current.s3db
        ktable = s3db.supply_kit_item
        ptable = db.supply_item_pack
        invtable = db.inv_inv_item

        # The Facility at which we're building these kits
        squery = (invtable.site_id == vars.site_id)

        # Get contents of this kit
        query = (ktable.parent_item_id == vars.item_id)
        rows = db(query).select(ktable.item_id,
                                ktable.quantity,
                                ktable.item_pack_id)

        quantity = vars.quantity
        max_kits = 0
        # @ToDo: Save the results for the onaccept
        #items = {}

        # Loop through each supply_item in the kit
        for record in rows:
            # How much of this supply_item is required per kit?
            one_kit = record.quantity * ptable[record.item_pack_id].quantity

            # How much of this supply_item do we have in stock?
            stock_amount = 0
            query = squery & (invtable.item_id == record.item_id)
            wh_items = db(query).select(invtable.quantity,
                                        invtable.item_pack_id)
            for wh_item in wh_items:
                amount = wh_item.quantity * ptable[wh_item.item_pack_id].quantity
                stock_amount += amount

            # How many Kits can we create?
            kits = stock_amount / one_kit
            if kits > max_kits:
                max_kits = kits

            # @ToDo: Save the results for the onaccept

        if max_kits < quantity:
            form.errors.quantity = T("You can only make %d kit(s) with the available stock") % \
                                        int(max_kits)

        return

    # -------------------------------------------------------------------------
    @staticmethod
    def inv_kit_onaccept(form):
        """
            Reduce the Inventory stocks by the amounts used to make the kits
            - pick items which have an earlier expiry_date where they have them
            - provide a pick list to ensure that the right stock items are used
              to build the kits: inv_kit_item
        """

        # @ToDo

        return

    # -------------------------------------------------------------------------
    @staticmethod
    def inv_get_shipping_code(type, site_id, field):

        if site_id:
            ostable = current.s3db.org_site
            scode = ostable[site_id].code
            code = "%s-%s-" % (type, scode)
        else:
            code = "%s-###-" % (type)
        number = 0
        if field:
            query = (field.like("%s%%" % code))
            ref_row = current.db(query).select(field,
                                               limitby=(0, 1),
                                               orderby=~field).first()
            if ref_row:
                ref = ref_row(field)
                number = int(ref[-6:])
        return "%s%06d" % (code, number+1)

    # -------------------------------------------------------------------------
    @staticmethod
    def inv_track_item_onaccept(form):
        """
           When a track item record is created and it is linked to an inv_item
           then the inv_item quantity will be reduced.
        """

        db = current.db
        s3db = current.s3db
        tracktable = db.inv_track_item
        inv_item_table = db.inv_inv_item
        stable = db.inv_send
        rtable = db.inv_recv
        ritable = s3db.req_req_item
        rrtable = s3db.req_req
        siptable = db.supply_item_pack
        supply_item_add = s3db.supply_item_add
        oldTotal = 0
        id = form.vars.id
        record = form.record

        if form.vars.send_inv_item_id:
            stock_item = db(inv_item_table.id == form.vars.send_inv_item_id).select(inv_item_table.id,
                                                                                    inv_item_table.quantity,
                                                                                    inv_item_table.item_pack_id,
                                                                                    limitby=(0, 1)).first()
        elif record:
            stock_item = record.send_inv_item_id
        else:
            # will get here for a recv (from external donor / local supplier)
            stock_item = None

        # only modify the original inv. item total if we have a quantity on the form
        # and a stock item to take it from.
        # There will not be a quantity if it is being received since by then it is read only
        # It will be there on an import and so the value will be deducted correctly
        if form.vars.quantity and stock_item:
            stock_quantity = stock_item.quantity
            # @ToDo: Optimise
            stock_pack = siptable[stock_item.item_pack_id].quantity
            if record:
                if record.send_inv_item_id != None:
                    # Items have already been removed from stock, so first put them back
                    # @ToDo: Optimise
                    old_track_pack_quantity = siptable[record.item_pack_id].quantity
                    stock_quantity = supply_item_add(stock_quantity,
                                                     stock_pack,
                                                     record.quantity,
                                                     old_track_pack_quantity
                                                     )
            try:
                # @ToDo: Optimise
                new_track_pack_quantity = siptable[form.vars.item_pack_id].quantity
            except:
                new_track_pack_quantity = record.item_pack_id.quantity
            newTotal = supply_item_add(stock_quantity,
                                       stock_pack,
                                       - float(form.vars.quantity),
                                       new_track_pack_quantity
                                       )
            db(inv_item_table.id == stock_item).update(quantity = newTotal)
        if form.vars.send_id and form.vars.recv_id:
            # @ToDo: Optimise
            db(rtable.id == form.vars.recv_id).update(send_ref = stable[form.vars.send_id].send_ref)
        # if this is linked to a request then copy the req_ref to the send item
        if record and record.req_item_id:
            # @ToDo: Optimise
            req_id = ritable[record.req_item_id].req_id
            # @ToDo: Optimise
            req_ref = rrtable[req_id].req_ref
            db(stable.id == form.vars.send_id).update(req_ref = req_ref)
            if form.vars.recv_id:
                db(rtable.id == form.vars.recv_id).update(req_ref = req_ref)

        # if the status is 3 unloading
        # Move all the items into the site, update any request & make any adjustments
        # Finally change the status to 4 arrived
        if record and record.status == TRACK_STATUS_UNLOADING and \
                      record.recv_quantity:
            # Look for the item in the site already
            # @ToDo: Optimise
            recv_rec = db(rtable.id == record.recv_id).select(rtable.site_id,
                                                              rtable.type,
                                                              ).first()
            recv_site_id = recv_rec.site_id
            query = (inv_item_table.site_id == recv_site_id) & \
                    (inv_item_table.item_id == record.item_id) & \
                    (inv_item_table.item_pack_id == record.item_pack_id) & \
                    (inv_item_table.currency == record.currency) & \
                    (inv_item_table.status == record.status) & \
                    (inv_item_table.pack_value == record.pack_value) & \
                    (inv_item_table.expiry_date == record.expiry_date) & \
                    (inv_item_table.bin == record.recv_bin) & \
                    (inv_item_table.owner_org_id == record.owner_org_id) & \
                    (inv_item_table.item_source_no == record.item_source_no) & \
                    (inv_item_table.status == record.inv_item_status) & \
                    (inv_item_table.supply_org_id == record.supply_org_id)
            inv_item_row = db(query).select(inv_item_table.id,
                                            limitby=(0, 1)).first()
            if inv_item_row:
                # Update the existing item
                inv_item_id = inv_item_row.id
                db(inv_item_table.id == inv_item_id).update(quantity = inv_item_table.quantity + record.recv_quantity)
            else:
                # Add a new item
                source_type = 0
                if form.vars.send_inv_item_id:
                    # @ToDo: Optimise
                    source_type = inv_item_table[form.vars.send_inv_item_id].source_type
                else:
                    if recv_rec.type == 2:
                        source_type = 1 # Donation
                    else:
                        source_type = 2 # Procured
                inv_item_id = inv_item_table.insert(site_id = recv_site_id,
                                                    item_id = record.item_id,
                                                    item_pack_id = record.item_pack_id,
                                                    currency = record.currency,
                                                    pack_value = record.pack_value,
                                                    expiry_date = record.expiry_date,
                                                    bin = record.recv_bin,
                                                    owner_org_id = record.owner_org_id,
                                                    supply_org_id = record.supply_org_id,
                                                    quantity = record.recv_quantity,
                                                    item_source_no = record.item_source_no,
                                                    source_type = source_type,
                                                    status = record.inv_item_status,
                                                    )
            # if this is linked to a request then update the quantity fulfil
            if record.req_item_id:
                # @ToDo: Optimise
                req_item = ritable[record.req_item_id]
                req_quantity = req_item.quantity_fulfil
                # @ToDo: Optimise
                req_pack_quantity = siptable[req_item.item_pack_id].quantity
                # @ToDo: Optimise
                track_pack_quantity = siptable[record.item_pack_id].quantity
                quantity_fulfil = supply_item_add(req_quantity,
                                                  req_pack_quantity,
                                                  record.recv_quantity,
                                                  track_pack_quantity
                                                  )
                db(ritable.id == record.req_item_id).update(quantity_fulfil = quantity_fulfil)
                s3db.req_update_status(req_id)

            db(tracktable.id == id).update(recv_inv_item_id = inv_item_id,
                                           status = TRACK_STATUS_ARRIVED)
            # If the receive quantity doesn't equal the sent quantity
            # then an adjustment needs to be set up
            if record.quantity != record.recv_quantity:
                # Do we have an adjustment record?
                # (which might have be created for another item in this shipment)
                query = (tracktable.recv_id == record.recv_id) & \
                        (tracktable.adj_item_id != None)
                adj_rec = db(query).select(tracktable.adj_item_id,
                                           limitby = (0, 1)).first()
                adjitemtable = s3db.inv_adj_item
                if adj_rec:
                    # @ToDo: Optimise
                    adj_id = adjitemtable[adj_rec.adj_item_id].adj_id
                # If we don't yet have an adj record then create it
                else:
                    adjtable = s3db.inv_adj
                    # @ToDo: Optimise
                    recv_rec = s3db.inv_recv[record.recv_id]
                    adj_id = adjtable.insert(adjuster_id = recv_rec.recipient_id,
                                             site_id = recv_rec.site_id,
                                             adjustment_date = current.request.now.date(),
                                             category = 0,
                                             status = 1,
                                             comments = recv_rec.comments,
                                             )
                # Now create the adj item record
                adj_item_id = adjitemtable.insert(reason = 0,
                                                  adj_id = adj_id,
                                                  inv_item_id = record.send_inv_item_id, # original source inv_item
                                                  item_id = record.item_id, # the supply item
                                                  item_pack_id = record.item_pack_id,
                                                  old_quantity = record.quantity,
                                                  new_quantity = record.recv_quantity,
                                                  currency = record.currency,
                                                  old_pack_value = record.pack_value,
                                                  new_pack_value = record.pack_value,
                                                  expiry_date = record.expiry_date,
                                                  bin = record.recv_bin,
                                                  comments = record.comments,
                                                  )
                # copy the adj_item_id to the tracking record
                db(tracktable.id == id).update(adj_item_id = adj_item_id)

    # -------------------------------------------------------------------------
    @staticmethod
    def inv_track_item_deleting(id):
        """
           A track item can only be deleted if the status is Preparing
           When a track item record is deleted and it is linked to an inv_item
           then the inv_item quantity will be reduced.
        """

        db = current.db
        s3db = current.s3db
        tracktable = db.inv_track_item
        inv_item_table = db.inv_inv_item
        ritable = s3db.req_req_item
        siptable = db.supply_item_pack
        record = tracktable[id]
        if record.status != 1:
            return False
        # if this is linked to a request
        # then remove these items from the quantity in transit
        if record.req_item_id:
            req_id = record.req_item_id
            req_item = ritable[req_id]
            req_quantity = req_item.quantity_transit
            req_pack_quantity = siptable[req_item.item_pack_id].quantity
            track_pack_quantity = siptable[record.item_pack_id].quantity
            quantity_transit = s3db.supply_item_add(req_quantity,
                                                   req_pack_quantity,
                                                   - record.quantity,
                                                   track_pack_quantity
                                                  )
            db(ritable.id == req_id).update(quantity_transit = quantity_transit)
            s3db.req_update_status(req_id)

        # Check that we have a link to a warehouse
        if record.send_inv_item_id:
            trackTotal = record.quantity
            # Remove the total from this record and place it back in the warehouse
            db(inv_item_table.id == record.send_inv_item_id).update(quantity = inv_item_table.quantity + trackTotal)
            db(tracktable.id == id).update(quantity = 0,
                                           comments = "%sQuantity was: %s" % (inv_item_table.comments, trackTotal))
        return True

    # -------------------------------------------------------------------------
    @staticmethod
    def inv_timeline(r, **attr):
        """
            Display the Incidents on a Simile Timeline

            http://www.simile-widgets.org/wiki/Reference_Documentation_for_Timeline

            @ToDo: Play button
            http://www.simile-widgets.org/wiki/Timeline_Moving_the_Timeline_via_Javascript
        """
       
        if r.representation == "html"  and  (r.name == "recv" or \
                                             r.name == "send"):
            
            T = current.T
            db = current.db
            s3db = current.s3db
            request = current.request
            response = current.response
            s3 = response.s3
            now = request.utcnow   

            # Add core Simile Code
            s3.scripts.append("/%s/static/scripts/simile/timeline/timeline-api.js" % request.application)

            # Add our controlled script
            if s3.debug:
                s3.scripts.append("/%s/static/scripts/S3/s3.timeline.js" % request.application)
            else:
                s3.scripts.append("/%s/static/scripts/S3/s3.timeline.min.js" % request.application)
            # Add our data
            # @ToDo: Make this the initial data & then collect extra via REST with a stylesheet
            # add in JS using S3.timeline.eventSource.addMany(events) where events is a []
           
            rows1 = db(db.inv_send.id > 0).select()     # select rows from inv_send
            rows2 = db(db.inv_recv.id > 0).select()     # select rows form inv_recv
           
            if r.record:
                # Single record
                rows = [r.record]
            else:
                # Multiple records
                # @ToDo: Load all records & sort to closest in time
                # http://stackoverflow.com/questions/7327689/how-to-generate-a-sequence-of-future-datetimes-in-python-and-determine-nearest-d
                r.resource.load(limit=2000)
                rows = r.resource._rows
            
            
            data = {'dateTimeFormat': 'iso8601',
                    'events': []
                    }

            tl_start = now
            tl_end = now
            events = []
            if r.name is "send" :
                rr = (rows, rows2)
            else:
                rr = (rows1, rows)
            for (row_send, row_recv) in itertools.izip_longest(rr[0], rr[0]):
                # send  Dates
                start = row_send.date  or "" 
                if start:
                    if start < tl_start:
                        tl_start = start
                    if start > tl_end:
                        tl_end = start
                    start = start.isoformat()
                # recv date
                end = row_recv.date or "" 
                if end:
                    if end > tl_end:
                        tl_end = end
                    end = end.isoformat()
                    
                # append events
                events.append({'start': start,
                            'end': end,
                            # 'title': row.name,
                            # 'caption': row.comments or "",
                            # 'description': row.comments or "",
                               # @ToDo: Colour based on Category (More generically: Resource or Resource Type)
                               # 'color' : 'blue'
                            })

            data["events"] = events
            data = json.dumps(data)

            code = "".join((
'''S3.timeline.data=''', data, '''
S3.timeline.tl_start="''', tl_start.isoformat(), '''"
S3.timeline.tl_end="''', tl_end.isoformat(), '''"
S3.timeline.now="''', now.isoformat(), '''"
'''))

            # Control our code in static/scripts/S3/s3.timeline.js
            s3.js_global.append(code)

            # Create the DIV
            item = DIV(_id="s3timeline", _style="height:400px;border:1px solid #aaa;font-family:Trebuchet MS,sans-serif;font-size:85%;")

            output = dict(item = item)

            # Maintain RHeader for consistency
            if "rheader" in attr:
                rheader = attr["rheader"](r)
                if rheader:
                    output["rheader"] = rheader

            output["title"] = T("Incident Timeline")
            response.view = "timeline.html"
            return output

        else:
            raise HTTP(501, "bad method")
# =============================================================================
def inv_tabs(r):
    """
        Add an expandable set of Tabs for a Site's Inventory Tasks

        @ToDo: Make these Expand/Contract without a server-side call
    """

    settings = current.deployment_settings
    if settings.get_org_site_inv_req_tabs():
        if settings.has_module("inv") and \
           current.auth.s3_has_permission("read", "inv_inv_item", c="inv"):

            T = current.T
            s3 = current.session.s3

            collapse_tabs = settings.get_inv_collapse_tabs()
            tablename, record = s3_rheader_resource(r)
            if collapse_tabs and not (tablename == "inv_warehouse"):
                # Test if the tabs are collapsed
                show_collapse = True
                show_inv = r.get_vars.show_inv
                if show_inv == "True":
                    show_inv = True
                elif show_inv == "False":
                    show_inv = False
                else:
                    show_inv = None
                if show_inv == True or show_inv == False:
                    if not s3.show_inv:
                        s3.show_inv = Storage()
                    s3.show_inv["%s_%s" %  (r.name, r.id)] = show_inv
                elif s3.show_inv:
                    show_inv = s3.show_inv.get("%s_%s" %  (r.name, r.id))
                else:
                    show_inv = False
            else:
                show_inv = True
                show_collapse = False

            if show_inv:
                if settings.get_inv_shipment_name() == "order":
                    recv_tab = T("Orders")
                else:
                    recv_tab = T("Receive")
                inv_tabs = [(T("Stock"), "inv_item"),
                            #(T("Incoming"), "incoming/"),
                            (recv_tab, "recv"),
                            (T("Send"), "send"),
                            ]
                if settings.has_module("proc"):
                    inv_tabs.append((T("Planned Procurements"), "plan"))
                if show_collapse:
                    inv_tabs.append(("- %s" % T("Warehouse"),
                                     None, dict(show_inv="False")))
            else:
                inv_tabs = [("+ %s" % T("Warehouse"), "inv_item",
                            dict(show_inv="True"))]
            return inv_tabs

    return []

# =============================================================================
def inv_rheader(r):
    """ Resource Header for Warehouses and Inventory Items """

    if r.representation != "html" or r.method == "import":
        # RHeaders only used in interactive views
        return None

    s3db = current.s3db

    # Need to use this format as otherwise req_match?viewing=org_office.x
    # doesn't have an rheader
    tablename, record = s3_rheader_resource(r)
    if not record:
        return None

    table = s3db.table(tablename)

    rheader = None
    if tablename == "inv_warehouse":

        # Tabs
        tabs = [(T("Basic Details"), None),
                #(T("Contact Data"), "contact"),
                (T("Staff"), "human_resource"),
                ]
        if current.auth.s3_has_permission("create", "hrm_human_resource"):
            tabs.append((T("Assign Staff"), "human_resource_site"))
        if settings.has_module("asset"):
            tabs.insert(6,(T("Assets"), "asset"))
        tabs = tabs + s3db.inv_tabs(r)
        if settings.has_module("req"):
            tabs = tabs + s3db.req_tabs(r)
        tabs.append((T("Attachments"), "document"))
        tabs.append((T("User Roles"), "roles"))

        # Fields
        rheader_fields = [["name", "organisation_id", "email"],
                          ["location_id", "phone1"],
                         ]

        rheader = S3ResourceHeader(rheader_fields, tabs)
        rheader_fields, rheader_tabs = rheader(r, table=table, record=record)

        # Inject logo
        logo = s3db.org_organisation_logo(record.organisation_id)
        if logo:
            rheader = DIV(TABLE(TR(TD(logo),TD(rheader_fields))))
        else:
            rheader = DIV(rheader_fields)
        rheader.append(rheader_tabs)

    elif tablename == "inv_inv_item":
        # Tabs
        tabs = [(T("Details"), None),
                (T("Track Shipment"), "track_movement/"),
               ]
        rheader_tabs = DIV(s3_rheader_tabs(r, tabs))

        # Header
        rheader = DIV(
                    TABLE(
                        TR(TH("%s: " % table.item_id.label),
                           table.item_id.represent(record.item_id),
                           TH("%s: " % table.item_pack_id.label),
                           table.item_pack_id.represent(record.item_pack_id),
                           ),
                        TR(TH("%s: " % table.site_id.label),
                           TD(table.site_id.represent(record.site_id),
                              _colspan=3),
                           ),
                        ), rheader_tabs)

    elif tablename == "inv_track_item":
        # Tabs
        tabs = [(T("Details"), None),
                (T("Track Shipment"), "inv_item/"),
                ]
        rheader_tabs = DIV(s3_rheader_tabs(r, tabs))

<<<<<<< HEAD
        # Get item data
        table = s3db["inv_inv_item"]
        irecord = table[record.send_inv_item_id]

        if irecord:
            item_data = TABLE(
                            TR(
                                TH("%s: " % table.item_id.label),
                                table.item_id.represent(irecord.item_id),
                                TH( "%s: " % table.item_pack_id.label),
                                table.item_pack_id.represent(irecord.item_pack_id),
                            ),
                            TR(
                                TH( "%s: " % table.site_id.label),
                                TD(table.site_id.represent(irecord.site_id),
                                   _colspan=3),
                            )
                        )
        else:
            item_data = T("Item not found")

        # Header
        rheader = DIV(item_data, rheader_tabs)
=======
        # Get site data
        table = s3db.inv_inv_item
        irecord = db(table.id == record.send_inv_item_id).select(table.site_id,
                                                                 limitby=(0, 1)
                                                                 ).first()
        # Header
        if irecord:
            rheader = DIV(
                        TABLE(
                            TR(TH("%s: " % table.item_id.label),
                               table.item_id.represent(record.item_id),
                               TH("%s: " % table.item_pack_id.label),
                               table.item_pack_id.represent(record.item_pack_id),
                            ),
                            TR(TH( "%s: " % table.site_id.label),
                               TD(table.site_id.represent(irecord.site_id),
                                  _colspan=3),
                               ),
                            ), rheader_tabs)
        else:
            rheader = DIV(
                        TABLE(
                            TR(TH("%s: " % table.item_id.label),
                               table.item_id.represent(record.item_id),
                               TH("%s: " % table.item_pack_id.label),
                               table.item_pack_id.represent(record.item_pack_id),
                            ),
                            ), rheader_tabs)
>>>>>>> b3d1ca5e

    # Build footer
    inv_rfooter(r, record)

    return rheader

# =============================================================================
def inv_rfooter(r, record):
    """ Resource Footer for Warehouses and Inventory Items """

    if "site_id" not in record:
        return

    if (r.component and r.component.name == "inv_item"):
        T = current.T
        rfooter = TAG[""]()
        if r.component_id:
            asi_btn = A(T("Adjust Stock Item"),
                        _href = URL(c = "inv",
                                    f = "adj",
                                    args = ["create"],
                                    vars = {"site": record.site_id,
                                            "item": r.component_id},
                                    ),
                        _class = "action-btn"
                        )
            rfooter.append(asi_btn)
        else:
            as_btn = A(T("Adjust Stock"),
                       _href = URL(c = "inv",
                                   f = "adj",
                                   args = ["create"],
                                   vars = {"site": record.site_id},
                                   ),
                       _class = "action-btn"
                       )
            rfooter.append(as_btn)
        ts_btn = A(T("Track Shipment"),
                   _href = URL(c = "inv",
                               f = "track_movement",
                               vars = {"viewing": "inv_item.%s" % r.component_id},
                               ),
                   _class = "action-btn"
                   )
        rfooter.append(ts_btn)
        current.response.s3.rfooter = rfooter

# =============================================================================
def inv_recv_crud_strings():
    """
        CRUD Strings for inv_recv which ened to be visible to menus without a
        model load
    """

    if current.deployment_settings.get_inv_shipment_name() == "order":
        recv_id_label = T("Order")
        ADD_RECV = T("Add Order")
        current.response.s3.crud_strings["inv_recv"] = Storage(
            title_create = ADD_RECV,
            title_display = T("Order Details"),
            title_list = T("Orders"),
            title_update = T("Edit Order"),
            title_search = T("Search Orders"),
            subtitle_create = ADD_RECV,
            label_list_button = T("List Orders"),
            label_create_button = ADD_RECV,
            label_delete_button = T("Delete Order"),
            msg_record_created = T("Order Created"),
            msg_record_modified = T("Order updated"),
            msg_record_deleted = T("Order canceled"),
            msg_list_empty = T("No Orders registered")
        )
    else:
        recv_id_label = T("Receive Shipment")
        ADD_RECV = T("Receive New Shipment")
        current.response.s3.crud_strings["inv_recv"] = Storage(
            title_create = ADD_RECV,
            title_display = T("Received Shipment Details"),
            title_list = T("Received/Incoming Shipments"),
            title_update = T("Shipment to Receive"),
            title_search = T("Search Received/Incoming Shipments"),
            subtitle_create = ADD_RECV,
            label_list_button = T("List Received/Incoming Shipments"),
            label_create_button = ADD_RECV,
            label_delete_button = T("Delete Received Shipment"),
            msg_record_created = T("Shipment Created"),
            msg_record_modified = T("Received Shipment updated"),
            msg_record_deleted = T("Received Shipment canceled"),
            msg_list_empty = T("No Received Shipments")
        )
    return

# =============================================================================
def inv_send_rheader(r):
    """ Resource Header for Send """

    if r.representation == "html" and r.name == "send":
        record = r.record
        if record:
            db = current.db
            s3db = current.s3db
            s3 = current.response.s3
            jappend = s3.jquery_ready.append
            s3_has_permission = current.auth.s3_has_permission

            tabs = [(T("Edit Details"), None),
                    (T("Items"), "track_item"),
                    ]

            rheader_tabs = s3_rheader_tabs(r, tabs)

            table = r.table
            tracktable = s3db.inv_track_item

            send_id = record.id
            site_id = record.site_id
            stable = s3db.org_site
            if site_id:
                site = db(stable.site_id == site_id).select(stable.organisation_id,
                                                            stable.instance_type,
                                                            limitby=(0, 1)
                                                            ).first()
                org_id = site.organisation_id
                instance_table = s3db[site.instance_type]
                if "phone1" in instance_table.fields:
                    site = db(instance_table.site_id == site_id).select(instance_table.phone1,
                                                                        instance_table.phone2,
                                                                        limitby=(0, 1)
                                                                        ).first()
                    phone1 = site.phone1
                    phone2 = site.phone2
                else:
                    phone1 = None
                    phone2 = None
            else:
                org_id = None
                phone1 = None
                phone2 = None
            logo = s3db.org_organisation_logo(org_id) or ""
            status = record.status
            gtable = s3db.gis_location
            query = (stable.site_id == record.to_site_id) & \
                    (gtable.id == stable.location_id)
            address = db(query).select(gtable.addr_street,
                                       limitby=(0, 1)).first()
            if address:
                address = address.addr_street
            else:
                address = current.messages["NONE"]
            rData = TABLE(TR(TD(T(settings.get_inv_send_form_name().upper()),
                                _colspan=2, _class="pdf_title"),
                             TD(logo, _colspan=2),
                             ),
                          TR(TH("%s: " % table.status.label),
                             table.status.represent(status),
                             ),
                          TR(TH("%s: " % table.send_ref.label),
                             TD(table.send_ref.represent(record.send_ref)),
                             TH("%s: " % table.req_ref.label),
                             TD(table.req_ref.represent(record.req_ref)),
                             ),
                          TR(TH("%s: " % table.date.label),
                             table.date.represent(record.date),
                             TH("%s: " % table.delivery_date.label),
                             table.delivery_date.represent(record.delivery_date),
                             ),
                          TR(TH("%s: " % table.to_site_id.label),
                             table.to_site_id.represent(record.to_site_id),
                             TH("%s: " % table.site_id.label),
                             table.site_id.represent(record.site_id),
                             ),
                          TR(TH("%s: " % gtable.addr_street.label),
                             address,
                             ),
                          TR(TH("%s: " % table.transported_by.label),
                             table.transported_by.represent(record.transported_by),
                             TH("%s: " % table.transport_ref.label),
                             table.transport_ref.represent(record.transport_ref),
                             ),
                          TR(TH("%s: " % table.sender_id.label),
                             table.sender_id.represent(record.sender_id),
                             TH("%s: " % table.recipient_id.label),
                             table.recipient_id.represent(record.recipient_id),
                             ),
                          TR(TH("%s: " % T("Complete? Please call")),
                             phone1 or "",
                             TH("%s: " % T("Problems? Please call")),
                             phone2 or phone1 or "",
                             ),
                          TR(TH("%s: " % table.comments.label),
                             TD(record.comments or "", _colspan=3)
                             )
                          )

            # Find out how many inv_track_items we have for this send record
            query = (tracktable.send_id == send_id) & \
                    (tracktable.deleted == False)
            #cnt = db(query).count()
            cnt = db(query).select(tracktable.id, limitby=(0, 1)).first()
            if cnt:
                cnt = 1
            else:
                cnt = 0

            action = DIV()
            rSubdata = TABLE()
            rfooter = TAG[""]()

            if status == SHIP_STATUS_IN_PROCESS:
                if s3_has_permission("update",
                                     "inv_send",
                                     record_id=record.id):

                    if cnt > 0:
                        action.append(A(T("Send Shipment"),
                                        _href = URL(f = "send_process",
                                                    args = [record.id]
                                                    ),
                                        _id = "send_process",
                                        _class = "action-btn"
                                        )
                                      )

                        jappend('''S3ConfirmClick("#send_process","%s")''' \
                                   % T("Do you want to send this shipment?"))
                    #if not r.component and not r.method == "form":
                    #    ritable = s3db.req_req_item
                    #    rcitable = s3db.req_commit_item
                    #    query = (tracktable.send_id == record.id) & \
                    #            (rcitable.req_item_id == tracktable.req_item_id) & \
                    #            (tracktable.req_item_id == ritable.id) & \
                    #            (tracktable.deleted == False)
                    #    records = db(query).select()
                    #    for record in records:
                    #        rSubdata.append(TR(TH("%s: " % ritable.item_id.label),
                    #                           ritable.item_id.represent(record.req_req_item.item_id),
                    #                           TH("%s: " % rcitable.quantity.label),
                    #                           record.req_commit_item.quantity,
                    #                           ))

            elif status == SHIP_STATUS_RETURNING:
                    if cnt > 0:
                        action.append(A(T("Complete Returns"),
                                        _href = URL(c = "inv",
                                                    f = "return_process",
                                                    args = [record.id]
                                                    ),
                                        _id = "return_process",
                                        _class = "action-btn"
                                        )
                                      )
                        jappend('''S3ConfirmClick("#return_process","%s")''' \
                            % T("Do you want to complete the return process?") )
                    else:
                        msg = T("You need to check all item quantities before you can complete the return process")
                        rfooter.append(SPAN(msg))
            elif status != SHIP_STATUS_CANCEL:
                if status == SHIP_STATUS_SENT:
                    vars = current.request.vars
                    if s3_has_permission("update",
                                         "inv_send",
                                         record_id=record.id):
                        action.append(A(T("Manage Returns"),
                                        _href = URL(c = "inv",
                                                    f = "send_returns",
                                                    args = [record.id],
                                                    vars = None,
                                                    ),
                                        _id = "send_return",
                                        _class = "action-btn",
                                        _title = T("Only use this button to accept back into stock some items that were returned from a delivery to beneficiaries who do not record the shipment details directly into the system")
                                        )
                                      )

                        jappend('''S3ConfirmClick("#send_return","%s")''' \
                            % T("Confirm that some items were returned from a delivery to beneficiaries and they will be accepted back into stock."))
                        action.append(A(T("Confirm Shipment Received"),
                                        _href = URL(f = "send",
                                                    args = [record.id],
                                                    vars = {"received": 1},
                                                    ),
                                        _id = "send_receive",
                                        _class = "action-btn",
                                        _title = T("Only use this button to confirm that the shipment has been received by a destination which will not record the shipment directly into the system")
                                        )
                                      )

                        jappend('''S3ConfirmClick("#send_receive","%s")''' \
                            % T("Confirm that the shipment has been received by a destination which will not record the shipment directly into the system and confirmed as received.") )
                    if s3_has_permission("delete",
                                         "inv_send",
                                         record_id=record.id):
                        action.append(A(T("Cancel Shipment"),
                                        _href = URL(c = "inv",
                                                    f = "send_cancel",
                                                    args = [record.id]
                                                    ),
                                        _id = "send_cancel",
                                        _class = "action-btn"
                                        )
                                      )

                        jappend('''S3ConfirmClick("#send_cancel","%s")''' \
                            % T("Do you want to cancel this sent shipment? The items will be returned to the Warehouse. This action CANNOT be undone!") )
            if not r.method == "form":
            #    msg = ""
            #    if cnt == 1:
            #       msg = T("One item is attached to this shipment")
            #    elif cnt > 1:
            #        msg = T("%s items are attached to this shipment") % cnt
            #    rData.append(TR(TH(action, _colspan=2),
            #                    TD(msg)))
                rData.append(TR(TH(action, _colspan=2)))

            s3.rfooter = rfooter
            rheader = DIV(rData,
                          rheader_tabs,
                          rSubdata
                          )
            return rheader
    return None

# ---------------------------------------------------------------------
def inv_send_pdf_footer(r):
    """
        Footer for the Waybill
    """

    if r.record:
        footer = DIV (TABLE (TR(TH(T("Commodities Loaded")),
                                TH(T("Date")),
                                TH(T("Function")),
                                TH(T("Name")),
                                TH(T("Signature")),
                                TH(T("Location (Site)")),
                                TH(T("Condition")),
                                ),
                             TR(TD(T("Loaded By")),
                                TD(),
                                TD(),
                                TD(),
                                TD(),
                                TD(),
                                TD(),
                                ),
                             TR(TD(T("Transported By")),
                                TD(),
                                TD(),
                                TD(),
                                TD(),
                                TD(),
                                TD(),
                                ),
                             TR(TH(T("Reception")),
                                TH(T("Date")),
                                TH(T("Function")),
                                TH(T("Name")),
                                TH(T("Signature")),
                                TH(T("Location (Site)")),
                                TH(T("Condition")),
                                ),
                             TR(TD(T("Received By")),
                                TD(),
                                TD(),
                                TD(),
                                TD(),
                                TD(),
                                TD(),
                                ),
                            )
                     )
        return footer
    return None

# =============================================================================
def inv_recv_rheader(r):
    """ Resource Header for Receiving """

    if r.representation == "html" and r.name == "recv":
        record = r.record
        if record:

            T = current.T
            s3db = current.s3db

            tabs = [(T("Edit Details"), None),
                    (T("Items"), "track_item"),
                    ]

            rheader_tabs = s3_rheader_tabs(r, tabs)

            table = r.table
            tracktable = s3db.inv_track_item

            recv_id = record.id
            site_id = record.site_id
            org_id = s3db.org_site[site_id].organisation_id
            logo = s3db.org_organisation_logo(org_id)
            rData = TABLE(
                           TR(TD(T(current.deployment_settings.get_inv_recv_form_name()),
                                 _colspan=2, _class="pdf_title"),
                              TD(logo, _colspan=2),
                              ),
                           TR(TH("%s: " % table.recv_ref.label),
                              TD(table.recv_ref.represent(record.recv_ref))
                              ),
                           TR( TH("%s: " % table.status.label),
                               table.status.represent(record.status),
                              ),
                           TR( TH( "%s: " % table.eta.label),
                               table.eta.represent(record.eta),
                               TH( "%s: " % table.date.label),
                               table.date.represent(record.date),
                              ),
                           TR( TH( "%s: " % table.from_site_id.label),
                               table.from_site_id.represent(record.from_site_id),
                               TH( "%s: " % table.site_id.label),
                               table.site_id.represent(record.site_id),
                              ),
                           TR( TH( "%s: " % table.sender_id.label),
                               s3_fullname(record.sender_id),
                               TH( "%s: " % table.recipient_id.label),
                               s3_fullname(record.recipient_id),
                              ),
                           TR( TH( "%s: " % table.send_ref.label),
                               table.send_ref.represent(record.send_ref),
                               TH( "%s: " % table.recv_ref.label),
                               table.recv_ref.represent(record.recv_ref),
                              ),
                           TR( TH( "%s: " % table.comments.label),
                               TD(record.comments or "", _colspan=3),
                              ),
                            )

            rfooter = TAG[""]()
            action = DIV()
            # Find out how many inv_track_items we have for this recv record
            query = (tracktable.recv_id == recv_id) & \
                    (tracktable.deleted == False)
            cnt = current.db(query).count()

            if record.status == SHIP_STATUS_SENT or \
               record.status == SHIP_STATUS_IN_PROCESS:
                if current.auth.s3_has_permission("update",
                                                  "inv_recv",
                                                  record_id=record.id):
                    if cnt > 0:
                        action.append( A( T("Receive Shipment"),
                                              _href = URL(c = "inv",
                                                          f = "recv_process",
                                                          args = [record.id]
                                                          ),
                                              _id = "recv_process",
                                              _class = "action-btn"
                                        )
                                      )
                        recv_btn_confirm = SCRIPT("S3ConfirmClick('#recv_process', '%s')"
                                                  % T("Do you want to receive this shipment?") )
                        rfooter.append(recv_btn_confirm)
                    else:
                        msg = T("You need to check all item quantities and allocate to bins before you can receive the shipment")
                        rfooter.append(SPAN(msg))
            # FB: Removed as serves no useful purpose & AusRC complained about it
            #else:
            #    if record.status == SHIP_STATUS_RECEIVED:
            #        if current.auth.s3_has_permission("delete",
            #                                          "inv_recv",
            #                                          record_id=record.id):
            #            action.append( A( T("Cancel Shipment"),
            #                            _href = URL(c = "inv",
            #                                        f = "recv_cancel",
            #                                        args = [record.id]
            #                                        ),
            #                            _id = "recv_cancel",
            #                            _class = "action-btn"
            #                            )
            #                         )

            #            cancel_btn_confirm = SCRIPT("S3ConfirmClick('#recv_cancel', '%s')"
            #                                         % T("Do you want to cancel this received shipment? The items will be removed from the Warehouse. This action CANNOT be undone!") )
            #            rfooter.append(cancel_btn_confirm)
            msg = ""
            if cnt == 1:
                msg = T("This shipment contains one item")
            elif cnt > 1:
                msg = T("This shipment contains %s items") % cnt
            rData.append(
                         TR( TH(action, _colspan=2),
                             TD(msg)
                           )
                        )

            current.response.s3.rfooter = rfooter
            rheader = DIV (rData,
                           rheader_tabs,
                          )
            return rheader
    return None

# ---------------------------------------------------------------------
def inv_recv_pdf_footer(r):
    """
    """

    record = r.record
    if record:
        footer = DIV (TABLE (TR(TH(T("Delivered By")),
                                TH(T("Date")),
                                TH(T("Function")),
                                TH(T("Name")),
                                TH(T("Signature")),
                                ),
                             TR(TD(),
                                TD(),
                                TD(),
                                TD(),
                                TD(),
                                ),
                            TR(TH(T("Received By")),
                                TH(T("Date")),
                                TH(T("Function")),
                                TH(T("Name")),
                                TH(T("Signature / Stamp")),
                                ),
                             TR(TD(),
                                TD(),
                                TD(),
                                TD(),
                                TD(),
                                ),
                            )
                     )
        return footer
    return None

# =============================================================================
class S3AdjustModel(S3Model):
    """
        A module to manage the shipment of inventory items
        - Sent Items
        - Received Items
        - And audit trail of the shipment process
    """

    names = ["inv_adj",
             "inv_adj_item",
             "inv_adj_item_id",
             ]

    def model(self):

        T = current.T
        db = current.db
        auth = current.auth

        settings = current.deployment_settings
        track_pack_values = settings.get_inv_track_pack_values()

        organisation_id = self.org_organisation_id
        org_site_represent = self.org_site_represent

        UNKNOWN_OPT = current.messages.UNKNOWN_OPT

        crud_strings = current.response.s3.crud_strings
        define_table = self.define_table

        # ---------------------------------------------------------------------
        # Adjustments
        #
        adjust_type = {0 : T("Shipment"),
                       1 : T("Inventory"),
                      }
        adjust_status = {0 : T("In Process"),
                         1 : T("Complete"),
                        }

        tablename = "inv_adj"
        table = define_table(tablename,
                             self.super_link("doc_id", "doc_entity"),
                             self.pr_person_id(name = "adjuster_id",
                                               label = T("Actioning officer"),
                                               ondelete = "RESTRICT",
                                               default = auth.s3_logged_in_person(),
                                               comment = self.pr_person_comment(child="adjuster_id")
                                               ),
                             # This is a reference, not a super-link, so we can override
                             Field("site_id", self.org_site,
                                   label = current.deployment_settings.get_inv_facility_label(),
                                   ondelete = "SET NULL",
                                   default = auth.user.site_id if auth.is_logged_in() else None,
                                   requires = IS_ONE_OF(db, "org_site.site_id",
                                                        lambda id, row: \
                                                            org_site_represent(id, row,
                                                                               show_link=False),
                                                        #filterby = "site_id",
                                                        #filter_opts = auth.permitted_facilities(redirect_on_error=False),
                                                        instance_types = auth.org_site_types,
                                                        updateable = True,
                                                        sort = True,
                                                        ),
                                   represent=org_site_represent),
                             s3_date("adjustment_date",
                                     default = "now",
                                     writable = False
                                     ),
                             Field("status", "integer",
                                   requires = IS_NULL_OR(IS_IN_SET(adjust_status)),
                                   represent = lambda opt: \
                                    adjust_status.get(opt, UNKNOWN_OPT),
                                   default = 0,
                                   label = T("Status"),
                                   writable = False
                                   ),
                             Field("category", "integer",
                                   requires = IS_NULL_OR(IS_IN_SET(adjust_type)),
                                   represent = lambda opt: \
                                    adjust_type.get(opt, UNKNOWN_OPT),
                                   default = 1,
                                   label = T("Type"),
                                   writable = False,
                                   ),
                             s3_comments(),
                             *s3_meta_fields())

        self.configure("inv_adj",
                       super_entity = "doc_entity",
                       onaccept = self.inv_adj_onaccept,
                       create_next = URL(args=["[id]", "adj_item"]),
                       )

        # Reusable Field
        adj_id = S3ReusableField("adj_id", table,
                                 sortby="date",
                                 requires = IS_NULL_OR(
                                                IS_ONE_OF(db, "inv_adj.id",
                                                          self.inv_adj_represent,
                                                          orderby="inv_adj.adjustment_date",
                                                          sort=True)),
                                 represent = self.inv_adj_represent,
                                 label = T("Inventory Adjustment"),
                                 ondelete = "RESTRICT")

        adjust_reason = {0 : T("Unknown"),
                         1 : T("None"),
                         2 : T("Lost"),
                         3 : T("Damaged"),
                         4 : T("Expired"),
                         5 : T("Found"),
                         6 : T("Transfer Ownership"),
                         7 : T("Issued without Record"),
                         7 : T("Distributed without Record"),
                        }

        # CRUD strings
        if settings.get_inv_stock_count():
            ADJUST_STOCK = T("New Stock Count")
            crud_strings["inv_adj"] = Storage(
                title_create = ADJUST_STOCK,
                title_display = T("Stock Count Details"),
                title_list = T("Stock Counts"),
                title_update = T("Edit Stock Count"),
                title_search = T("Search Stock Counts"),
                subtitle_create = T("New Stock Count"),
                label_list_button = T("List Stock Counts"),
                label_create_button = ADJUST_STOCK,
                label_delete_button = T("Delete Stock Count"),
                msg_record_created = T("Stock Count created"),
                msg_record_modified = T("Stock Count modified"),
                msg_record_deleted = T("Stock Count deleted"),
                msg_list_empty = T("No stock counts have been done"))
        else:
            ADJUST_STOCK = T("New Stock Adjustment")
            crud_strings["inv_adj"] = Storage(
                title_create = ADJUST_STOCK,
                title_display = T("Stock Adjustment Details"),
                title_list = T("Stock Adjustments"),
                title_update = T("Edit Adjustment"),
                title_search = T("Search Stock Adjustments"),
                subtitle_create = T("New Stock Adjustment"),
                label_list_button = T("List Stock Adjustments"),
                label_create_button = ADJUST_STOCK,
                label_delete_button = T("Delete Stock Adjustment"),
                msg_record_created = T("Adjustment created"),
                msg_record_modified = T("Adjustment modified"),
                msg_record_deleted = T("Adjustment deleted"),
                msg_list_empty = T("No stock adjustments have been done"))

        # ---------------------------------------------------------------------
        # Adjustment Items
        #
        tablename = "inv_adj_item"
        table = define_table(tablename,
                             # Original inventory item
                             self.inv_item_id(ondelete = "RESTRICT",
                                              readable = False,
                                              writable = False),
                             self.supply_item_id(
                                ondelete = "RESTRICT"
                                ),
                             self.supply_item_pack_id(
                                ondelete = "SET NULL"
                                ),
                             Field("old_quantity", "double", notnull=True,
                                   label = T("Original Quantity"),
                                   default = 0,
                                   writable = False),
                             Field("new_quantity", "double",
                                   label = T("Revised Quantity"),
                                   represent = self.qnty_adj_repr,
                                   requires = IS_NOT_EMPTY(),
                                   ),
                             Field("reason", "integer",
                                   label = T("Reason"),
                                   requires = IS_IN_SET(adjust_reason),
                                   default = 1,
                                   represent = lambda opt: \
                                    adjust_reason.get(opt, UNKNOWN_OPT),
                                   writable = False),
                             Field("old_pack_value", "double",
                                   readable = track_pack_values,
                                   writable = track_pack_values,
                                   label = T("Original Value per Pack")),
                             Field("new_pack_value", "double",
                                   readable = track_pack_values,
                                   writable = track_pack_values,
                                   label = T("Revised Value per Pack")),
                             s3_currency(readable = track_pack_values,
                                         writable = track_pack_values),
                             Field("old_status", "integer",
                                   label = T("Current Status"),
                                   requires = IS_NULL_OR(IS_IN_SET(inv_item_status_opts)),
                                   represent = lambda opt: \
                                    inv_item_status_opts.get(opt, UNKNOWN_OPT),
                                   default = 0,
                                   writable = False),
                             Field("new_status", "integer",
                                   label = T("Revised Status"),
                                   requires = IS_NULL_OR(IS_IN_SET(inv_item_status_opts)),
                                   represent = lambda opt: \
                                    inv_item_status_opts.get(opt, UNKNOWN_OPT),
                                   default = 0,),
                             s3_date("expiry_date",
                                     label = T("Expiry Date")),
                             Field("bin", "string", length=16,
                                   label = T("Bin"),
                                   # @ToDo:
                                   #widget = S3InvBinWidget("inv_adj_item")
                                   ),
                             # Organisation that owned this item before
                             organisation_id(name = "old_owner_org_id",
                                             label = T("Current Owned By (Organization/Branch)"),
                                             ondelete = "SET NULL",
                                             writable = False),
                             # Organisation that owns this item now
                             organisation_id(name = "new_owner_org_id",
                                             label = T("Transfer Ownership To (Organization/Branch)"),
                                             ondelete = "SET NULL"),
                             adj_id(),
                             s3_comments(),
                             *s3_meta_fields()
                             )
        # Reusable Field
        adj_item_id = S3ReusableField("adj_item_id", table,
                                      sortby="item_id",
                                      requires = IS_NULL_OR(
                                                    IS_ONE_OF(db, "inv_adj_item.id",
                                                              self.inv_adj_item_represent,
                                                              orderby="inv_adj_item.item_id",
                                                              sort=True)),
                                      represent = self.inv_adj_item_represent,
                                      label = T("Inventory Adjustment Item"),
                                      ondelete = "RESTRICT")

        # CRUD strings
        ADJUST_STOCK = T("Add New Stock Items")
        crud_strings["inv_adj_item"] = Storage(
            title_create = ADJUST_STOCK,
            title_display = T("Item Details"),
            title_list = T("Items in Stock"),
            title_update = T("Adjust Item Quantity"),
            title_search = T("Search Stock Items"),
            subtitle_create = T("Add New Item to Stock"),
            label_list_button = T("List Items in Stock"),
            label_create_button = ADJUST_STOCK,
            #label_delete_button = T("Remove Item from Stock"), # This should be forbidden - set qty to zero instead
            msg_record_created = T("Item added to stock"),
            msg_record_modified = T("Item quantity adjusted"),
            #msg_record_deleted = T("Item removed from Stock"), # This should be forbidden - set qty to zero instead
            msg_list_empty = T("No items currently in stock"))

        # Component
        self.add_component("inv_adj_item",
                           inv_adj="adj_id")

        return Storage(
                    inv_adj_item_id = adj_item_id,
                )

    # -------------------------------------------------------------------------
    @staticmethod
    def qnty_adj_repr(value):
        """
            Make unadjusted quantities show up in bold
        """

        if value is None:
            return B(value)
        else:
            return value

    # ---------------------------------------------------------------------
    @staticmethod
    def inv_adj_onaccept(form):
        """
           When an adjustment record is created and it is of type inventory
           then an adj_item record for each inv_inv_item in the site will be
           created. If needed, extra adj_item records can be created later.
        """

        id = form.vars.id
        db = current.db
        inv_item_table = db.inv_inv_item
        adjitemtable = db.inv_adj_item
        adjtable = db.inv_adj
        adj_rec = adjtable[id]
        if adj_rec.category == 1:
            site_id = form.vars.site_id
            # Only get inv. item with a positive quantity
            query = (inv_item_table.site_id == site_id) & \
                    (inv_item_table.quantity > 0) & \
                    (inv_item_table.deleted == False)
            row = db(query).select()
            for inv_item in row:
                # add an adjustment item record
                adjitemtable.insert(reason = 0,
                                    adj_id = id,
                                    inv_item_id = inv_item.id, # original source inv_item
                                    item_id = inv_item.item_id, # the supply item
                                    item_pack_id = inv_item.item_pack_id,
                                    old_quantity = inv_item.quantity,
                                    currency = inv_item.currency,
                                    old_status = inv_item.status,
                                    new_status = inv_item.status,
                                    old_pack_value = inv_item.pack_value,
                                    new_pack_value = inv_item.pack_value,
                                    expiry_date = inv_item.expiry_date,
                                    bin = inv_item.bin,
                                    old_owner_org_id = inv_item.owner_org_id,
                                    new_owner_org_id = inv_item.owner_org_id,
                                    )

    # ---------------------------------------------------------------------
    @staticmethod
    def inv_adj_represent(id, row=None, show_link=True):
        """
            Represent an Inventory Adjustment
        """

        if row:
            table = current.db.inv_adj
        elif not id:
            return current.messages["NONE"]
        else:
            db = current.db
            table = db.inv_adj
            row = db(table.id == id).select(table.adjustment_date,
                                            table.adjuster_id,
                                            limitby=(0, 1)).first()

        try:
            repr = "%s - %s" % (table.adjuster_id.represent(row.adjuster_id),
                                table.adjustment_date.represent(row.adjustment_date)
                                )
        except:
            return current.messages.UNKNOWN_OPT
        else:
            if show_link:
                return SPAN(repr)
            else:
                return repr

    # ---------------------------------------------------------------------
    @staticmethod
    def inv_adj_item_represent(id, row=None, show_link=True):
        """
            Represent an Inventory Adjustment Item
        """

        if row:
            table = current.db.inv_adj_item
        elif not id:
            return current.messages["NONE"]
        else:
            db = current.db
            table = db.inv_adj_item
            row = db(table.id == id).select(table.item_id,
                                            table.old_quantity,
                                            table.new_quantity,
                                            table.item_pack_id,
                                            limitby=(0, 1)).first()
        changed_quantity = 0
        try:
            if row.new_quantity and row.old_quantity:
                changed_quantity = row.new_quantity - row.old_quantity
            repr = "%s:%s %s" % (table.item_id.represent(row.item_id,
                                                         show_link=show_link),
                                 changed_quantity,
                                 table.item_pack_id.represent(row.item_pack_id),
                                 )
        except:
            return current.messages.UNKNOWN_OPT
        else:
            if show_link:
                return SPAN(repr)
            else:
                return repr

# =============================================================================
def inv_adj_rheader(r):
    """ Resource Header for Inventory Adjustments """

    if r.representation == "html" and r.name == "adj":
        record = r.record
        if record:

            tabs = [(T("Edit Details"), None),
                    (T("Items"), "adj_item"),
                    (T("Photos"), "image"),
                    ]

            rheader_tabs = s3_rheader_tabs(r, tabs)

            table = r.table
            
            rheader = DIV(TABLE(
                            TR(TH("%s: " % table.adjuster_id.label),
                               table.adjuster_id.represent(record.adjuster_id),
                               TH("%s: " % table.adjustment_date.label),
                               table.adjustment_date.represent(record.adjustment_date),
                               ),
                            TR(TH("%s: " % table.site_id.label),
                               table.site_id.represent(record.site_id),
                               TH("%s: " % table.category.label),
                               table.category.represent(record.category),
                               ),
                           ))

            if record.status == 0: # In process
                if current.auth.s3_has_permission("update", "inv_adj",
                                                  record_id=record.id):
                    # aitable = current.s3db.inv_adj_item
                    # query = (aitable.adj_id == record.id) & \
                            # (aitable.new_quantity == None)
                    # row = current.db(query).select(aitable.id,
                                                   # limitby=(0, 1)).first()
                    # if row == None:
                    close_btn = A( T("Complete Adjustment"),
                                  _href = URL(c = "inv",
                                              f = "adj_close",
                                              args = [record.id]
                                              ),
                                  _id = "adj_close",
                                  _class = "action-btn"
                                  )
                    close_btn_confirm = SCRIPT("S3ConfirmClick('#adj_close', '%s')"
                                              % T("Do you want to complete & close this adjustment?") )
                    rheader.append(close_btn)
                    rheader.append(close_btn_confirm)

            rheader.append(rheader_tabs)

                    # else:
                        # msg = T("You need to check all the revised quantities before you can close this adjustment")
                        # rfooter.append(SPAN(msg))

            return rheader
    return None

# =============================================================================
# Generic function called by the duplicator methods to determine if the
# record already exists on the database.
def duplicator(job, query):
    """
      This callback will be called when importing records it will look
      to see if the record being imported is a duplicate.

      @param job: An S3ImportJob object which includes all the details
                  of the record being imported

      If the record is a duplicate then it will set the job method to update
    """

    table = job.table
    _duplicate = current.db(query).select(table.id,
                                          limitby=(0, 1)).first()
    if _duplicate:
        job.id = _duplicate.id
        job.data.id = _duplicate.id
        job.method = job.METHOD.UPDATE
        return _duplicate.id
    return False

# =============================================================================
class InvItemVirtualFields:
    """ Virtual fields as dimension classes for reports """

    extra_fields = ["quantity",
                    "pack_value",
                    ]

    # -------------------------------------------------------------------------
    def total_value(self):
        try:
            v = self.inv_inv_item.quantity * self.inv_inv_item.pack_value
            # Need real numbers to use for Report calculations
            #return IS_FLOAT_AMOUNT.represent(v, precision=2)
            return v
        except (AttributeError,TypeError):
            # not available
            return current.messages["NONE"]

    # -------------------------------------------------------------------------
    #def item_code(self):
    #    try:
    #        return self.inv_inv_item.item_id.code
    #    except AttributeError:
    #        # not available
    #        return current.messages["NONE"]

    # -------------------------------------------------------------------------
    #def item_category(self):
    #    try:
    #        return self.inv_inv_item.item_id.item_category_id.name
    #    except AttributeError:
    #        # not available
    #        return current.messages["NONE"]

# =============================================================================
class InvTrackItemVirtualFields:
    """ Virtual fields as dimension classes for reports """

    extra_fields = ["quantity",
                    "pack_value",
                    ]

    # -------------------------------------------------------------------------
    def total_value(self):
        try:
            v = self.inv_track_item.quantity * self.inv_track_item.pack_value
            # Need real numbers to use for Report calculations
            #return IS_FLOAT_AMOUNT.represent(v, precision=2)
            return v
        except:
            # not available
            return current.messages["NONE"]

    # -------------------------------------------------------------------------
    #def item_code(self):
    #    try:
    #        return self.inv_track_item.item_id.code
    #    except AttributeError:
    #        # not available
    #        return current.messages["NONE"]

# =============================================================================
class InvQuantityNeededVirtualField():
    """
        Calculate the Quantity still Needed for a Track Item
        - used in Inv Send when an Item has come from a Request

        NB This is a virtual field rather than a real field populated onaccept to make it more realtime and less of a race condition
        There isn't a scalability issue here as it's only used for interactive UI of a single send record at a time, which doesn't generally have more than 10 rows
    """

    extra_fields = ["req_item_id",
                    ]

    # -------------------------------------------------------------------------
    def quantity_needed(self):
        try:
            req_item_id = self.inv_track_item.req_item_id
        except:
            # not available
            return current.messages["NONE"]

        if not req_item_id:
            return current.messages["NONE"]

        s3db = current.s3db
        ritable = s3db.req_req_item
        siptable = s3db.supply_item_pack
        query = (ritable.id == req_item_id) & \
                (ritable.item_pack_id == siptable.id)
        r = db(query).select(ritable.quantity,
                             ritable.quantity_transit,
                             ritable.quantity_fulfil,
                             siptable.quantity,
                             ).first()
        rim = r.req_req_item
        quantity_shipped = max(rim.quantity_transit, rim.quantity_fulfil)
        quantity_needed = (rim.quantity - quantity_shipped) * \
                            r.supply_item_pack.quantity

        return quantity_needed

# END =========================================================================<|MERGE_RESOLUTION|>--- conflicted
+++ resolved
@@ -3316,31 +3316,6 @@
                 ]
         rheader_tabs = DIV(s3_rheader_tabs(r, tabs))
 
-<<<<<<< HEAD
-        # Get item data
-        table = s3db["inv_inv_item"]
-        irecord = table[record.send_inv_item_id]
-
-        if irecord:
-            item_data = TABLE(
-                            TR(
-                                TH("%s: " % table.item_id.label),
-                                table.item_id.represent(irecord.item_id),
-                                TH( "%s: " % table.item_pack_id.label),
-                                table.item_pack_id.represent(irecord.item_pack_id),
-                            ),
-                            TR(
-                                TH( "%s: " % table.site_id.label),
-                                TD(table.site_id.represent(irecord.site_id),
-                                   _colspan=3),
-                            )
-                        )
-        else:
-            item_data = T("Item not found")
-
-        # Header
-        rheader = DIV(item_data, rheader_tabs)
-=======
         # Get site data
         table = s3db.inv_inv_item
         irecord = db(table.id == record.send_inv_item_id).select(table.site_id,
@@ -3369,7 +3344,6 @@
                                table.item_pack_id.represent(record.item_pack_id),
                             ),
                             ), rheader_tabs)
->>>>>>> b3d1ca5e
 
     # Build footer
     inv_rfooter(r, record)
