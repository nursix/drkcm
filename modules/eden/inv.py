--- conflicted
+++ resolved
@@ -1118,25 +1118,6 @@
 
             form.vars.track_org_id = record.organisation_id
 
-<<<<<<< HEAD
-        """
-            When a inv item record is being created with a source number
-            then the source number needs to be unique within the organisation.
-        """
-        # If their is a tracking number check that it is unique within the org
-        if form.vars.item_source_no:
-            if form.record and form.record.item_source_no == form.vars.item_source_no:
-                # the tracking number hasn't changes so no validation needed
-                pass
-            else:
-                query = (ttable.track_org_id == form.vars.track_org_id) & \
-                        (ttable.item_source_no == form.vars.item_source_no)
-                record = db(query).select(limitby=(0, 1)).first()
-                if record:
-                    org_repr = current.response.s3.org_organisation_represent
-                    form.errors.item_source_no = T("The Tracking Number %s is already used by %s.") % (form.vars.item_source_no,
-                                                                                                    org_repr(record.track_org_id))
-=======
         # copy the data from the donated stock
         if form.vars.send_stock_id:
             query = (itable.id == form.vars.send_stock_id)
@@ -1154,25 +1135,6 @@
         # if we have no send id then copy the quantity sent directly into the received field
         if not form.vars.send_id:
             form.vars.recv_quantity = form.vars.quantity
->>>>>>> c0232e56
-
-        # copy the data from the donated stock
-        if form.vars.send_stock_id:
-            query = (itable.id == form.vars.send_stock_id)
-            record = db(query).select(limitby=(0, 1)).first()
-            form.vars.item_id = record.item_id
-            form.vars.item_source_no = record.item_source_no
-            form.vars.expiry_date = record.expiry_date
-            form.vars.bin = record.bin
-            form.vars.supply_org_id = record.supply_org_id
-            # If no pack value was entered then copy the value from the inv item
-            if not form.vars.pack_value:
-                # @todo: move this into the javascript ajax call on the item selected
-                form.vars.pack_value = record.pack_value
-
-        # if we have no send id then copy the quantity sent directly into the received field
-        if not form.vars.send_id:
-            form.vars.recv_quantity = form.vars.quantity
 
         # If their is a receiving bin select the right one
         if form.vars.recv_bin:
@@ -1193,11 +1155,7 @@
         s3db = current.s3db
         db = current.db
         tracktable = s3db.inv_track_item
-<<<<<<< HEAD
-        table = s3db.inv_inv_item
-=======
         stocktable = s3db.inv_inv_item
->>>>>>> c0232e56
         stable = s3db.inv_send
         rtable = s3db.inv_recv
         oldTotal = 0
@@ -1209,11 +1167,6 @@
                     oldTotal = form.record.quantity
                     db(stocktable.id == form.record.send_stock_id).update(quantity = stocktable.quantity + oldTotal)
             newTotal = form.vars.quantity
-<<<<<<< HEAD
-            db(table.id == form.vars.send_stock_id).update(quantity = table.quantity - newTotal)
-        if form.vars.send_id and form.vars.recv_id:
-            db(rtable.id == form.vars.recv_id).update(tracking_no = stable[form.vars.send_id].tracking_no)
-=======
             db(stocktable.id == form.vars.send_stock_id).update(quantity = stocktable.quantity - newTotal)
         if form.vars.send_id and form.vars.recv_id:
             db(rtable.id == form.vars.recv_id).update(tracking_no = stable[form.vars.send_id].tracking_no)
@@ -1296,7 +1249,6 @@
                                                   )
                 # copy the adj_item_id to the tracking record
                 db(tracktable.id == id).update(adj_item_id = adj_item_id)
->>>>>>> c0232e56
 
     @staticmethod
     def inv_track_item_deleting(id):
