# -*- coding: utf-8 -*-

""" Sahana Eden IRS Model

    @author: Fran Boon <fran[at]aidiq.com>

    @copyright: 2009-2011 (c) Sahana Software Foundation
    @license: MIT

    Permission is hereby granted, free of charge, to any person
    obtaining a copy of this software and associated documentation
    files (the "Software"), to deal in the Software without
    restriction, including without limitation the rights to use,
    copy, modify, merge, publish, distribute, sublicense, and/or sell
    copies of the Software, and to permit persons to whom the
    Software is furnished to do so, subject to the following
    conditions:

    The above copyright notice and this permission notice shall be
    included in all copies or substantial portions of the Software.

    THE SOFTWARE IS PROVIDED "AS IS", WITHOUT WARRANTY OF ANY KIND,
    EXPRESS OR IMPLIED, INCLUDING BUT NOT LIMITED TO THE WARRANTIES
    OF MERCHANTABILITY, FITNESS FOR A PARTICULAR PURPOSE AND
    NONINFRINGEMENT. IN NO EVENT SHALL THE AUTHORS OR COPYRIGHT
    HOLDERS BE LIABLE FOR ANY CLAIM, DAMAGES OR OTHER LIABILITY,
    WHETHER IN AN ACTION OF CONTRACT, TORT OR OTHERWISE, ARISING
    FROM, OUT OF OR IN CONNECTION WITH THE SOFTWARE OR THE USE OR
    OTHER DEALINGS IN THE SOFTWARE.
"""

__all__ = ["S3IRSModel",
           "S3IRSResponseModel",
           "irs_rheader"]

from gluon import *
from gluon.storage import Storage
from ..s3 import *

# =============================================================================
class S3IRSModel(S3Model):

    names = ["irs_icategory",
             "irs_ireport",
             "irs_ireport_id"]

    def model(self):

        db = current.db
        T = current.T
        request = current.request
        s3 = current.response.s3
        settings = current.deployment_settings

        location_id = self.gis_location_id

        datetime_represent = S3DateTime.datetime_represent

        # ---------------------------------------------------------------------
        # List of Incident Categories
        # The keys are based on the Canadian ems.incident hierarchy, with a few extra general versions added to 'other'
        # The values are meant for end-users, so can be customised as-required
        # NB It is important that the meaning of these entries is not changed as otherwise this hurts our ability to do synchronisation
        # Entries can be hidden from user view in the controller.
        # Additional sets of 'translations' can be added to the tuples.
        irs_incident_type_opts = {
            "animalHealth.animalDieOff": T("Animal Die Off"),
            "animalHealth.animalFeed": T("Animal Feed"),
            "aviation.aircraftCrash": T("Aircraft Crash"),
            "aviation.aircraftHijacking": T("Aircraft Hijacking"),
            "aviation.airportClosure": T("Airport Closure"),
            "aviation.airspaceClosure": T("Airspace Closure"),
            "aviation.noticeToAirmen": T("Notice to Airmen"),
            "aviation.spaceDebris": T("Space Debris"),
            "civil.demonstrations": T("Demonstrations"),
            "civil.dignitaryVisit": T("Dignitary Visit"),
            "civil.displacedPopulations": T("Displaced Populations"),
            "civil.emergency": T("Civil Emergency"),
            "civil.looting": T("Looting"),
            "civil.publicEvent": T("Public Event"),
            "civil.riot": T("Riot"),
            "civil.volunteerRequest": T("Volunteer Request"),
            "crime": T("Crime"),
            "crime.bomb": T("Bomb"),
            "crime.bombExplosion": T("Bomb Explosion"),
            "crime.bombThreat": T("Bomb Threat"),
            "crime.dangerousPerson": T("Dangerous Person"),
            "crime.drugs": T("Drugs"),
            "crime.homeCrime": T("Home Crime"),
            "crime.illegalImmigrant": T("Illegal Immigrant"),
            "crime.industrialCrime": T("Industrial Crime"),
            "crime.poisoning": T("Poisoning"),
            "crime.retailCrime": T("Retail Crime"),
            "crime.shooting": T("Shooting"),
            "crime.stowaway": T("Stowaway"),
            "crime.terrorism": T("Terrorism"),
            "crime.vehicleCrime": T("Vehicle Crime"),
            "fire": T("Fire"),
            "fire.forestFire": T("Forest Fire"),
            "fire.hotSpot": T("Hot Spot"),
            "fire.industryFire": T("Industry Fire"),
            "fire.smoke": T("Smoke"),
            "fire.urbanFire": T("Urban Fire"),
            "fire.wildFire": T("Wild Fire"),
            "flood": T("Flood"),
            "flood.damOverflow": T("Dam Overflow"),
            "flood.flashFlood": T("Flash Flood"),
            "flood.highWater": T("High Water"),
            "flood.overlandFlowFlood": T("Overland Flow Flood"),
            "flood.tsunami": T("Tsunami"),
            "geophysical.avalanche": T("Avalanche"),
            "geophysical.earthquake": T("Earthquake"),
            "geophysical.lahar": T("Lahar"),
            "geophysical.landslide": T("Landslide"),
            "geophysical.magneticStorm": T("Magnetic Storm"),
            "geophysical.meteorite": T("Meteorite"),
            "geophysical.pyroclasticFlow": T("Pyroclastic Flow"),
            "geophysical.pyroclasticSurge": T("Pyroclastic Surge"),
            "geophysical.volcanicAshCloud": T("Volcanic Ash Cloud"),
            "geophysical.volcanicEvent": T("Volcanic Event"),
            "hazardousMaterial": T("Hazardous Material"),
            "hazardousMaterial.biologicalHazard": T("Biological Hazard"),
            "hazardousMaterial.chemicalHazard": T("Chemical Hazard"),
            "hazardousMaterial.explosiveHazard": T("Explosive Hazard"),
            "hazardousMaterial.fallingObjectHazard": T("Falling Object Hazard"),
            "hazardousMaterial.infectiousDisease": T("Infectious Disease (Hazardous Material)"),
            "hazardousMaterial.poisonousGas": T("Poisonous Gas"),
            "hazardousMaterial.radiologicalHazard": T("Radiological Hazard"),
            "health.infectiousDisease": T("Infectious Disease"),
            "health.infestation": T("Infestation"),
            "ice.iceberg": T("Iceberg"),
            "ice.icePressure": T("Ice Pressure"),
            "ice.rapidCloseLead": T("Rapid Close Lead"),
            "ice.specialIce": T("Special Ice"),
            "marine.marineSecurity": T("Marine Security"),
            "marine.nauticalAccident": T("Nautical Accident"),
            "marine.nauticalHijacking": T("Nautical Hijacking"),
            "marine.portClosure": T("Port Closure"),
            "marine.specialMarine": T("Special Marine"),
            "meteorological.blizzard": T("Blizzard"),
            "meteorological.blowingSnow": T("Blowing Snow"),
            "meteorological.drought": T("Drought"),
            "meteorological.dustStorm": T("Dust Storm"),
            "meteorological.fog": T("Fog"),
            "meteorological.freezingDrizzle": T("Freezing Drizzle"),
            "meteorological.freezingRain": T("Freezing Rain"),
            "meteorological.freezingSpray": T("Freezing Spray"),
            "meteorological.hail": T("Hail"),
            "meteorological.hurricane": T("Hurricane"),
            "meteorological.rainFall": T("Rain Fall"),
            "meteorological.snowFall": T("Snow Fall"),
            "meteorological.snowSquall": T("Snow Squall"),
            "meteorological.squall": T("Squall"),
            "meteorological.stormSurge": T("Storm Surge"),
            "meteorological.thunderstorm": T("Thunderstorm"),
            "meteorological.tornado": T("Tornado"),
            "meteorological.tropicalStorm": T("Tropical Storm"),
            "meteorological.waterspout": T("Waterspout"),
            "meteorological.winterStorm": T("Winter Storm"),
            "missingPerson": T("Missing Person"),
            "missingPerson.amberAlert": T("Child Abduction Emergency"),   # http://en.wikipedia.org/wiki/Amber_Alert
            "missingPerson.missingVulnerablePerson": T("Missing Vulnerable Person"),
            "missingPerson.silver": T("Missing Senior Citizen"),          # http://en.wikipedia.org/wiki/Silver_Alert
            "publicService.emergencySupportFacility": T("Emergency Support Facility"),
            "publicService.emergencySupportService": T("Emergency Support Service"),
            "publicService.schoolClosure": T("School Closure"),
            "publicService.schoolLockdown": T("School Lockdown"),
            "publicService.serviceOrFacility": T("Service or Facility"),
            "publicService.transit": T("Transit"),
            "railway.railwayAccident": T("Railway Accident"),
            "railway.railwayHijacking": T("Railway Hijacking"),
            "roadway.bridgeClosure": T("Bridge Closed"),
            "roadway.hazardousRoadConditions": T("Hazardous Road Conditions"),
            "roadway.roadwayAccident": T("Road Accident"),
            "roadway.roadwayClosure": T("Road Closed"),
            "roadway.roadwayDelay": T("Road Delay"),
            "roadway.roadwayHijacking": T("Road Hijacking"),
            "roadway.roadwayUsageCondition": T("Road Usage Condition"),
            "roadway.trafficReport": T("Traffic Report"),
            "temperature.arcticOutflow": T("Arctic Outflow"),
            "temperature.coldWave": T("Cold Wave"),
            "temperature.flashFreeze": T("Flash Freeze"),
            "temperature.frost": T("Frost"),
            "temperature.heatAndHumidity": T("Heat and Humidity"),
            "temperature.heatWave": T("Heat Wave"),
            "temperature.windChill": T("Wind Chill"),
            "wind.galeWind": T("Gale Wind"),
            "wind.hurricaneForceWind": T("Hurricane Force Wind"),
            "wind.stormForceWind": T("Storm Force Wind"),
            "wind.strongWind": T("Strong Wind"),
            "other.buildingCollapsed": T("Building Collapsed"),
            "other.peopleTrapped": T("People Trapped"),
            "other.powerFailure": T("Power Failure"),
        }

        # This Table defines which Categories are visible to end-users
        tablename = "irs_icategory"
        table = self.define_table(tablename,
                                  Field("code", label = T("Category"),
                                        requires = IS_IN_SET_LAZY(lambda: \
                                            sort_dict_by_values(irs_incident_type_opts)),
                                        represent = lambda opt: \
                                            irs_incident_type_opts.get(opt, opt)),
                                  *s3.meta_fields())

        self.configure(tablename,
                       onvalidation=self.irs_icategory_onvalidation,
                       list_fields=[ "code" ])

        # ---------------------------------------------------------------------
        # Reports
        # This is a report of an Incident
        #
        # Incident Reports can be linked to Incidents through the event_incident_report table
        #
        # @ToDo: If not using the Events module, we could have a 'lead incident' to track duplicates?
        #

        # Porto codes
        #irs_incident_type_opts = {
        #    1100:T("Fire"),
        #    6102:T("Hazmat"),
        #    8201:T("Rescue")
        #}
        tablename = "irs_ireport"
        table = self.define_table(tablename,
                                  self.super_link("sit_id", "sit_situation"),
                                  self.super_link("doc_id", "doc_entity"),
                                  Field("name", label = T("Short Description"),
                                        requires = IS_NOT_EMPTY()),
                                  Field("message", "text", label = T("Message"),
                                        represent = lambda text: \
                                            s3_truncate(text, length=48, nice=True)),
                                  Field("category", label = T("Category"),
                                        # The full set available to Admins & Imports/Exports
                                        # (users use the subset by over-riding this in the Controller)
                                        requires = IS_NULL_OR(IS_IN_SET_LAZY(lambda: \
                                            sort_dict_by_values(irs_incident_type_opts))),
                                        # Use this instead if a simpler set of Options required
                                        #requires = IS_NULL_OR(IS_IN_SET(irs_incident_type_opts)),
                                        represent = lambda opt: \
                                            irs_incident_type_opts.get(opt, opt)),
                                  # Better to use a plain text field than to clutter the PR
                                  Field("person",
                                        readable = False,
                                        writable = False,
                                        label = T("Reporter Name"),
                                        comment = (T("At/Visited Location (not virtual)"))),
                                  Field("contact",
                                        readable = False,
                                        writable = False,
                                        label = T("Contact Details")),
                                  Field("datetime", "datetime",
                                        default = request.utcnow,
                                        label = T("Date/Time of Alert"),
                                        widget = S3DateTimeWidget(future=0),
                                        represent = lambda val: datetime_represent(val, utc=True),
                                        requires = [IS_NOT_EMPTY(),
                                                    IS_UTC_DATETIME(allow_future=False)]),
                                  Field("expiry", "datetime",
                                        #readable = False,
                                        #writable = False,
                                        label = T("Expiry Date/Time"),
                                        widget = S3DateTimeWidget(past=0),
                                        represent = lambda val: datetime_represent(val, utc=True),
                                        requires = IS_NULL_OR(IS_UTC_DATETIME())
                                       ),
                                  location_id(),
                                  Field("verified", "boolean",    # Ushahidi-compatibility
                                        # We don't want these visible in Create forms
                                        # (we override in Update forms in controller)
                                        readable = False,
                                        writable = False,
                                        label = T("Verified?"),
                                        represent = lambda verified: \
                                              (T("No"),
                                               T("Yes"))[verified == True]),
                                  # @ToDo: Move this to Events?
                                  # Then display here as a Virtual Field
                                  Field("dispatch", "datetime",
                                        # We don't want these visible in Create forms
                                        # (we override in Update forms in controller)
                                        readable = False,
                                        writable = False,
                                        label = T("Date/Time of Dispatch"),
                                        widget = S3DateTimeWidget(future=0),
                                        requires = IS_EMPTY_OR(IS_UTC_DATETIME(allow_future=False))),
                                  Field("closed", "boolean",
                                        # We don't want these visible in Create forms
                                        # (we override in Update forms in controller)
                                        default = False,
                                        readable = False,
                                        writable = False,
                                        label = T("Closed?"),
                                        represent = lambda closed: \
                                              (T("No"),
                                               T("Yes"))[closed == True]),
                                  s3.comments(),
                                  *s3.meta_fields())

        # CRUD strings
        ADD_INC_REPORT = T("Add Incident Report")
        LIST_INC_REPORTS = T("List Incident Reports")
        s3.crud_strings[tablename] = Storage(
            title_create = ADD_INC_REPORT,
            title_display = T("Incident Report Details"),
            title_list = LIST_INC_REPORTS,
            title_update = T("Edit Incident Report"),
            title_search = T("Search Incident Reports"),
            subtitle_create = T("Add New Incident Report"),
            subtitle_list = T("Incident Reports"),
            label_list_button = LIST_INC_REPORTS,
            label_create_button = ADD_INC_REPORT,
            label_delete_button = T("Delete Incident Report"),
            msg_record_created = T("Incident Report added"),
            msg_record_modified = T("Incident Report updated"),
            msg_record_deleted = T("Incident Report deleted"),
            msg_list_empty = T("No Incident Reports currently registered"))

        self.configure(tablename,
                       super_entity = ("sit_situation", "doc_entity"),
                       # Open tabs after creation
                       create_next = URL(args=["[id]", "update"]),
                       update_next = URL(args=["[id]", "update"]),
                       list_fields = ["id",
                                      "name",
                                      "category",
                                      "datetime",
                                      "location_id",
                                      #"organisation_id",
                                      "verified",
                                      "message",
                                    ])

        # Components
        # Tasks
        self.add_component("project_task",
                           irs_ireport=Storage(link="project_task_ireport",
                                               joinby="ireport_id",
                                               key="task_id",
                                               actuate="replace",
                                               autocomplete="name",
                                               autodelete=False))

        # Vehicles
        self.add_component("asset_asset",
                           irs_ireport=Storage(
                                link="irs_ireport_vehicle",
                                joinby="ireport_id",
                                key="asset_id",
                                name="vehicle",
                                # Dispatcher doesn't need to Add/Edit records, just Link
                                actuate="link",
                                autocomplete="name",
                                autodelete=False))

        if settings.has_module("vehicle"):
            link_table = "irs_ireport_vehicle_human_resource"
        else:
            link_table = "irs_ireport_human_resource"
        self.add_component("hrm_human_resource",
                           irs_ireport=Storage(
                                    link=link_table,
                                    joinby="ireport_id",
                                    key="human_resource_id",
                                    # Dispatcher doesn't need to Add/Edit records, just Link
                                    actuate="link",
                                    autocomplete="name",
                                    autodelete=False
                                )
                            )

        ireport_id = S3ReusableField("ireport_id", table,
                                     requires = IS_NULL_OR(IS_ONE_OF(db,
                                                                     "irs_ireport.id",
                                                                     "%(name)s")),
                                     represent = lambda id: \
                                        (id and [db.irs_ireport[id].name] or [NONE])[0],
                                     label = T("Incident"),
                                     ondelete = "RESTRICT")

        # ---------------------------------------------------------------------
        # Custom Methods
        self.set_method("irs_ireport",
                        method="dispatch",
                        action=self.irs_dispatch)

        self.set_method("irs_ireport",
                        method="timeline",
                        action=self.irs_timeline)

        self.set_method("irs_ireport",
                        method="ushahidi",
                        action=self.irs_ushahidi_import)

        self.configure("irs_ireport",
                       # Porto-specific currently
                       #create_onaccept=self.ireport_onaccept,
                       #create_next=URL(args=["[id]", "human_resource"]),
                       update_next=URL(args=["[id]", "update"])
                       )

        # ---------------------------------------------------------------------
        # Return model-global names to response.s3
        #
        return Storage(
            irs_ireport_id = ireport_id,
            irs_incident_type_opts = irs_incident_type_opts
            )

    # -------------------------------------------------------------------------
    def defaults(self):
        """
            Safe defaults for model-global names in case module is disabled
            - used by events module
                    & legacy assess & impact modules
        """
        dummy = S3ReusableField("ireport_id", "integer",
                                readable=False, writable=False)
        return Storage(irs_ireport_id = dummy)

    # -------------------------------------------------------------------------
    @staticmethod
    def irs_icategory_onvalidation(form):
            """
                Incident Category Validation:
                    Prevent Duplicates

                Done here rather than in .requires to maintain the dropdown.
            """

            db = current.db
            table = db.irs_icategory

            category, error = IS_NOT_ONE_OF(db, "irs_icategory.code")(form.vars.code)
            if error:
                form.errors.code = error

            return False

    # -------------------------------------------------------------------------
    @staticmethod
    def ireport_onaccept(form):
        """
            Assign the appropriate vehicle & on-shift team to the incident
            @ToDo: Specialist teams
            @ToDo: Make more generic (currently Porto-specific)
        """

        db = current.db
        s3db = current.s3db
        s3 = current.response.s3
        settings = current.deployment_settings

        vars = form.vars
        ireport = vars.id
        category = vars.category
        if category == "1100":
            # Fire
            types = ["VUCI", "ABSC"]
        elif category == "6102":
            # Hazmat
            types = ["VUCI", "VCOT"]
        elif category == "8201":
            # Rescue
            types = ["VLCI", "ABSC"]
        else:
            types = ["VLCI"]

        # 1st unassigned vehicle of the matching type
        # @ToDo: Filter by Org/Base
        # @ToDo: Filter by those which are under repair (asset_log)
        current.manager.load("fire_station_vehicle")
        table = s3db.irs_ireport_vehicle
        atable = s3db.asset_asset
        vtable = s3db.vehicle_vehicle
        for type in types:
            query = (atable.type == s3.asset.ASSET_TYPE_VEHICLE) & \
                    (vtable.type == type) & \
                    (vtable.asset_id == atable.id) & \
                    (atable.deleted == False) & \
                    ((table.id == None) | \
                     (table.closed == True) | \
                     (table.deleted == True))
            left = table.on(atable.id == table.asset_id)
            vehicle = db(query).select(atable.id,
                                       left=left,
                                       limitby=(0, 1)).first()
            if vehicle:
                current.manager.load("vehicle_vehicle")
                vehicle = vehicle.id
                query = (vtable.asset_id == vehicle) & \
                        (db.fire_station_vehicle.vehicle_id == vtable.id) & \
                        (db.fire_station.id == db.fire_station_vehicle.station_id) & \
                        (db.org_site.id == db.fire_station.site_id)
                site = db(query).select(db.org_site.id,
                                        limitby=(0, 1)).first()
                if site:
                    site = site.id
                table.insert(ireport_id=ireport,
                             asset_id=vehicle,
                             site_id=site)
                if settings.has_module("hrm"):
                    # Assign 1st 5 human resources on-shift
                    # @ToDo: We shouldn't assign people to vehicles automatically - this is done as people are ready
                    #        - instead we should simply assign people to the incident & then use a drag'n'drop interface to link people to vehicles
                    # @ToDo: Filter by Base
                    table = s3db.irs_ireport_vehicle_human_resource
                    htable = s3db.hrm_human_resource
                    on_shift = response.s3.fire_staff_on_duty()
                    query = on_shift & \
                            ((table.id == None) | \
                             (table.closed == True) | \
                             (table.deleted == True))
                    left = table.on(htable.id == table.human_resource_id)
                    people = db(query).select(htable.id,
                                              left=left,
                                              limitby=(0, 5))
                    # @ToDo: Find Ranking person to be incident commander
                    leader = people.first()
                    if leader:
                        leader = leader.id
                    for person in people:
                        if person.id == leader.id:
                            table.insert(ireport_id=ireport,
                                         asset_id=vehicle,
                                         human_resource_id=person.id,
                                         incident_commander=True)
                        else:
                            table.insert(ireport_id=ireport,
                                         asset_id=vehicle,
                                         human_resource_id=person.id)

    # -------------------------------------------------------------------------
    @staticmethod
    def irs_dispatch(r, **attr):
        """
            Send a Dispatch notice from an Incident Report
            - this will be formatted as an OpenGeoSMS
        """

        T = current.T
        msg = current.msg
        response = current.response
        s3 = response.s3

        if r.representation == "html" and \
           r.name == "ireport" and r.id and not r.component:

            current.manager.load("msg_outbox")
            msg_compose = s3.msg_compose

            record = r.record
            text = "%s %s:%s; %s" % (record.name,
                                     T("Contact"),
                                     record.contact,
                                     record.message)

            message = msg.prepare_opengeosms(record.location_id,
                                             code="ST",
                                             map="google",
                                             text=text)

            output = msg_compose(type="SMS",
                                 recipient_type = "pr_person",
                                 message = message,
                                 redirect_module = "irs",
                                 redirect_function = "ireport",
                                 redirect_args = r.id)

            # Maintain RHeader for consistency
            rheader = irs_rheader(r)

            title = T("Send Dispatch Update")

            output.update(title=title,
                          rheader=rheader)

            #if form.accepts(request.vars, session):

            response.view = "msg/compose.html"
            return output

        else:
            raise HTTP(501, BADMETHOD)

    # -------------------------------------------------------------------------
    @staticmethod
    def irs_timeline(r, **attr):
        """
            Display the Incidents on a Simile Timeline

            http://www.simile-widgets.org/wiki/Reference_Documentation_for_Timeline

            @ToDo: Play button
            http://www.simile-widgets.org/wiki/Timeline_Moving_the_Timeline_via_Javascript
        """

        if r.representation == "html" and r.name == "ireport":

            import gluon.contrib.simplejson as json

            T = current.T
            db = current.db
            s3db = current.s3db
            request = current.request
            response = current.response
            session = current.session
            s3 = response.s3
            now = request.utcnow

            itable = s3db.doc_image
            dtable = s3db.doc_document

            output = dict()

            if r.id:
                # Maintain RHeader for consistency
                rheader = irs_rheader(r)
                output.update(rheader=rheader)

            # Create the DIV
            item = DIV(_id="s3timeline", _style="height: 400px; border: 1px solid #aaa; font-family: Trebuchet MS, sans-serif; font-size: 85%;")

            # Add our data
            # @ToDo: Make this the initial data & then collect extra via REST with a stylesheet
            # add in JS using S3.timeline.eventSource.addMany(events) where events is a []
            if r.record:
                # Single record
                rows = [r.record]
            else:
                # Multiple records
                # @ToDo: Load all records & sort to closest in time
                # http://stackoverflow.com/questions/7327689/how-to-generate-a-sequence-of-future-datetimes-in-python-and-determine-nearest-d
                r.resource.load(limit=2000)
                rows = r.resource._rows

            data = {'dateTimeFormat': 'iso8601',
                    'events': []
                    }

            tl_start = now
            tl_end = now
            events = []
            for row in rows:
                # Dates
                start = row.datetime or ""
                if start:
                    if start < tl_start:
                        tl_start = start
                    if start > tl_end:
                        tl_end = start
                    start = start.isoformat()
                end = row.expiry or ""
                if end:
                    if end > tl_end:
                        tl_end = end
                    end = end.isoformat()
                # Image
                # Just grab the first one for now
                query = (itable.deleted == False) & \
                        (itable.doc_id == row.doc_id)
                image = db(query).select(itable.url,
                                         limitby=(0, 1)).first()
                if image:
                    image = image.url or ""
                # URL
                link = URL(args=[row.id])
                events.append({'start': start,
                                       'end': end,
                                       'title': row.name,
                                       'caption': row.message or "",
                                       'description': row.message or "",
                                       'image': image or "",
                                       'link': link or ""
                                       # @ToDo: Colour based on Category (More generically: Resource or Resource Type)
                                       #'color' : 'blue'
                                    })
            data["events"] = events
            data = json.dumps(data)

            data = """
S3.timeline = Object();
S3.timeline.data = %s;""" % data
            s3.js_global.append(data)

            # Add core Simile Code
            s3.scripts.append("/%s/static/scripts/simile/timeline/timeline-api.js" % request.application)

            # Add our code to instantiate Simile
            # //theme.autoWidth = true;
            code = "".join(("""
S3.timeline.onLoad = function() {
    var tl_el = document.getElementById("s3timeline");
    S3.timeline.eventSource = new Timeline.DefaultEventSource();
    var theme = Timeline.ClassicTheme.create();
    theme.timeline_start = new Date('""", tl_start.isoformat(), """');
    theme.timeline_stop  = new Date('""", tl_end.isoformat(), """');
    theme.event.bubble.width = 320;
    theme.event.bubble.height = 180;
    var now = Timeline.DateTime.parseIso8601DateTime('""", now.isoformat(), """')
    var bandInfos = [
        Timeline.createBandInfo({
            width:          '90%',
<<<<<<< HEAD
            intervalUnit:   Timeline.DateTime.MONTH, 
=======
            intervalUnit:   Timeline.DateTime.MONTH,
>>>>>>> 2d78553e
            intervalPixels: 140,
            eventSource:    S3.timeline.eventSource,
            date:           now,
            theme:          theme
        }),
        Timeline.createBandInfo({
            overview:       true,
<<<<<<< HEAD
            width:          '10%', 
            intervalUnit:   Timeline.DateTime.YEAR, 
            intervalPixels: 200,
            eventSource:    S3.timeline.eventSource,
            date:           now
        })
=======
            width:          '10%',
            intervalUnit:   Timeline.DateTime.YEAR,
            intervalPixels: 200,
            eventSource:    S3.timeline.eventSource,
            date:           now
     })
>>>>>>> 2d78553e
    ];
    bandInfos[1].syncWith = 0;
    bandInfos[1].highlight = true;
    S3.timeline.tl = Timeline.create(tl_el, bandInfos, Timeline.HORIZONTAL);
    var url = '.';
    S3.timeline.eventSource.loadJSON(S3.timeline.data, url);
    S3.timeline.tl.layout();
}
S3.timeline.resizeTimerID = null;
S3.timeline.onResize = function() {
    if (S3.timeline.resizeTimerID == null) {
        S3.timeline.resizeTimerID = window.setTimeout(function() {
            S3.timeline.resizeTimerID = null;
            S3.timeline.tl.layout();
        }, 500);
    }
}"""))
            s3.js_global.append(code)
            s3.jquery_ready.append("""
$(window).load(function() {
<<<<<<< HEAD
    SimileAjax.History.enabled = false;
=======
>>>>>>> 2d78553e
    S3.timeline.onLoad();
});
$(window).resize(function() {
    S3.timeline.onResize();
<<<<<<< HEAD
});""")
=======
});
""")
>>>>>>> 2d78553e

            title = T("Incident Timeline")

            output.update(title=title, item=item)
            response.view = "timeline.html"
            return output

        else:
            raise HTTP(501, BADMETHOD)

    # -------------------------------------------------------------------------
    @staticmethod
    def irs_ushahidi_import(r, **attr):
        """
            Import Incident Reports from Ushahidi

            @ToDo: Deployment setting for Ushahidi instance URL
        """

        import os

        T = current.T
        auth = current.auth
        request = current.request
        response = current.response
        session = current.session

        # Method is only available to Admins
        system_roles = session.s3.system_roles
        ADMIN = system_roles.ADMIN
        if not auth.s3_has_role(ADMIN):
            auth.permission.fail()

        if r.representation == "html" and \
           r.name == "ireport" and not r.component and not r.id:

            url = r.get_vars.get("url", "http://")

            title = T("Incident Reports")
            subtitle = T("Import from Ushahidi Instance")

            form = FORM(TABLE(TR(
                        TH("URL: "),
                        INPUT(_type="text", _name="url", _size="100", _value=url,
                              requires=[IS_URL(), IS_NOT_EMPTY()]),
                        TH(DIV(SPAN("*", _class="req", _style="padding-right: 5px;")))),
                        TR(TD("Ignore Errors?: "),
                        TD(INPUT(_type="checkbox", _name="ignore_errors", _id="ignore_errors"))),
                        TR("", INPUT(_type="submit", _value=T("Import")))))

            label_list_btn = s3base.S3CRUD.crud_string(r.tablename, "title_list")
            list_btn = A(label_list_btn,
                         _href=r.url(method="", vars=None),
                         _class="action-btn")

            rheader = DIV(P("%s: http://wiki.ushahidi.com/doku.php?id=ushahidi_api" % T("API is documented here")),
                          P("%s URL: http://ushahidi.my.domain/api?task=incidents&by=all&resp=xml&limit=1000" % T("Example")))

            output = dict(title=title,
                          form=form,
                          subtitle=subtitle,
                          list_btn=list_btn,
                          rheader=rheader)

            if form.accepts(request.vars, session):

                # "Exploit" the de-duplicator hook to count import items
                import_count = [0]
                def count_items(job, import_count = import_count):
                    if job.tablename == "irs_ireport":
                        import_count[0] += 1
                self.configure("irs_report", deduplicate=count_items)

                ireports = r.resource
                ushahidi = form.vars.url

                ignore_errors = form.vars.get("ignore_errors", None)

                stylesheet = os.path.join(request.folder, "static", "formats",
                                          "ushahidi", "import.xsl")

                if os.path.exists(stylesheet) and ushahidi:
                    try:
                        success = ireports.import_xml(ushahidi,
                                                      stylesheet=stylesheet,
                                                      ignore_errors=ignore_errors)
                    except:
                        import sys
                        e = sys.exc_info()[1]
                        response.error = e
                    else:
                        if success:
                            count = import_count[0]
                            if count:
                                response.flash = "%s %s" % (import_count[0],
                                                            T("reports successfully imported."))
                            else:
                                response.flash = T("No reports available.")
                        else:
                            response.error = self.error


            response.view = "create.html"
            return output

        else:
            raise HTTP(501, BADMETHOD)

# =============================================================================
class S3IRSResponseModel(S3Model):
    """
        Tables used when responding to Incident Reports
        - with HRMs &/or Vehicles

        Currently this has code specific to Porto Firefighters

        @ToDo: Move these to Events module?
               - the response shouldn't live within the reporting system?
    """

    names = ["irs_ireport_human_resource",
             "irs_ireport_vehicle",
             "irs_ireport_vehicle_human_resource"]

    def model(self):

        db = current.db
        T = current.T
        request = current.request
        s3 = current.response.s3
        settings = current.deployment_settings

        human_resource_id = self.hrm_human_resource_id
        location_id = self.gis_location_id
        ireport_id = self.irs_ireport_id

        # ---------------------------------------------------------------------
        # Staff assigned to an Incident
        #
        if settings.has_module("hrm"):
            tablename = "irs_ireport_human_resource"
            table = self.define_table(tablename,
                                      ireport_id(),
                                      # Simple dropdown is faster for a small team
                                      human_resource_id(widget=None),
                                      Field("incident_commander", "boolean",
                                            default = False,
                                            label = T("Incident Commander"),
                                            represent = lambda incident_commander: \
                                                    (T("No"),
                                                     T("Yes"))[incident_commander == True]),
                                     *s3.meta_fields())

        # ---------------------------------------------------------------------
        # Vehicles assigned to an Incident
        #
        if settings.has_module("vehicle"):
            table = self.asset_asset
            asset_id = s3.asset_id
            asset_represent = s3.asset_represent
            tablename = "irs_ireport_vehicle"
            table = self.define_table(tablename,
                                      ireport_id(),
                                      asset_id(
                                            label = T("Vehicle"),
                                            requires=self.irs_vehicle_requires
                                        ),
                                      Field("datetime", "datetime",
                                            label=T("Dispatch Time"),
                                            widget = S3DateTimeWidget(future=0),
                                            requires = IS_EMPTY_OR(IS_UTC_DATETIME(allow_future=False)),
                                            default = request.utcnow),
                                      self.super_link("site_id", "org_site"),
                                      location_id(label=T("Destination")),
                                      Field("closed",
                                            # @ToDo: Close all assignments when Incident closed
                                            readable=False,
                                            writable=False),
                                      s3.comments(),
                                      *s3.meta_fields())

            # Field options
            table.site_id.label = T("Fire Station")
            table.site_id.readable = True
            # Populated from fire_station_vehicle
            #table.site_id.writable = True

            # ---------------------------------------------------------------------
            # Which Staff are assigned to which Vehicle?
            #
            if settings.has_module("hrm"):
                hr_represent = self.hrm_hr_represent
                tablename = "irs_ireport_vehicle_human_resource"
                table = self.define_table(tablename,
                                          ireport_id(),
                                          # Simple dropdown is faster for a small team
                                          human_resource_id(represent=hr_represent,
                                                            requires = IS_ONE_OF(db,
                                                                                 "hrm_human_resource.id",
                                                                                 hr_represent,
                                                                                 #orderby="pr_person.first_name"
                                                                                 ),
                                                            widget=None),
                                          asset_id(label = T("Vehicle")),
                                          Field("closed",
                                                # @ToDo: Close all assignments when Incident closed
                                                readable=False,
                                                writable=False),
                                          *s3.meta_fields())

        # ---------------------------------------------------------------------
        # Return model-global names to response.s3
        #
        return Storage(
                )
<<<<<<< HEAD
                
=======

>>>>>>> 2d78553e
    # -------------------------------------------------------------------------
    @staticmethod
    def irs_vehicle_requires():
        """
            Populate the dropdown widget for responding to an Incident Report
            based on those vehicles which aren't already on-call
        """

        db = current.db
        s3db = current.s3db
        s3 = response = current.response.s3
<<<<<<< HEAD
        
=======

>>>>>>> 2d78553e
        # Vehicles are a type of Asset
        table = s3db.asset_asset
        ltable = s3db.irs_ireport_vehicle

        # Filter to Vehicles which aren't already on a call
        # @ToDo: Filter by Org/Base
        # @ToDo: Filter out those which are under repair
        query = (table.type == s3.asset.ASSET_TYPE_VEHICLE) & \
                (table.deleted == False) & \
                ((ltable.id == None) | \
                 (ltable.closed == True) | \
                 (ltable.deleted == True))
        left = ltable.on(table.id == ltable.asset_id)
        requires = IS_NULL_OR(IS_ONE_OF(db(query),
                                        "asset_asset.id",
                                        asset_represent,
                                        left=left,
                                        sort=True))
        return requires

# =============================================================================
def irs_rheader(r, tabs=[]):
    """ Resource component page header """

    if r.representation == "html":
        if r.record is None:
            # List or Create form: rheader makes no sense here
            return None

        T = current.T
        s3db = current.s3db
        #s3 = current.response.s3
        settings = current.deployment_settings

        tabs = [(T("Report Details"), None),
                (T("Photos"), "image"),
                (T("Documents"), "document"),
                (T("Vehicles"), "vehicle"),
                (T("Staff"), "human_resource"),
                (T("Tasks"), "task"),
                (T("Dispatch"), "dispatch"),
               ]

        rheader_tabs = s3_rheader_tabs(r, tabs)

        if r.name == "ireport":
            report = r.record

            table = r.table

            datetime = table.datetime.represent(report.datetime)
            expiry = table.datetime.represent(report.expiry)
            location = table.location_id.represent(report.location_id)
            category = table.category.represent(report.category)
            contact = ""
            if report.person:
                if report.contact:
                    contact = "%s (%s)" % (report.person, report.contact)
                else:
                    contact = report.person
            elif report.contact:
                contact = report.contact

            #create_request = A(T("Create Request"),
            #                   _class="action-btn colorbox",
            #                   _href=URL(c="req", f="req",
            #                             args="create",
            #                             vars={"format":"popup",
            #                                   "caller":"irs_ireport"}),
            #                  _title=T("Add Request"))
            #create_task = A(T("Create Task"),
            #                _class="action-btn colorbox",
            #                _href=URL(c="project", f="task",
            #                          args="create",
            #                          vars={"format":"popup",
            #                                "caller":"irs_ireport"}),
            #                _title=T("Add Task"))
            rheader = DIV(TABLE(
                            TR(
                                TH("%s: " % table.name.label), report.name,
                                TH("%s: " % table.datetime.label), datetime,
                            TR(
                                TH("%s: " % table.category.label), category,
                                TH("%s: " % table.expiry.label), expiry,
                                ),
                            TR(
                                TH("%s: " % table.location_id.label), location,
                                TH("%s: " % T("Contact")), contact),
                                ),
                            TR(
                                TH("%s: " % table.message.label), TD(report.message or "",
                                                                     _colspan=3),
                                )
                            ),
                          #DIV(P(), create_request, " ", create_task, P()),
                          rheader_tabs)

        return rheader

    else:
        return None

# END =========================================================================<|MERGE_RESOLUTION|>--- conflicted
+++ resolved
@@ -702,11 +702,7 @@
     var bandInfos = [
         Timeline.createBandInfo({
             width:          '90%',
-<<<<<<< HEAD
-            intervalUnit:   Timeline.DateTime.MONTH, 
-=======
             intervalUnit:   Timeline.DateTime.MONTH,
->>>>>>> 2d78553e
             intervalPixels: 140,
             eventSource:    S3.timeline.eventSource,
             date:           now,
@@ -714,21 +710,12 @@
         }),
         Timeline.createBandInfo({
             overview:       true,
-<<<<<<< HEAD
-            width:          '10%', 
-            intervalUnit:   Timeline.DateTime.YEAR, 
-            intervalPixels: 200,
-            eventSource:    S3.timeline.eventSource,
-            date:           now
-        })
-=======
             width:          '10%',
             intervalUnit:   Timeline.DateTime.YEAR,
             intervalPixels: 200,
             eventSource:    S3.timeline.eventSource,
             date:           now
-     })
->>>>>>> 2d78553e
+        })
     ];
     bandInfos[1].syncWith = 0;
     bandInfos[1].highlight = true;
@@ -749,20 +736,12 @@
             s3.js_global.append(code)
             s3.jquery_ready.append("""
 $(window).load(function() {
-<<<<<<< HEAD
     SimileAjax.History.enabled = false;
-=======
->>>>>>> 2d78553e
     S3.timeline.onLoad();
 });
 $(window).resize(function() {
     S3.timeline.onResize();
-<<<<<<< HEAD
 });""")
-=======
-});
-""")
->>>>>>> 2d78553e
 
             title = T("Incident Timeline")
 
@@ -978,11 +957,7 @@
         #
         return Storage(
                 )
-<<<<<<< HEAD
-                
-=======
-
->>>>>>> 2d78553e
+
     # -------------------------------------------------------------------------
     @staticmethod
     def irs_vehicle_requires():
@@ -994,11 +969,7 @@
         db = current.db
         s3db = current.s3db
         s3 = response = current.response.s3
-<<<<<<< HEAD
-        
-=======
-
->>>>>>> 2d78553e
+
         # Vehicles are a type of Asset
         table = s3db.asset_asset
         ltable = s3db.irs_ireport_vehicle
