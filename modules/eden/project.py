--- conflicted
+++ resolved
@@ -3120,252 +3120,6 @@
     return output
 
 # =============================================================================
-<<<<<<< HEAD
-def project_rheader(r, tabs=[]):
-    """ Project Resource Headers - used in Project & Budget modules """
-
-    if r.representation != "html":
-        # RHeaders only used in interactive views
-        return None
-    record = r.record
-    if record is None:
-        # List or Create form: rheader makes no sense here
-        return None
-
-    table = r.table
-    resourcename = r.name
-    T = current.T
-    auth = current.auth
-    settings = current.deployment_settings
-    
-    if resourcename == "project":
-        mode_3w = settings.get_project_mode_3w()
-        mode_drr = settings.get_project_mode_drr()
-        mode_task = settings.get_project_mode_task()
-
-        # Tabs
-        ADMIN = current.session.s3.system_roles.ADMIN
-        admin = auth.s3_has_role(ADMIN)
-        #staff = auth.s3_has_role("STAFF")
-        staff = True
-
-        tabs = [(T("Basic Details"), None)]
-        append = tabs.append
-        if settings.get_project_multiple_organisations():
-            append((T("Organizations"), "organisation"))
-        if settings.get_project_theme_percentages():
-            append((T("Themes"), "theme_percentage"))
-        if mode_3w:
-            append((T("Communities"), "community"))
-            append((T("Beneficiaries"), "beneficiary"))
-        if mode_task:
-            append((T("Activities"), "activity"))
-        if settings.get_project_milestones():
-            append((T("Milestones"), "milestone"))
-        if mode_task:
-            append((T("Tasks"), "task"))
-        if record.calendar:
-            append((T("Calendar"), "timeline"))
-        if settings.get_project_multiple_budgets():
-            append((T("Annual Budgets"), "annual_budget"))
-        if mode_3w:
-            append((T("Documents"), "document"))
-        else:
-            append((T("Attachments"), "document"))
-        if settings.get_hrm_show_staff():
-            append((T("Staff"), "human_resource", dict(group="staff")))
-        if settings.get_hrm_show_vols():
-            append((T("Volunteers"), "human_resource", dict(group="volunteer")))
-
-        rheader_tabs = s3_rheader_tabs(r, tabs)
-
-        tbl = TABLE()
-        append = tbl.append
-        fields = ["code", "name", "organisation_id", "countries_id", "start_date", "end_date"]
-        for field in fields:
-            _field = table[field]
-            if _field.readable and record[field]:
-                represent = _field.represent(record[field]) if _field.represent else record[field]
-                append(TR(
-                            TH("%s: " % _field.label),
-                            represent
-                    ))
-
-        rheader = DIV(tbl, rheader_tabs)
-
-    elif resourcename == "activity":
-        # @ToDo: integrate tabs?
-        rheader_fields = []
-        if record.project_id is not None:
-            rheader_fields.append(["project_id"])
-        rheader_fields.append(["name"])
-        rheader_fields.append(["location_id"])
-        rheader = S3ResourceHeader(rheader_fields, tabs)(r)
-
-    elif resourcename == "community":
-        rheader_fields = []
-        if record.project_id is not None:
-            rheader_fields.append(["project_id"])
-        rheader_fields.append(["location_id"])
-        rheader = S3ResourceHeader(rheader_fields, tabs)(r)
-
-    elif resourcename == "task":
-        db = current.db
-        s3db = current.s3db
-
-        # Tabs
-        tabs = [(T("Details"), None)]
-        append = tabs.append
-        staff = auth.s3_has_role("STAFF")
-        if staff:
-            append((T("Time"), "time")),
-        #append((T("Comments"), "discuss"))
-        append((T("Attachments"), "document"))
-        if settings.has_module("msg"):
-            append((T("Notify"), "dispatch"))
-        #(T("Roles"), "job_role"),
-        #(T("Assignments"), "human_resource"),
-        #(T("Requests"), "req")
-
-        rheader_tabs = s3_rheader_tabs(r, tabs)
-
-        # RHeader
-        ptable = s3db.project_project
-        ltable = s3db.project_task_project
-        query = (ltable.deleted == False) & \
-                (ltable.task_id == r.id) & \
-                (ltable.project_id == ptable.id)
-        project = db(query).select(ptable.id,
-                                   limitby=(0, 1)).first()
-        if project:
-            project = TR(
-                            TH("%s: " % T("Project")),
-                            s3db.project_project_represent(project.id)
-                        )
-        else:
-            project = ""
-
-        atable = s3db.project_activity
-        ltable = s3db.project_task_activity
-        query = (ltable.deleted == False) & \
-                (ltable.task_id == r.id) & \
-                (ltable.activity_id == atable.id)
-        activity = db(query).select(atable.name,
-                                    limitby=(0, 1)).first()
-        if activity:
-            activity = TR(
-                            TH("%s: " % T("Activity")),
-                            activity.name
-                        )
-        else:
-            activity = ""
-
-        if record.description:
-            description = TR(
-                            TH("%s: " % table.description.label),
-                            record.description
-                        )
-        else:
-            description = ""
-
-        if record.site_id:
-            facility = TR(
-                            TH("%s: " % table.site_id.label),
-                            table.site_id.represent(record.site_id),
-                        )
-        else:
-            facility = ""
-
-        if record.location_id:
-            location = TR(
-                            TH("%s: " % table.location_id.label),
-                            table.location_id.represent(record.location_id),
-                        )
-        else:
-            location = ""
-
-        if record.pe_id:
-            assignee = TR(
-                            TH("%s: " % table.pe_id.label),
-                            s3db.pr_pentity_represent(record.pe_id,
-                                                      show_label=False),
-                        )
-        else:
-            assignee = ""
-
-        if record.created_by:
-            creator = TR(
-                            TH("%s: " % T("Created by")),
-                            s3db.pr_pentity_represent(record.created_by, show_label=False),
-                        )
-        else:
-            creator = ""
-
-        if record.time_estimated:
-            time_estimated = TR(
-                            TH("%s: " % table.time_estimated.label),
-                            record.time_estimated
-                        )
-        else:
-            time_estimated = ""
-
-        if record.time_actual:
-            time_actual = TR(
-                            TH("%s: " % table.time_actual.label),
-                            record.time_actual
-                        )
-        else:
-            time_actual = ""
-
-        # Comments
-        # if r.method == "discuss":
-            # comments = ""
-        # else:
-            # ctable = s3db.project_comment
-            # query = (ctable.deleted == False) & \
-                    # (ctable.task_id == r.id)
-            # comments = db(query).select(ctable.body).last()
-            # if comments:
-                # try:
-                    # markup = etree.XML(comments.body)
-                    # text = markup.xpath(".//text()")
-                    # if text:
-                        # text = " ".join(text)
-                    # else:
-                        # text = ""
-                # except etree.XMLSyntaxError:
-                    # t = html.fromstring(comments.body)
-                    # text = t.text_content()
-                # comments = TR(
-                                # TH("%s: " % T("Latest Comment")),
-                                # A(text,
-                                  # _href=URL(args=[r.id, "discuss"]))
-                            # )
-            # else:
-                # comments = ""
-
-        rheader = DIV(TABLE(
-            project,
-            activity,
-            TR(
-                TH("%s: " % table.name.label),
-                record.name,
-                ),
-            description,
-            facility,
-            location,
-            assignee,
-            creator,
-            time_estimated,
-            time_actual,
-            #comments,
-            ), rheader_tabs)
-
-    return rheader
-
-# =============================================================================
-=======
->>>>>>> 48957492
 def task_notify(form):
     """
         If the task is assigned to someone then notify them
@@ -3960,9 +3714,10 @@
             append((T("Organizations"), "organisation"))
         if settings.get_project_theme_percentages():
             append((T("Themes"), "theme_percentage"))
-        if mode_drr:
+       if mode_3w:
             append((T("Communities"), "community"))
-        else:
+            append((T("Beneficiaries"), "beneficiary"))
+        if mode_task:
             append((T("Activities"), "activity"))
         if settings.get_project_milestones():
             append((T("Milestones"), "milestone"))
