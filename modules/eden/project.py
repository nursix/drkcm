--- conflicted
+++ resolved
@@ -3859,14 +3859,10 @@
         if settings.get_project_theme_percentages():
             append((T("Themes"), "theme_percentage"))
         if mode_3w:
-<<<<<<< HEAD
-            append((T("Communities"), "community"))
-=======
             if settings.get_project_community():
                 append((T("Communities"), "location"))
             else:
                 append((T("Locations"), "location"))
->>>>>>> e16fa9bf
             append((T("Beneficiaries"), "beneficiary"))
         if settings.get_project_milestones():
             append((T("Milestones"), "milestone"))
