--- conflicted
+++ resolved
@@ -377,12 +377,8 @@
                              "person_id$middle_name",
                              "person_id$last_name",
                              #"person_id$occupation",
-<<<<<<< HEAD
-                             "job_role_id$name"]
-=======
                              "job_role_id$name",
                             ]
->>>>>>> 81d010ab
                   )
 
     # -------------------------------------------------------------------------
@@ -1544,7 +1540,7 @@
                                  "comments",
                                 ]
                     ),
-                    # Needs Virtual Field support in S3OptionsWidget
+                    # Needs options lookup function for virtual field
                     #S3SearchOptionsWidget(
                     #  name="training_search_organisation",
                     #  label=T("Organization"),
@@ -1557,22 +1553,20 @@
                       # field="person_id$site_id"
                     # ),
 
-                    # The person_id$L1 and person_id$L2 fields are empty
-                    # No data no point in searching...
-                    #S3SearchLocationHierarchyWidget(
-                    #  name="training_search_L1",
-                    #  field="person_id$L1",
-                    #  cols = 3,
-                    #),
-                    #S3SearchLocationHierarchyWidget(
-                    #  name="training_search_L2",
-                    #  field="person_id$L2",
-                    #  cols = 3,
-                    #),
+                    S3SearchLocationHierarchyWidget(
+                      name="training_search_L1",
+                      field="person_id$L1",
+                      cols = 3,
+                    ),
+                    S3SearchLocationHierarchyWidget(
+                      name="training_search_L2",
+                      field="person_id$L2",
+                      cols = 3,
+                    ),
 
                     S3SearchOptionsWidget(
                         name="training_search_site",
-                        label=T("Facility"),
+                        label=T("Training Facility"),
                         field="training_event_id$site_id",
                         represent ="%(name)s",
                         cols = 2
