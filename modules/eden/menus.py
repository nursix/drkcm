# -*- coding: utf-8 -*-

""" Sahana Eden Menu Structure and Layout

    @copyright: 2011-2012 (c) Sahana Software Foundation
    @license: MIT

    Permission is hereby granted, free of charge, to any person
    obtaining a copy of this software and associated documentation
    files (the "Software"), to deal in the Software without
    restriction, including without limitation the rights to use,
    copy, modify, merge, publish, distribute, sublicense, and/or sell
    copies of the Software, and to permit persons to whom the
    Software is furnished to do so, subject to the following
    conditions:

    The above copyright notice and this permission notice shall be
    included in all copies or substantial portions of the Software.

    THE SOFTWARE IS PROVIDED "AS IS", WITHOUT WARRANTY OF ANY KIND,
    EXPRESS OR IMPLIED, INCLUDING BUT NOT LIMITED TO THE WARRANTIES
    OF MERCHANTABILITY, FITNESS FOR A PARTICULAR PURPOSE AND
    NONINFRINGEMENT. IN NO EVENT SHALL THE AUTHORS OR COPYRIGHT
    HOLDERS BE LIABLE FOR ANY CLAIM, DAMAGES OR OTHER LIABILITY,
    WHETHER IN AN ACTION OF CONTRACT, TORT OR OTHERWISE, ARISING
    FROM, OUT OF OR IN CONNECTION WITH THE SOFTWARE OR THE USE OR
    OTHER DEALINGS IN THE SOFTWARE.
"""

__all__ = ["S3MainMenu", "S3OptionsMenu"]

import re

from gluon import *
from gluon.storage import Storage
from ..s3 import *
from layouts import *

# =============================================================================
class S3MainMenu(object):
    """ The default configurations for the main application menu """

    @classmethod
    def menu(cls):

        main_menu = MM()(

            # Modules-menu, align-left
            cls.menu_modules(),

            # Service menus, align-right
            # Note: always define right-hand items in reverse order!
            cls.menu_help(right=True),
            cls.menu_auth(right=True),
            cls.menu_lang(right=True),
            cls.menu_admin(right=True),
            cls.menu_gis(right=True)
        )
        return main_menu

    # -------------------------------------------------------------------------
    @classmethod
    def menu_modules(cls):

        # ---------------------------------------------------------------------
        # Modules Menu
        # @todo: this is very ugly - cleanup or make a better solution
        # @todo: probably define the menu explicitly?
        #
        menu_modules = []
        all_modules = current.deployment_settings.modules

        # Home always 1st
        module = all_modules["default"]
        menu_modules.append(MM(module.name_nice, c="default", f="index"))

        auth = current.auth
        # Modules to hide due to insufficient permissions
        hidden_modules = auth.permission.hidden_modules()

        has_role = auth.s3_has_role

        # The Modules to display at the top level (in order)
        for module_type in [1, 2, 3, 4, 5, 6]:
            for module in all_modules:
                if module in hidden_modules:
                    continue
                _module = all_modules[module]
                if (_module.module_type == module_type):
                    if not _module.access:
                        menu_modules.append(MM(_module.name_nice, c=module, f="index"))
                    else:
                        groups = re.split("\|", _module.access)[1:-1]
                        menu_modules.append(MM(_module.name_nice,
                                               c=module,
                                               f="index",
                                               restrict=groups))

        # Modules to display off the 'more' menu
        modules_submenu = []
        for module in all_modules:
            if module in hidden_modules:
                continue
            _module = all_modules[module]
            if (_module.module_type == 10):
                if not _module.access:
                    modules_submenu.append(MM(_module.name_nice, c=module, f="index"))
                else:
                    groups = re.split("\|", _module.access)[1:-1]
                    modules_submenu.append(MM(_module.name_nice,
                                              c=module,
                                              f="index",
                                              restrict=groups))

        if modules_submenu:
            # Only show the 'more' menu if there are entries in the list
            module_more_menu = MM("more", link=False)(modules_submenu)
            menu_modules.append(module_more_menu)

        return menu_modules

    # -------------------------------------------------------------------------
    @classmethod
    def menu_lang(cls, **attr):
        """ Language menu """

        languages = current.response.s3.l10n_languages
        request = current.request

        settings = current.deployment_settings
        if not settings.get_L10n_display_toolbar():
            return None

        menu_lang = MM("Language", **attr)
        for language in languages:
            menu_lang.append(MM(languages[language], r=request,
                                translate=False,
                                vars={"_language":language}))
        return menu_lang

    # -------------------------------------------------------------------------
    @classmethod
    def menu_help(cls, **attr):
        """ Help Menu """

        menu_help = MM("Help", **attr)(
            MM("Contact us", c="default", f="contact"),
            MM("About", c="default", f="about")
        )
        return menu_help

    # -------------------------------------------------------------------------
    @classmethod
    def menu_auth(cls, **attr):
        """ Auth Menu """

        auth = current.auth
        logged_in = auth.is_logged_in()
        self_registration = current.deployment_settings.get_security_self_registration()

        if not logged_in:
            request = current.request
            login_next = URL(args=request.args, vars=request.vars)
            if request.controller == "default" and \
               request.function == "user" and \
               "_next" in request.get_vars:
                login_next = request.get_vars["_next"]

            menu_auth = MM("Login", c="default", f="user", m="login",
                           _id="auth_menu_login",
                           vars=dict(_next=login_next), **attr)(
                            MM("Login", m="login",
                               vars=dict(_next=login_next)),
                            MM("Register", m="register",
                               vars=dict(_next=login_next),
                               check=self_registration),
                            MM("Lost Password", m="retrieve_password")
                        )
        else:
            # Logged-in
            menu_auth = MM(auth.user.email, c="default", f="user",
                           translate=False, link=False, _id="auth_menu_email",
                           **attr)(
                            MM("Logout", m="logout", _id="auth_menu_logout"),
                            MM("User Profile", m="profile"),
                            MM("Personal Data", c="pr", f="person", m="update",
                                vars={"person.pe_id" : auth.user.pe_id}),
                            MM("Contact Details", c="pr", f="person",
                                args="contact",
                                vars={"person.pe_id" : auth.user.pe_id}),
                            #MM("Subscriptions", c="pr", f="person",
                                #args="pe_subscription",
                                #vars={"person.pe_id" : auth.user.pe_id}),
                            MM("Change Password", m="change_password"),
                            SEP(),
                            MM({"name": current.T("Rapid Data Entry"),
                               "id": "rapid_toggle",
                               "value": current.session.s3.rapid_data_entry is True},
                               f="rapid"),
                        )

        return menu_auth

    # -------------------------------------------------------------------------
    @classmethod
    def menu_admin(cls, **attr):
        """ Administrator Menu """

        ADMIN = current.session.s3.system_roles.ADMIN
        name_nice = current.deployment_settings.modules["admin"].name_nice

        menu_admin = MM(name_nice, c="admin",
                        restrict=[ADMIN], **attr)(
                            MM("Settings", f="setting"),
                            MM("Users", f="user"),
                            MM("Person Registry", c="pr"),
                            MM("Database", c="appadmin", f="index"),
                            MM("Synchronization", c="sync", f="index"),
                            MM("Tickets", f="errors"),
                        )

        return menu_admin

    # -------------------------------------------------------------------------
    @classmethod
    def menu_gis(cls, **attr):
        """ GIS Config Menu """

        settings = current.deployment_settings
        if not settings.get_gis_menu():
            return None

        T = current.T
        db = current.db
        gis = current.gis
        auth = current.auth
        s3db = current.s3db
        request = current.request
        session = current.session
        s3 = current.response.s3

        # See if we need to switch config before we decide which
        # config item to mark as active:
        if "_config" in request.get_vars:
            # The user has just selected a config from the GIS menu
            try:
                config = int(request.get_vars._config)
            except ValueError:
                # Manually-crafted URL?
                pass
            else:
                if s3.gis.config and s3.gis.config.id != config:
                    # Set this as the current config
                    # @ToDo: restore some awareness of this in session
                    config = gis.set_config(config)
                    if settings.has_module("event"):
                        # See if this config is associated with an Event
                        table = s3db.event_config
                        query = (table.config_id == config)
                        event = db(query).select(table.event_id,
                                                 limitby=(0, 1)).first()
                        if event:
                            session.s3.event = event.event_id
                        else:
                            session.s3.event = None
            # Don't use the outdated cache for this call
            cache = None
        else:
            cache = s3db.cache

        # Check if there are multiple GIS Configs for the user to switch between
        table = s3db.gis_menu
        ctable = s3db.gis_config
        query = (table.pe_id == None)
        if auth.is_logged_in():
            # @ToDo: Search for OUs too (API call)
            query |= (table.pe_id == auth.user.pe_id)
        query &= (table.config_id == ctable.id)
        configs = db(query).select(ctable.id, ctable.name, cache=cache)

        gis_menu = MM(settings.get_gis_menu(), c="gis", f="config", **attr)
        if len(configs):
            # Use short names for the site and personal configs else they'll wrap.
            # Provide checkboxes to select between pages
            gis_menu(
                    MM({"name": T("Default Map"),
                        "id": "gis_menu_id_0",
                        # @ToDo: Show when default item is selected without having
                        # to do a DB query to read the value
                        #"value": s3.gis.config and s3.gis.config.id is 0,
                        "request_type": "load"
                       }, args=request.args, vars={"_config": 0}
                    )
                )
            for config in configs:
                gis_menu(
                    MM({"name": T(config.name),
                        "id": "gis_menu_id_%s" % config.id,
                        "value": s3.gis.config and s3.gis.config.id == config.id,
                        "request_type": "load"
                       }, args=request.args, vars={"_config": config.id}
                    )
                )
        return gis_menu

    # -------------------------------------------------------------------------
    @classmethod
    def menu_climate(cls, **attr):
        """ Climate module menu """

        name_nice = current.deployment_settings.modules["climate"].name_nice
        ADMIN = current.session.s3.system_roles.ADMIN

        menu_climate = MM(name_nice, c="climate", **attr)(
                MM("Station Parameters", f="station_parameter"),
                #MM("Saved Queries", f="save_query"),
                MM("Purchase Data", f="purchase"),
                MM("DataSet Prices", f="prices", restrict=[ADMIN]),
            )
        return menu_climate

# =============================================================================
class S3OptionsMenu(object):
    """
        The default configurations for options menus

        Define one function per controller with the controller prefix as
        function name and with "self" as its only argument (must be an
        instance method!), and let it return the controller menu
        definition as an instance of the layout (=an S3NavigationItem
        subclass, standard: M).

        In the standard layout, the main item in a controller menu does
        not have a label. If you want to re-use a menu for multiple
        controllers, do *not* define a controller setting (c="xxx") in
        the main item.
    """

    def __init__(self, name):
        """ Constructor """

        try:
            self.menu = getattr(self, name)()
        except:
            self.menu = None

    # -------------------------------------------------------------------------
    def admin(self):
        """ ADMIN menu """

        ADMIN = current.session.s3.system_roles.ADMIN
        settings_messaging = self.settings_messaging()

        # ATTN: Do not specify a controller for the main menu to allow
        #       re-use of this menu by other controllers
        return M(restrict=[ADMIN])(
                    M("Settings", c="admin", f="settings")(
                        settings_messaging,
                    ),
                    M("User Management", c="admin", f="user")(
                        M("New User", m="create"),
                        M("List All Users", f="user"),
                        M("List All Roles", f="role"),
                        M("List All Organization Approvers & Whitelists", f="organisation"),
                        #M("Roles", f="group"),
                        #M("Membership", f="membership"),
                    ),
                    M("Database", c="appadmin", f="index")(
                        M("Import", c="admin", f="import_file"),
                        #M("Import", c="admin", f="import_data"),
                        #M("Export", c="admin", f="export_data"),
                        #M("Import Jobs", c="admin", f="import_job"),
                        M("Raw Database access", c="appadmin", f="index")
                    ),
                    M("Synchronization", c="sync", f="index")(
                        M("Settings", f="config", args=[1], m="update"),
                        M("Repositories", f="repository"),
                        M("Log", f="log"),
                    ),
                    #M("Edit Application", a="admin", c="default", f="design",
                      #args=[request.application]),
                    M("Tickets", c="admin", f="errors"),
                    M("Portable App", c="admin", f="portable")
                )

    # -------------------------------------------------------------------------
    def assess(self):
        """ ASSESS Menu """

        ADMIN = current.session.s3.system_roles.ADMIN

        return M(c="assess")(
                    M("Rapid Assessments", f="rat")(
                        M("New", m="create"),
                        M("List All"),
                        #M("Search", m="search"),
                    ),
                    M("Impact Assessments", f="assess")(
                        #M("New", m="create"),
                        M("New", f="basic_assess", p="create"),
                        M("List All"),
                        M("Mobile", f="mobile_basic_assess"),
                        #M("Search", m="search"),
                    ),
                    #M("Baseline Data")(
                        #M("Population", f="population"),
                    #),
                    M("Edit Options", restrict=ADMIN)(
                        M("List / Add Baseline Types", f="baseline_type"),
                        M("List / Add Impact Types", f="impact_type"),
                    )
                )


    # -------------------------------------------------------------------------
    def asset(self):
        """ ASSET Controller """

        return M(c="asset")(
                    M("Add", f="asset", m = "create")(
                        M("Assets",  m = "create"),
                        M("Items", f="item", m = "create")
                    ),
                    M("List", f="asset")(
                        M("Assets"),
                        M("Items", f="item")
                    ),
                    M("Search", f="asset", m = "search")(
                        M("Assets", m = "search"),
                        M("Items", f="item", m = "search")
                    ),
                    M("Reports", f="asset", m = "report")(
                        M("Assets", m = "report"),
                        M("Items", f="item", m = "report")
                    ),
                )

    # -------------------------------------------------------------------------
    def budget(self):
        """ BUDGET Controller """

        return M(c="budget")(
                    M("Parameters", f="parameters"),
                    M("Items", f="item")(
                        M("New", m="create"),
                        M("List"),
                    ),
                    M("Kits", f="kit")(
                        M("New", m="create"),
                        M("List"),
                    ),
                    M("Bundles", f="bundle")(
                        M("New", m="create"),
                        M("List"),
                    ),
                    M("Staff", f="staff")(
                        M("New", m="create"),
                        M("List"),
                    ),
                    M("Locations", f="location")(
                        M("New", m="create"),
                        M("List"),
                    ),
                    M("Projects", f="project")(
                        M("New", m="create"),
                        M("List"),
                    ),
                    M("Budgets", f="budget")(
                        M("New", m="create"),
                        M("List"),
                    )
                )

    # -------------------------------------------------------------------------
    def building(self):
        """ BUILDING Controller """

        return M(c="building")(
                    M("NZSEE Level 1", f="nzseel1")(
                        M("Submit New (triage)", m="create",
                          vars={"triage":1}),
                        M("Submit New (full form)", m="create"),
                        M("List"),
                        M("Search", m="search"),
                    ),
                    M("NZSEE Level 2", f="nzseel2")(
                        M("Submit New", m="create"),
                        M("List"),
                        M("Search", m="search"),
                    ),
                    M("Report", f="index")(
                        M("Snapshot", f="report"),
                        M("Assessment timeline", f="timeline"),
                        M("Assessment admin level", f="adminLevel"),
                    ),
                )

    # -------------------------------------------------------------------------
    def climate(self):
        """ CLIMATE Controller """

        return M(c="climate")(
                    M("Home", f="index"),
                    M("Station Parameters", f="station_parameter"),
                    M("Saved Queries", f="save_query"),
                    M("Purchase Data", f="purchase"),
                )
    # -------------------------------------------------------------------------
    def cr(self):
        """ CR / Shelter Registry """

        ADMIN = current.session.s3.system_roles.ADMIN

        if current.deployment_settings.get_ui_camp():
            shelter = "Camps"
            types = "Camp Settings"
        else:
            shelter = "Shelters"
            types = "Shelter Settings"

        return M(c="cr")(
                    M(shelter, f="shelter")(
                        M("New", m="create"),
                        M("List All"),
                        M("Map", m="map"),
                        # @ToDo Search by type, services, location, available space
                        #M("Search", m="search"),
                        M("Import", m="import"),
                    ),
                    M(types, restrict=[ADMIN])(
                        M("Types", f="shelter_type"),
                        M("Services", f="shelter_service"),
                    )
                )

    # -------------------------------------------------------------------------
    def cms(self):
        """ CMS / Content Management System """

        return M(c="cms")(
                    M("Series", f="series")(
                        M("New", m="create"),
                        M("List All"),
                        M("View as Pages", f="blog"),
                    ),
                    M("Posts", f="post")(
                        M("New", m="create"),
                        M("List All"),
                        M("View as Pages", f="page"),
                    ),
                )

    # -------------------------------------------------------------------------
    def delphi(self):
        """ DELPHI / Delphi Decision Maker """

        ADMIN = current.session.s3.system_roles.ADMIN

        return M(c="delphi")(
                    M("Active Problems", f="problem")(
                        M("New", m="create"),
                        M("List All"),
                    ),
                    M("Groups", f="group")(
                        M("New", m="create"),
                        M("List All"),
                    ),
                    #M("Solutions", f="solution"),
                    #M("Administration", restrict=[ADMIN])(
                        #M("Groups", f="group"),
                        #M("Group Memberships", f="membership"),
                        #M("Problems", f="problem"),
                    #)
                )

    # -------------------------------------------------------------------------
    def doc(self):
        """ DOC Menu """

        return M(c="doc")(
                    M("Documents", f="document")(
                        M("New", m="create"),
                        M("List All"),
                        #M("Search", m="search")
                    ),
                    M("Photos", f="image")(
                        M("New", m="create"),
                        M("List All"),
                        #M("Bulk Uploader", f="bulk_upload"),
                        #M("Search", m="search")
                    )
                )

    # -------------------------------------------------------------------------
    def dvi(self):
        """ DVI / Disaster Victim Identification """

        return M(c="dvi")(
                    #M("Home", f="index"),
                    M("Body Recovery", f="recreq")(
                        M("New Request", m="create"),
                        M("List Current",
                          vars={"recreq.status":"1,2,3"}),
                        M("List All"),
                    ),
                    M("Dead Bodies", f="body")(
                        M("New", m="create"),
                        M("List all"),
                        M("List unidentified",
                          vars=dict(status="unidentified")),
                        M("Search", m="search"),
                        M("Report by Age/Gender", m="report",
                          vars=dict(rows="age_group",
                                    cols="gender",
                                    fact="pe_label",
                                    aggregate="count")),
                    ),
                    M("Missing Persons", f="person")(
                        M("List all"),
                    ),
                    M("Morgues", f="morgue")(
                        M("New", m="create"),
                        M("List All"),
                    ),
                    M("Dashboard", f="index"),
                )

    # -------------------------------------------------------------------------
    def dvr(self):
        """ DVR Menu """

        return M(c="dvr")(
                    M("Cases", f="case")(
                        M("New", m="create"),
                        M("List All"),
                        #M("Search", m="search")
                    ),
                )

    # -------------------------------------------------------------------------
    def event(self):
        """ EVENT / Event Module """

        return M()(
                    M("Scenarios", c="scenario", f="scenario")(
                        M("New", m="create"),
                        M("View All"),
                    ),
                    M("Events", c="event", f="event")(
                        M("New", m="create"),
                        M("View All")
                    ),
                    M("Incidents", c="incident", f="event")(
                        M("New", m="create"),
                        M("View All")
                    )
                )

    # -------------------------------------------------------------------------
    def fire(self):
        """ FIRE """

        return M(c="fire")(
                    M("Fire Stations", f="station")(
                        M("New", m="create"),
                        M("List All"),
                        M("Map", m="map"),
                        M("Search", m="search"),
                        M("Import Stations", m="import"),
                        M("Import Vehicles", f="station_vehicle", m="import"),
                    ),
                    M("Water Sources", f="water_source")(
                        M("New", m="create"),
                        M("List All"),
                        M("Map", m="map"),
                        M("Search", m="search"),
                        M("Import", m="import"),
                    ),
                    M("Hazard Points", f="hazard_point")(
                        M("New", m="create"),
                        M("List All"),
                        M("Search", m="search"),
                        M("Import", m="import"),
                    )
                )

    # -------------------------------------------------------------------------
    def flood(self):
        """ FLOOD """

        return M(c="flood")(
                    M("Gauges", f="gauge")(
                        M("New", m="create"),
                        M("List All"),
                        M("Map", m="map"),
                        #M("Search", m="search"),
                        M("Import", m="import"),
                    ),
                )

    # -------------------------------------------------------------------------
    def gis(self):
        """ GIS / GIS Controllers """

        MAP_ADMIN = current.session.s3.system_roles.MAP_ADMIN

        def config_menu(i):
            auth = current.auth
            if not auth.is_logged_in():
                # Anonymous users can never cofnigure the Map
                return False
            s3db = current.s3db
            if auth.s3_has_permission("create",
                                      s3db.gis_config):
                # If users can create configs then they can see the menu item
                return True
            # Look for this user's config
            table = s3db.gis_config
            query = (table.pe_id == auth.user.pe_id)
            config = current.db(query).select(table.id,
                                              limitby=(0, 1),
                                              cache=s3db.cache).first()
            if config:
                return True

        def config_args():
            auth = current.auth
            if not auth.user:
                # Won't show anyway due to check
                return []

            if auth.s3_has_role(MAP_ADMIN):
                # Full List
                return []

            # Look for this user's config
            s3db = current.s3db
            table = s3db.gis_config
            query = (table.pe_id == auth.user.pe_id)
            config = current.db(query).select(table.id,
                                              limitby=(0, 1),
                                              cache=s3db.cache).first()
            if config:
                # Link direct to the User's config
                return [config.id, "layer_entity"]
            # Link to the Create form
            return ["create"]

        return M(c="gis")(
                    M("Fullscreen Map", f="map_viewing_client"),
                    # Currently not got geocoding support
                    #M("Bulk Uploader", c="doc", f="bulk_upload"),
                    M("Locations", f="location",
                      restrict=[MAP_ADMIN])(
                        M("Add Location", m="create"),
                        M("Add Location Group", m="create", vars={"group": 1}),
                        M("List All"),
                        M("Search", m="search"),
                        M("Import", m="import"),
                        #M("Geocode", f="geocode_manual"),
                    ),
                    M("Population Report", f="location", m="report",
                      vars=dict(rows="name",
                                fact="population",
                                aggregate="sum")),
                    M("Configuration", f="config", args=config_args(),
                      _id="gis_menu_config",
                      check=config_menu),
                    M("Admin", restrict=[MAP_ADMIN])(
                        M("Hierarchy", f="hierarchy"),
                        M("Layers", f="catalog"),
                        M("Markers", f="marker"),
                        M("Projections", f="projection"),
                        M("Symbology", f="symbology"),
                    )
                )

    # -------------------------------------------------------------------------
    def hms(self):
        """ HMS / Hospital Status Assessment and Request Management """

        #s3 = current.response.s3

        return M(c="hms")(
                    M("Hospitals", f="hospital", m="search")(
                        M("New", m="create"),
                        M("List All"),
                        M("Map", m="map"),
                        M("Search", m="search"),
                        #SEP(),
                        #M("Show Map", c="gis", f="map_viewing_client",
                          #vars={"kml_feed" : "%s/hms/hospital.kml" %
                                #s3.base_url, "kml_name" : "Hospitals_"})
                    )
                )

    # -------------------------------------------------------------------------
    def hrm(self):
        """ HRM / Human Resources Management """

        s3 = current.session.s3
        ADMIN = s3.system_roles.ADMIN

        # Custom conditions for the check-hook, as lambdas in order
        # to have them checked only immediately before rendering:
        manager_mode = lambda i: s3.hrm.mode is None
        personal_mode = lambda i: s3.hrm.mode is not None
        is_org_admin = lambda i: s3.hrm.orgs and True or \
                                 ADMIN in s3.roles

        return M(c="hrm")(
                    M("Staff", f="staff",
                      check=[manager_mode])(
                        M("New", m="create"),
                        M("List All"),
                        M("Search", m="search"),
                        M("Import", f="person", m="import",
                          vars={"group":"staff"}, p="create"),
                    ),
                    M("Teams", f="group",
                      check=manager_mode)(
                        M("New", m="create"),
                        M("List All"),
                    ),
                    M("Job Role Catalog", f="job_role",
                      check=manager_mode)(
                        M("New", m="create"),
                        M("List All"),
                    ),
                    M("Skill Catalog", f="skill",
                      check=manager_mode)(
                        M("New", m="create"),
                        M("List All"),
                        #M("Skill Provisions", f="skill_provision"),
                    ),
                    M("Training Events", f="training_event",
                      check=manager_mode)(
                        M("New", m="create"),
                        M("List All"),
                        M("Search", m="search"),
                        M("Search Training Participants", f="training",
                          m="search"),
                        M("Training Report", f="training", m="report"),
                        M("Import Participant List", f="training", m="import"),
                    ),
                    M("Training Course Catalog", f="course",
                      check=manager_mode)(
                        M("New", m="create"),
                        M("List All"),
                        #M("Course Certificates", f="course_certificate"),
                    ),
                    M("Certificate Catalog", f="certificate",
                      check=manager_mode)(
                        M("New", m="create"),
                        M("List All"),
                        #M("Skill Equivalence", f="certificate_skill"),
                    ),
                    M("Reports", f="staff", m="report",
                      check=manager_mode)(
                        M("Staff Report", m="report"),
                        M("Expiring Staff Contracts Report",
                          vars=dict(expiring=1)),
                        M("Training Report", f="training", m="report"),
                    ),
                    M("Personal Profile", f="person",
                      check=personal_mode, vars=dict(mode="personal")),
                    # This provides the link to switch to the manager mode:
                    M("Staff Management", f="index",
                      check=[personal_mode, is_org_admin]),
                    # This provides the link to switch to the personal mode:
                    M("Personal Profile", f="person",
                      check=manager_mode, vars=dict(mode="personal"))
                )

    # -------------------------------------------------------------------------
    def vol(self):
        """ Volunteer Management """

        s3 = current.session.s3
        ADMIN = s3.system_roles.ADMIN

        # Custom conditions for the check-hook, as lambdas in order
        # to have them checked only immediately before rendering:
        manager_mode = lambda i: s3.hrm.mode is None
        personal_mode = lambda i: s3.hrm.mode is not None
        is_org_admin = lambda i: s3.hrm.orgs and True or \
                                 ADMIN in s3.roles

        settings = current.deployment_settings
        show_programmes = lambda i: settings.get_hrm_experience() == "programme"
        show_tasks = lambda i: settings.has_module("project") and \
                               settings.get_project_mode_task()

        return M(c="vol")(
                    M("Volunteers", f="volunteer",
                      check=[manager_mode])(
                        M("New", m="create"),
                        M("List All"),
                        M("Search", m="search"),
                        M("Import", f="person", m="import",
                          vars={"group":"volunteer"}, p="create"),
                    ),
                    M("Teams", f="group",
                      check=manager_mode)(
                        M("New", m="create"),
                        M("List All"),
                    ),
                    M("Job Role Catalog", f="job_role",
                      check=manager_mode)(
                        M("New", m="create"),
                        M("List All"),
                    ),
                    M("Skill Catalog", f="skill",
                      check=manager_mode)(
                        M("New", m="create"),
                        M("List All"),
                        #M("Skill Provisions", f="skill_provision"),
                    ),
                    M("Training Events", f="training_event",
                      check=manager_mode)(
                        M("New", m="create"),
                        M("List All"),
                        M("Search", m="search"),
                        M("Search Training Participants", f="training",
                          m="search"),
                        M("Import Participant List", f="training", m="import"),
                    ),
                    M("Training Course Catalog", f="course",
                      check=manager_mode)(
                        M("New", m="create"),
                        M("List All"),
                        #M("Course Certificates", f="course_certificate"),
                    ),
                    M("Certificate Catalog", f="certificate",
                      check=manager_mode)(
                        M("New", m="create"),
                        M("List All"),
                        #M("Skill Equivalence", f="certificate_skill"),
                    ),
                    M("Programmes", f="programme",
                      check=[manager_mode, show_programmes])(
                        M("New", m="create"),
                        M("List All"),
                        M("Import Hours", f="programme_hours", m="import"),
                    ),
                    M("Reports", f="volunteer", m="report",
                      check=manager_mode)(
                        M("Volunteer Report", m="report"),
                        M("Training Report", f="training", m="report"),
                    ),
                    M("My Profile", f="person",
                      check=personal_mode, vars=dict(mode="personal")),
                    M("My Tasks", f="task",
                      check=[personal_mode, show_tasks],
                      vars=dict(mode="personal",
                                mine=1)),
                    # This provides the link to switch to the manager mode:
                    M("Volunteer Management", f="index",
                      check=[personal_mode, is_org_admin]),
                    # This provides the link to switch to the personal mode:
                    M("Personal Profile", f="person",
                      check=manager_mode, vars=dict(mode="personal"))
                )

    # -------------------------------------------------------------------------
    def inv(self):
        """ INV / Inventory """

        ADMIN = current.session.s3.system_roles.ADMIN

        current.s3db.inv_recv_crud_strings()
        crud_strings = current.response.s3.crud_strings
        inv_recv_list = crud_strings.inv_recv.title_list
        inv_recv_search = crud_strings.inv_recv.title_search

        use_commit = lambda i: current.deployment_settings.get_req_use_commit()

        return M()(
                    #M("Home", f="index"),
                    M("Warehouses", c="inv", f="warehouse")(
                        M("Add Warehouse", m="create"),
                        M("List All"),
                        M("Search", m="search"),
                        M("Import", m="import", p="create"),
                    ),
                    M("Warehouse Stock", c="inv", f="inv_item")(
                        M("List All"),
                        M("Search", f="inv_item", m="search"),
                        M("Adjust Warehouse Stock", f="adj"),
                        M("Import", f="inv_item", m="import", p="create"),
                    ),
                    M("Reports", c="inv", f="inv_item")(
                        M("Warehouse Stock", f="inv_item", m="report",
                          vars=Storage(rows="item_id",
                                       cols="site_id",
                                       fact="quantity",
                                       aggregate="sum")),
<<<<<<< HEAD
=======
                        M("Import", f="inv_item", m="import", p="create"),
                    ),
                    M("Reports", c="inv", f="inv_item")(
                        M("Stock Report", f="inv_item",
                          m="report", vars=Storage(rows="item_id",
                                                   cols="site_id",
                                                   fact="quantity",
                                                   aggregate="sum")),
>>>>>>> 99ec853a
                        M("Monetization", c="inv", f="inv_item",
                          m="search", vars=dict(report="mon")),
                        M("Summary of Releases", c="inv", f="track_item",
                          m="search", vars=dict(report="rel")),
                        M("Summary of Incoming Supplies", c="inv", f="track_item",
                          m="search", vars=dict(report="inc")),
                        M("Utilization Report", c="inv", f="track_item",
                          m="search", vars=dict(report="util")),
                        M("Expiration Report", c="inv", f="track_item",
                          m="search", vars=dict(report="exp")),
                    ),
                    M(inv_recv_list, c="inv", f="recv")(
                        M("Add Received/Incoming Shipment", m="create"),
                        M("List All"),
                        M(inv_recv_search, m="search"),
                    ),
                    M("Sent Shipments", c="inv", f="send")(
                        M("Add Sent Shipment", m="create"),
                        M("List All"),
                        M("Search Shipped Items", f="track_item", m="search"),
                    ),
                    M("Items", c="supply", f="item")(
                        M("Add Item", m="create"),
                        M("List All"),
                        M("Search", f="catalog_item", m="search"),
                    ),
                    # Catalog Items moved to be next to the Item Categories
                    #M("Catalog Items", c="supply", f="catalog_item")(
                       #M("New", m="create"),
                       #M("List All"),
                       #M("Search", m="search"),
                    #),
                    M("Catalogs", c="supply", f="catalog")(
                        M("Add Catalog", m="create"),
                        M("List All"),
                        #M("Search", m="search"),
                    ),
                    M("Item Categories", c="supply", f="item_category",
                      restrict=[ADMIN])(
                        M("Add Item Category", m="create"),
                        M("List All"),
                    ),
                    M("Requests", c="req", f="req")(
                        M("Request Items", m="create"),
                        M("List All"),
                        M("List All Requested Items", f="req_item"),
                        #M("Search Requested Items", f="req_item", m="search"),
                    ),
                    M("Commitments", c="req", f="commit", check=use_commit)(
                        M("List All")
                    ),
                )

    # -------------------------------------------------------------------------
    def irs(self):
        """ IRS / Incident Report System """

        ADMIN = current.session.s3.system_roles.ADMIN

        return M(c="irs")(
                    M("Incident Reports", f="ireport")(
                        M("Add Icident Report", m="create"),
                        M("List All"),
                        M("Open Incidents", vars={"open":1}),
                        M("Map", m="map"),
                        M("Timeline", args="timeline"),
                        M("Import", m="import"),
                        M("Search", m="search"),
                        M("Report", m="report",
                          vars=dict(rows="L1",
                                    cols="category",
                                    fact="datetime",
                                    aggregate="count"))
                    ),
                    M("Incident Categories", f="icategory", restrict=[ADMIN])(
                        M("New", m="create"),
                        M("List All"),
                    ),
                    M("Ushahidi Import", f="ireport", restrict=[ADMIN],
                      args="ushahidi")
                )

    # -------------------------------------------------------------------------
    def security(self):
        """ Security Management System """

        ADMIN = current.session.s3.system_roles.ADMIN

        return M(c="security")(
                    M("Incident Reports", c="irs", f="ireport")(
                        M("New", m="create"),
                        M("List All"),
                        M("Open Incidents", vars={"open":1}),
                        M("Map", m="map"),
                        M("Timeline", args="timeline"),
                        M("Import", m="import"),
                        M("Search", m="search"),
                        M("Report", m="report",
                          vars=dict(rows="L1",
                                    cols="category",
                                    fact="datetime",
                                    aggregate="count"))
                    ),
                    M("Incident Categories", c="irs", f="icategory", restrict=[ADMIN])(
                        M("New", m="create"),
                        M("List All"),
                    ),
                    M("Facilities", c="org", f="facility")(
                        M("New", m="create"),
                        M("List All"),
                    ),
                    M("Facility Types", c="org", f="facility_type", restrict=[ADMIN])(
                        M("New", m="create"),
                        M("List All"),
                    ),
                    M("Zones", f="zone")(
                        M("New", m="create"),
                        M("List All"),
                    ),
                    M("Zone Types", f="zone_type", restrict=[ADMIN])(
                        M("New", m="create"),
                        M("List All"),
                    ),
                    M("Personnel", f="staff")(
                        M("New", m="create"),
                        M("List All Security-related Staff"),
                        M("List All Essential Staff", f="essential", m="search"),
                    ),
                    M("Security Staff Types", f="staff_type", restrict=[ADMIN])(
                        M("New", m="create"),
                        M("List All"),
                    ),
                    #M("Ushahidi Import", c="irs", f="ireport", restrict=[ADMIN],
                    #  args="ushahidi")
                )

    # -------------------------------------------------------------------------
    def scenario(self):
        """ SCENARIO """

        # Use EVENT menu
        return self.event()

    # -------------------------------------------------------------------------
    def supply(self):
        """ SUPPLY """

        # Use INV menu
        return self.inv()

    # -------------------------------------------------------------------------
    def survey(self):
        """ SURVEY / Survey """

        ADMIN = current.session.s3.system_roles.ADMIN

        # Do we have a series_id?
        series_id = False
        vars = Storage()
        try:
            series_id = int(current.request.args[0])
        except:
            try:
                (dummy, series_id) = current.request.vars["viewing"].split(".")
                series_id = int(series_id)
            except:
                pass
        if series_id:
            vars.viewing = "survey_complete.%s" % series_id

        return M(c="survey")(
                    M("Assessment Templates", f="template")(
                        M("Add Assessment Templates", m="create"),
                        M("List All"),
                    ),
                    #M("Section", f="section")(
                    #    M("New", args="create"),
                    #    M("List All"),
                    #),
                    M("Disaster Assessments", f="series")(
                        M("Add Disaster Assessments", m="create"),
                        M("List All"),
                    ),
                    M("Administration", f="complete", restrict=[ADMIN])(
                        #M("New", m="create"),
                        #M("List All"),
                        M("Import Templates", f="question_list",
                          m="import", p="create"),
                        M("Import Template Layout", f="formatter",
                          m="import", p="create"),
                        M("Import Completed Assessment Forms", f="complete",
                          m="import", p="create", vars=vars, check=series_id),
                    ),
                )

    # -------------------------------------------------------------------------
    def member(self):
        """ Membership Management """

        return M(c="member")(
                    M("Members", f="membership")(
                        M("Add Member", m="create"),
                        M("List All"),
                        M("Search", m="search"),
                        M("Import", f="person", m="import"),
                    ),
                )

    # -------------------------------------------------------------------------
    def mpr(self):
        """ MPR / Missing Person Registry """

        return M(c="mpr")(
                    M("Missing Persons", f="person")(
                        M("New", m="create"),
                        M("Search", f="index"),
                        M("List All"),
                    ),
                )

    # -------------------------------------------------------------------------
    def msg(self):
        """ MSG / Messaging """

        ADMIN = current.session.s3.system_roles.ADMIN

        if current.request.function in ("setting",
                                        "email_settings",
                                        "modem_settings",
                                        "smtp_to_sms_settings",
                                        "api_settings",
                                        "tropo_settings",
                                        "twitter_settings"):
            return self.admin()

        settings_messaging = self.settings_messaging()

        return M(c="msg")(
                    M("Compose", f="compose"),
                    M("Distribution groups", f="group")(
                        M("List/Add", f="group"),
                        M("Group Memberships", f="group_membership"),
                    ),
                    M("Email InBox", f="email_inbox"),
                    M("Log", f="log"),
                    M("Outbox", f="outbox"),
                    M("Search Twitter Tags", f="twitter_search")(
                       M("Queries", f="twitter_search"),
                       M("Results", f="twitter_search_results")
                    ),
                    M("CAP", translate=False, f="tbc"),
                    M("Administration", restrict=[ADMIN])(settings_messaging)
                )


    # -------------------------------------------------------------------------
    def org(self):
        """ ORG / Organization Registry """

        ADMIN = current.session.s3.system_roles.ADMIN
        SECTORS = "Clusters" if current.deployment_settings.get_ui_cluster() \
                             else "Sectors"

        return M(c="org")(
                    M("Organizations", f="organisation")(
                        M("Add Organization", m="create"),
                        M("List All"),
                        M("Search", m="search"),
                        M("Import", m="import")
                    ),
<<<<<<< HEAD
                    M("Offices", f="office")(
                        M("Add Office", m="create"),
=======
                    M("Offices", f="office", restrict=[ADMIN])(
                        M("New", m="create"),
>>>>>>> 99ec853a
                        M("List All"),
                        M("Map", m="map"),
                        M("Search", m="search"),
                        M("Import", m="import")
                    ),
                    M("Organization Types", f="organisation_type",
                      restrict=[ADMIN])(
                        M("New", m="create"),
                        M("List All"),
                    ),
                    M(SECTORS, f="sector", restrict=[ADMIN])(
                        M("New", m="create"),
                        M("List All"),
                    ),
                )

    # -------------------------------------------------------------------------
    def patient(self):
        """ PATIENT / Patient Tracking """

        return M(c="patient")(
                    M("Patients", f="patient")(
                        M("New", m="create"),
                        M("List All"),
                        M("Search", m="search")
                    )
                )

    # -------------------------------------------------------------------------
    def pr(self):
        """ PR / Person Registry """

        ADMIN = current.session.s3.system_roles.ADMIN

        return M(c="pr", restrict=ADMIN)(
                    M("Person", f="person")(
                        M("Add Person", m="create"),
                        M("Search", f="index"),
                        M("List All"),
                    ),
                    M("Groups", f="group")(
                        M("New", m="create"),
                        M("List All"),
                    ),
                )

    # -------------------------------------------------------------------------
    def proc(self):
        """ PROC / Procurement """

        return M(c="proc")(
                    M("Home", f="index"),
                    M("Procurement Plans", f="plan")(
                        M("New", m="create"),
                        M("List All"),
                        #M("Search", m="search"),
                    ),
                    M("Suppliers", f="supplier")(
                        M("New", m="create"),
                        M("List All"),
                        #M("Search", m="search")
                    ),
                )

    # -------------------------------------------------------------------------
    def project(self):
        """ PROJECT / Project Tracking & Management """

        ADMIN = current.session.s3.system_roles.ADMIN

        settings = current.deployment_settings
        #activities = settings.get_project_activities()
        community = settings.get_project_community()
        if community:
            IMPORT = "Import Project Communities"
        else:
            IMPORT = "Import Project Locations"

        menu = M(c="project")

        if settings.get_project_mode_3w():
            if community:
                menu(
                     M("Projects", f="project")(
                        M("New", m="create"),
                        M("List All"),
                        M("Search", m="search"),
                     ),
                     M("Communities", f="location")(
                        M("List All"),
                        M("Map", m="map"),
                        M("Search", m="search"),
                        M("List All Community Contacts", f="community_contact"),
                        M("Search Community Contacts", f="community_contact",
                          m="search"),
                     )
                    )
            else:
                menu(
                     M("Projects", f="project")(
                        M("New", m="create"),
                        M("List All"),
                        M("Map", f="location", m="map"),
                        M("Search", m="search"),
                     )
                    )
            menu(
                 M("Reports", f="report")(
                    M("Who is doing What Where", f="location", m="report"),
                    M("Beneficiaries", f="beneficiary", m="report"),
                    M("Funding", f="organisation", args="report"),
                 ),
                 M("Import", f="index", p="create")(
                    M("Import Projects", f="project",
                      m="import", p="create"),
                    M("Import Project Organizations", f="organisation",
                      m="import", p="create"),
                    M(IMPORT, f="location",
                      m="import", p="create"),
                 ),
                 M("Themes", f="theme")(
                    M("New", m="create"),
                    M("List All"),
                 ),
                 M("Activity Types", f="activity_type")(
                    M("New", m="create"),
                    M("List All"),
                    #M("Search", m="search")
                 ),
                 M("Beneficiary Types", f="beneficiary_type")(
                    M("New", m="create"),
                    M("List All"),
                 ),
                )

            if settings.get_project_mode_drr():
                menu(
                     M("Hazards", f="hazard")(
                        M("New", m="create"),
                        M("List All"),
                     )
                    )
            # if settings.get_project_sectors():
                # menu(
                     # M("Sectors", c="org", f="sector")(
                        # M("New", m="create"),
                        # M("List All"),
                     # )
                    # )

        elif settings.get_project_mode_task():
            menu(
                 M("Projects", f="project")(
                    M("New", m="create"),
                    M("List All"),
                    M("Open Tasks for Project", vars={"tasks":1}),
                 ),
                 M("Tasks", f="task")(
                    M("New", m="create"),
                    #M("List All Tasks"),
                    M("Search", m="search"),
                 ),
                )
            if current.auth.s3_has_role("STAFF"):
                menu(
                     M("Daily Work", f="time")(
                        M("My Logged Hours", vars={"mine":1}),
                        M("Last Week's Work", m="report",
                          vars=Storage(rows="person_id",
                                       cols="day",
                                       fact="hours",
                                       aggregate="sum",
                                       week=1)),
                        M("My Open Tasks", f="task", vars={"mine":1}),
                     ),
                     M("Admin", restrict=[ADMIN])(
                        M("Activity Types", f="activity_type"),
                        M("Import Tasks", f="task", m="import", p="create"),
                     ),
                     M("Reports", f="report")(
                        M("Activity Report", f="activity", m="report",
                          vars=Storage(rows="project_id",
                                       cols="name",
                                       fact="time_actual",
                                       aggregate="sum")),
                        M("Project Time Report", f="time", m="report",
                          vars=Storage(rows="project",
                                       cols="person_id",
                                       fact="hours",
                                       aggregate="sum")),
                     ),
                    )
        else:
            menu(
                 M("Projects", f="project")(
                    M("New", m="create"),
                    M("List All"),
                    M("Search", m="search"),
                    M("Import", m="import", p="create"),
                 ),
                )

        return menu

    # -------------------------------------------------------------------------
    def req(self):
        """ REQ / Request Management """

        settings = current.deployment_settings
        use_commit = lambda i: settings.get_req_use_commit()
        req_skills = lambda i: "People" in settings.get_req_req_type()

        return M(c="req")(
                    M("Requests", f="req")(
                        M("Add Request", m="create"),
                        M("List All"),
                        M("List All Requested Items", f="req_item"),
                        M("List All Requested Skills", f="req_skill",
                          check=req_skills),
                        #M("Search Requested Items", f="req_item", m="search"),
                    ),
                    M("Commitments", f="commit", check=use_commit)(
                        M("List All")
                    ),
                )

    # -------------------------------------------------------------------------
    def sync(self):
        """ SYNC menu """

        # Use admin menu
        return self.admin()

    # -------------------------------------------------------------------------
    def vehicle(self):
        """ VEHICLE / Vehicle Tracking """

        return M(c="vehicle")(
                    M("Vehicles", f="vehicle")(
                        M("New", m="create"),
                        M("List All"),
                        M("Map", m="map"),
                        M("Search", m="search"),
                    ),
                    M("Vehicle Types", f="item")(
                        M("New", m="create"),
                        M("List All"),
                        M("Search", m="search"),
                    ),
                )

    # -------------------------------------------------------------------------
    @classmethod
    def settings_messaging(cls):
        """ Messaging settings menu items:

            These items are used in multiple menus, but each item instance can
            always only belong to one parent, so we need to re-instantiate
            with the same parameters, and therefore this is defined as a
            function here.
        """

        return [
            M("Email Settings", c="msg", f="inbound_email_settings",
                args=[1], m="update"),
            M("SMS Settings", c="msg", f="setting",
                args=[1], m="update"),
            M("Twitter Settings", c="msg", f="twitter_settings",
                args=[1], m="update")
        ]

    # -------------------------------------------------------------------------
    @classmethod
    def breadcrumbs(cls):
        """ Breadcrumbs from the current options menu """

        # Configure the layout:
        layout = S3BreadcrumbsLayout

        request = current.request
        controller = request.controller
        function = request.function
        all_modules = current.deployment_settings.modules

        # Start with a link to the homepage - always:
        breadcrumbs = layout()(
            layout(all_modules["default"].name_nice)
        )

        # Append the current module's homepage - always:
        # @note: this may give a breadcrumb for which there's no menu item
        # and should therefore perhaps be replaced by a real path-check in
        # the main menu?
        if controller != "default":
            breadcrumbs(
                layout(all_modules[controller].name_nice, c=controller)
            )

        # This checks the path in the options menu, omitting the top-level item
        # (because that's the menu itself which doesn't have a linked label):
        menu = current.menu.options
        if menu and function != "index":
            branch = menu.branch()
            path = branch.path()
            if len(path) > 1:
                for item in path[1:]:
                    breadcrumbs(
                        layout(item.label,
                               c=item.get("controller"),
                               f=item.get("function"),
                               args=item.args,
                               # Should we retain the request vars in case
                               # the item has no vars? Or shall we merge them
                               # in any case? Didn't see the use-case yet
                               # anywhere...
                               vars=item.vars))
        return breadcrumbs

# END =========================================================================<|MERGE_RESOLUTION|>--- conflicted
+++ resolved
@@ -984,19 +984,14 @@
                         M("Import", m="import", p="create"),
                     ),
                     M("Warehouse Stock", c="inv", f="inv_item")(
-                        M("List All"),
-                        M("Search", f="inv_item", m="search"),
-                        M("Adjust Warehouse Stock", f="adj"),
-                        M("Import", f="inv_item", m="import", p="create"),
-                    ),
-                    M("Reports", c="inv", f="inv_item")(
-                        M("Warehouse Stock", f="inv_item", m="report",
+                        M("Search Warehouse Stock", f="inv_item", m="search"),
+                        M("Search Shipped Items", f="track_item", m="search"),
+                        M("Adjust Stock Levels", f="adj"),
+                        M("Report", f="inv_item", m="report",
                           vars=Storage(rows="item_id",
                                        cols="site_id",
                                        fact="quantity",
                                        aggregate="sum")),
-<<<<<<< HEAD
-=======
                         M("Import", f="inv_item", m="import", p="create"),
                     ),
                     M("Reports", c="inv", f="inv_item")(
@@ -1005,7 +1000,6 @@
                                                    cols="site_id",
                                                    fact="quantity",
                                                    aggregate="sum")),
->>>>>>> 99ec853a
                         M("Monetization", c="inv", f="inv_item",
                           m="search", vars=dict(report="mon")),
                         M("Summary of Releases", c="inv", f="track_item",
@@ -1276,13 +1270,8 @@
                         M("Search", m="search"),
                         M("Import", m="import")
                     ),
-<<<<<<< HEAD
-                    M("Offices", f="office")(
-                        M("Add Office", m="create"),
-=======
                     M("Offices", f="office", restrict=[ADMIN])(
                         M("New", m="create"),
->>>>>>> 99ec853a
                         M("List All"),
                         M("Map", m="map"),
                         M("Search", m="search"),
