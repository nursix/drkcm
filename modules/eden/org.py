# -*- coding: utf-8 -*-

""" Sahana Eden Organisation Model

    @copyright: 2009-2012 (c) Sahana Software Foundation
    @license: MIT

    Permission is hereby granted, free of charge, to any person
    obtaining a copy of this software and associated documentation
    files (the "Software"), to deal in the Software without
    restriction, including without limitation the rights to use,
    copy, modify, merge, publish, distribute, sublicense, and/or sell
    copies of the Software, and to permit persons to whom the
    Software is furnished to do so, subject to the following
    conditions:

    The above copyright notice and this permission notice shall be
    included in all copies or substantial portions of the Software.

    THE SOFTWARE IS PROVIDED "AS IS", WITHOUT WARRANTY OF ANY KIND,
    EXPRESS OR IMPLIED, INCLUDING BUT NOT LIMITED TO THE WARRANTIES
    OF MERCHANTABILITY, FITNESS FOR A PARTICULAR PURPOSE AND
    NONINFRINGEMENT. IN NO EVENT SHALL THE AUTHORS OR COPYRIGHT
    HOLDERS BE LIABLE FOR ANY CLAIM, DAMAGES OR OTHER LIABILITY,
    WHETHER IN AN ACTION OF CONTRACT, TORT OR OTHERWISE, ARISING
    FROM, OUT OF OR IN CONNECTION WITH THE SOFTWARE OR THE USE OR
    OTHER DEALINGS IN THE SOFTWARE.
"""

__all__ = ["S3OrganisationModel",
           "S3OrganisationVirtualFields",
           "S3OrganisationSummaryModel",
           "S3OrganisationTypeTagModel",
           "S3SiteModel",
           "S3FacilityModel",
           "org_facility_rheader",
           "S3RoomModel",
           "S3OfficeModel",
           "S3OfficeSummaryModel",
           "S3OfficeTypeTagModel",
           "org_organisation_logo",
           "org_root_organisation",
           "org_organisation_requires",
           "org_organisation_represent",
           "org_site_represent",
           "org_rheader",
           "org_organisation_controller",
           "org_office_controller",
           ]

try:
    import json # try stdlib (Python 2.6)
except ImportError:
    try:
        import simplejson as json # try external module
    except:
        import gluon.contrib.simplejson as json # fallback to pure-Python module

from gluon import *
from gluon.dal import Row
from gluon.storage import Storage

from ..s3 import *
from eden.layouts import S3AddResourceLink

# =============================================================================
class S3OrganisationModel(S3Model):
    """
        Organisations & their Sectors
    """

    names = ["org_sector",
             "org_sector_id",
             "org_sector_opts",
             #"org_subsector",
             "org_organisation_type",
             "org_organisation_type_id",
             "org_organisation",
             "org_organisation_id",
             "org_organisation_branch",
             "org_organisation_user",
             ]

    def model(self):

        T = current.T
        db = current.db
        gis = current.gis
        messages = current.messages
        settings = current.deployment_settings

        add_component = self.add_component
        configure = self.configure
        crud_strings = current.response.s3.crud_strings
        define_table = self.define_table
        NONE = messages.NONE

        location = current.session.s3.location_filter
        if location:
            filterby = "location_id"
            filter_opts = (location, None)
        else:
            filterby = None
            filter_opts = (None,)

        # ---------------------------------------------------------------------
        # Sector
        # (Cluster in UN-style terminology)
        #
        tablename = "org_sector"
        table = define_table(tablename,
                             Field("name", length=128,
                                   notnull=True,
                                   label=T("Name")),
                             Field("abrv", length=64,
                                   notnull=True,
                                   label=T("Abbreviation")),
                             self.gis_location_id(
                                    widget=S3LocationAutocompleteWidget(),
                                    requires=IS_EMPTY_OR(IS_LOCATION())
                                ),
                             s3_comments(),
                             *s3_meta_fields())

        # CRUD strings
        if settings.get_ui_cluster():
            SECTOR = T("Cluster")
            ADD_SECTOR = T("Add Cluster")
            help = T("If you don't see the Cluster in the list, you can add a new one by clicking link 'Add Cluster'.")
            crud_strings[tablename] = Storage(
                title_create=ADD_SECTOR,
                title_display=T("Cluster Details"),
                title_list=T("Clusters"),
                title_update=T("Edit Cluster"),
                title_search=T("Search Clusters"),
                subtitle_create=T("Add New Cluster"),
                label_list_button=T("List Clusters"),
                label_create_button=T("Add New Cluster"),
                label_delete_button=T("Delete Cluster"),
                msg_record_created=T("Cluster added"),
                msg_record_modified=T("Cluster updated"),
                msg_record_deleted=T("Cluster deleted"),
                msg_list_empty=T("No Clusters currently registered"))
        else:
            SECTOR = T("Sector")
            ADD_SECTOR = T("Add Sector")
            help = T("If you don't see the Sector in the list, you can add a new one by clicking link 'Add Sector'.")
            crud_strings[tablename] = Storage(
                title_create=ADD_SECTOR,
                title_display=T("Sector Details"),
                title_list=T("Sectors"),
                title_update=T("Edit Sector"),
                title_search=T("Search Sectors"),
                subtitle_create=T("Add New Sector"),
                label_list_button=T("List Sectors"),
                label_create_button=T("Add New Sector"),
                label_delete_button=T("Delete Sector"),
                msg_record_created=T("Sector added"),
                msg_record_modified=T("Sector updated"),
                msg_record_deleted=T("Sector deleted"),
                msg_list_empty=T("No Sectors currently registered"))

        configure("org_sector", deduplicate=self.org_sector_duplicate)

        sector_id = S3ReusableField("sector_id", "list:reference org_sector",
                                    sortby="abrv",
                                    requires=IS_NULL_OR(
                                                IS_ONE_OF(db, "org_sector.id",
                                                          self.org_sector_represent,
                                                          sort=True,
                                                          filterby=filterby,
                                                          filter_opts=filter_opts,
                                                          multiple=True)),
                                    represent=self.org_sector_multirepresent,
                                    comment=S3AddResourceLink(c="org",
                                                f="sector",
                                                label=ADD_SECTOR,
                                                title=SECTOR,
                                                tooltip=help),
                                    label=SECTOR,
                                    ondelete="SET NULL")

        # =====================================================================
        # (Cluster) Subsector
        #
        # tablename = "org_subsector"
        # table = define_table(tablename,
                             # sector_id(),
                             # Field("name", length=128,
                             #       label=T("Name")),
                             # Field("abrv", length=64,
                                   # notnull=True, unique=True,
                                   # label=T("Abbreviation")),
                             # *s3_meta_fields())

        ##CRUD strings
        # if settings.get_ui_cluster():
            # SUBSECTOR = T("Cluster Subsector")
            # crud_strings[tablename] = Storage(
                # title_create = T("Add Cluster Subsector"),
                # title_display = T("Cluster Subsector Details"),
                # title_list = T("Cluster Subsectors"),
                # title_update = T("Edit Cluster Subsector"),
                # title_search = T("Search Cluster Subsectors"),
                # subtitle_create = T("Add New Cluster Subsector"),
                # label_list_button = T("List Cluster Subsectors"),
                # label_create_button = T("Add Cluster Subsector"),
                # label_delete_button = T("Delete Cluster Subsector"),
                # msg_record_created = T("Cluster Subsector added"),
                # msg_record_modified = T("Cluster Subsector updated"),
                # msg_record_deleted = T("Cluster Subsector deleted"),
                # msg_list_empty = T("No Cluster Subsectors currently registered"))
        # else:
            # SUBSECTOR = T("Subsector")
            # crud_strings[tablename] = Storage(
                # title_create = T("Add Subsector"),
                # title_display = T("Subsector Details"),
                # title_list = T("Subsectors"),
                # title_update = T("Edit Subsector"),
                # title_search = T("Search Subsectors"),
                # subtitle_create = T("Add New Subsector"),
                # label_list_button = T("List Subsectors"),
                # label_create_button = T("Add Subsector"),
                # label_delete_button = T("Delete Subsector"),
                # msg_record_created = T("Subsector added"),
                # msg_record_modified = T("Subsector updated"),
                # msg_record_deleted = T("Subsector deleted"),
                # msg_list_empty = T("No Subsectors currently registered"))

        # subsector_id = S3ReusableField("subsector_id", table,
                                       # sortby="abrv",
                                       # requires = IS_NULL_OR(
                                                        # IS_ONE_OF(db, "org_subsector.id",
                                                                  # self.org_subsector_represent,
                                                                  # sort=True)),
                                       # represent = self.org_subsector_represent,
                                       # label = SUBSECTOR,
                                       ##comment = Script to filter the sector_subsector drop down
                                       # ondelete = "SET NULL")

        # configure("org_subsector", deduplicate=self.org_sector_duplicate)
        # add_component("org_subsector", org_sector="sector_id")

        # ---------------------------------------------------------------------
        # Organisation Types
        #
        tablename = "org_organisation_type"
        table = define_table(tablename,
                             Field("name", length=128,
                                   notnull=True, unique=True,
                                   label=T("Name")),
                             s3_comments(),
                             *s3_meta_fields())

        # CRUD strings
        crud_strings[tablename] = Storage(
            title_create=T("Add Organization Type"),
            title_display=T("Organization Type Details"),
            title_list=T("Organization Types"),
            title_update=T("Edit Organization Type"),
            title_search=T("Search Organization Types"),
            subtitle_create=T("Add New Organization Type"),
            label_list_button=T("List Organization Types"),
            label_create_button=T("Add New Organization Type"),
            label_delete_button=T("Delete Organization Type"),
            msg_record_created=T("Organization Type added"),
            msg_record_modified=T("Organization Type updated"),
            msg_record_deleted=T("Organization Type deleted"),
            msg_list_empty=T("No Organization Types currently registered"))

        organisation_type_id = S3ReusableField("organisation_type_id", table,
                                sortby="name",
                                requires=IS_NULL_OR(
                                            IS_ONE_OF(db, "org_organisation_type.id",
                                                      self.org_organisation_type_represent,
                                                      sort=True
                                                      )),
                                represent=self.org_organisation_type_represent,
                                label=T("Organization Type"),
                                comment=S3AddResourceLink(c="org",
                                            f="organisation_type",
                                            label=T("Add Organization Type"),
                                            title=T("Organization Type"),
                                            tooltip=T("If you don't see the Type in the list, you can add a new one by clicking link 'Add Organization Type'.")),
                                ondelete="SET NULL")

        configure(tablename,
                  deduplicate=self.organisation_type_duplicate,
                  )

        # Tags as component of Organisation Types
        add_component("org_organisation_type_tag",
                      org_organisation_type=dict(joinby="organisation_type_id",
                                                 name="tag"))

        # ---------------------------------------------------------------------
        # Organisations
        # http://xmlns.com/foaf/0.1/Organisation
        #
        tablename = "org_organisation"
        table = define_table(tablename,
                             self.super_link("pe_id", "pr_pentity"),
                             #Field("privacy", "integer", default=0),
                             #Field("archived", "boolean", default=False),
                             Field("name", notnull=True, unique=True,
                                   length=128, # Mayon Compatibility
                                   label=T("Name")),
                             # http://hxl.humanitarianresponse.info/#abbreviation
                             Field("acronym", length=16,
                                   label=T("Acronym"),
                                   represent=lambda val: val or "",
                                   comment=DIV(_class="tooltip",
                                                 _title="%s|%s" % (T("Acronym"),
                                                                   T("Acronym of the organization's name, eg. IFRC.")))),
                             organisation_type_id(
                                                  #readable = False,
                                                  #writable = False,
                                                ),
                             sector_id(
                                       #readable = False,
                                       #writable = False,
                                      ),
                             #Field("registration", label=T("Registration")),    # Registration Number
                             Field("region",
                                   label=T("Region"),
                                   #readable = False,
                                   #writable = False,
                                   represent=lambda v: v or NONE,
                                   ),
                             Field("country", "string", length=2,
                                   label=T("Home Country"),
                                   #readable = False,
                                   #writable = False,
                                   requires=IS_NULL_OR(IS_IN_SET_LAZY(
                                        lambda: gis.get_countries(key_type="code"),
                                                                  zero=messages.SELECT_LOCATION)),
                                   represent=lambda code: \
                                        gis.get_country(code, key_type="code") or messages.UNKNOWN_OPT),
                             Field("phone",
                                   label=T("Phone #"),
                                   #readable = False,
                                   #writable = False,
                                   requires=IS_NULL_OR(s3_phone_requires),
                                   represent=lambda v: v or NONE
                                   ),
                             # http://hxl.humanitarianresponse.info/#organisationHomepage
                             Field("website",
                                   label=T("Website"),
                                   requires=IS_NULL_OR(IS_URL()),
                                   represent=s3_url_represent),
                             Field("year", "integer",
                                   label=T("Year"),
                                   #readable = False,
                                   #writable = False,
                                   requires=IS_NULL_OR(IS_INT_IN_RANGE(1850, 2100)),
                                   represent=lambda v: v or NONE,
                                   comment=DIV(_class="tooltip",
                                                 _title="%s|%s" % (T("Year"),
                                                                   T("Year that the organization was founded"))),
                                   ),
                             # @ToDo: Deprecate with Contact component
                             Field("twitter",
                                   #readable = False,
                                   #writable = False,
                                   represent=lambda v: v or NONE,
                                   comment=DIV(_class="tooltip",
                                                 _title="%s|%s" % (T("Twitter"),
                                                                   T("Twitter ID or #hashtag")))),
                             Field("donation_phone",
                                   label=T("Donation Phone #"),
                                   #readable = False,
                                   #writable = False,
                                   requires=IS_NULL_OR(s3_phone_requires),
                                   represent=lambda v: v or NONE,
                                   comment=DIV(_class="tooltip",
                                                 _title="%s|%s" % (T("Donation Phone #"),
                                                                   T("Phone number to donate to this organization's relief efforts.")))),
                             Field("logo", "upload",
                                   label=T("Logo"),
                                   requires=[IS_EMPTY_OR(IS_IMAGE(maxsize=(400, 400),
                                                                    error_message=T("Upload an image file (png or jpeg), max. 400x400 pixels!"))),
                                               IS_EMPTY_OR(IS_UPLOAD_FILENAME())],
                                   represent=self.doc_image_represent,
                                   comment=DIV(_class="tooltip",
                                                 _title="%s|%s" % (T("Logo"),
                                                                   T("Logo of the organization. This should be a png or jpeg file and it should be no larger than 400x400")))
                                  ),
                             s3_comments(),
                             #document_id(), # Better to have multiple Documents on a Tab
                             * s3_meta_fields())

        table.virtualfields.append(S3OrganisationVirtualFields())

        # CRUD strings
        ADD_ORGANIZATION = T("Add Organization")
        crud_strings[tablename] = Storage(
            title_create=ADD_ORGANIZATION,
            title_display=T("Organization Details"),
            title_list=T("Organizations"),
            title_update=T("Edit Organization"),
            title_search=T("Search Organizations"),
            title_upload=T("Import Organizations"),
            subtitle_create=T("Add New Organization"),
            label_list_button=T("List Organizations"),
            label_create_button=T("Add New Organization"),
            label_delete_button=T("Delete Organization"),
            msg_record_created=T("Organization added"),
            msg_record_modified=T("Organization updated"),
            msg_record_deleted=T("Organization deleted"),
            msg_list_empty=T("No Organizations currently registered"))

        # @ToDo: Deployment_setting
        organisation_dropdown_not_ac = False
        if organisation_dropdown_not_ac:
            help = T("If you don't see the Organization in the list, you can add a new one by clicking link 'Add Organization'.")
            widget = None
        else:
            help = T("Enter some characters to bring up a list of possible matches")
            widget = S3OrganisationAutocompleteWidget()

        organisation_comment = S3AddResourceLink(c="org",
                                                 f="organisation",
                                                 label=ADD_ORGANIZATION,
                                                 title=T("Organization"),
                                                 tooltip=help)

        from_organisation_comment = S3AddResourceLink(c="org",
                                                      f="organisation",
                                                      vars=dict(child="from_organisation_id"),
                                                      label=ADD_ORGANIZATION,
                                                      title=T("Organization"),
                                                      tooltip=help)

        auth = current.auth
        organisation_id = S3ReusableField("organisation_id", table,
                                          sortby="name",
                                          default = auth.user.organisation_id if auth.is_logged_in() else None,
                                          requires=org_organisation_requires(),
                                          represent=org_organisation_represent,
                                          label=T("Organization"),
                                          comment=organisation_comment,
                                          ondelete="RESTRICT",
                                          widget=None, #widget
                                         )

        organisations_id = S3ReusableField("organisations_id",
                                           "list:reference org_organisation",
                                           sortby="name",
                                           requires=IS_NULL_OR(
                                                        IS_ONE_OF(db, "org_organisation.id",
                                                                  org_organisation_represent,
                                                                  multiple=True,
                                                                  #filterby="acronym",
                                                                  #filter_opts=vol_orgs,
                                                                  orderby="org_organisation.name",
                                                                  sort=True)),
                                           represent=self.organisation_multi_represent,
                                           label=T("Organizations"),
                                           ondelete="SET NULL")

        # -----------------------------------------------------------------------------
        organisation_search = S3OrganisationSearch(
                # simple = (S3SearchSimpleWidget(
                    # name="org_search_text_simple",
                    # label = T("Search"),
                    # comment = T("Search for an Organization by name or acronym."),
                    # field = [ "name",
                              # "acronym",
                            # ]
                    # )
                # ),
                advanced=(S3SearchSimpleWidget(
                    name="org_search_text_advanced",
                    label=T("Search"),
                    comment=T("Search for an Organization by name or acronym"),
                    field=[ "name",
                              "acronym",
                              "parent.name",
                              "parent.acronym",
                            ]
                    ),
                    S3SearchOptionsWidget(
                        name="org_search_type",
                        label=T("Type"),
                        field="organisation_type_id",
                        cols=2
                    ),
                    S3SearchOptionsWidget(
                        name="org_search_sector",
                        label=SECTOR,
                        field="sector_id",
                        options=self.org_sector_opts,
                        cols=3
                    ),
                    # Doesn't work on all versions of gluon/sqlhtml.py
                    S3SearchOptionsWidget(
                        name="org_search_home_country",
                        label=T("Home Country"),
                        field="country",
                        cols=3
                    ),
                )
            )

        utablename = current.auth.settings.table_user_name
        configure(tablename,
                  onaccept=self.org_organisation_onaccept,
                  ondelete=self.org_organisation_ondelete,
                  super_entity="pr_pentity",
                  referenced_by=[(utablename, "organisation_id")],
                  search_method=organisation_search,
                  deduplicate=self.organisation_duplicate,
                  list_fields=["id",
                                 "name",
                                 "acronym",
                                 "organisation_type_id",
                                 "sector_id",
                                 "country",
                                 "website"
                                ])

        # Components

        # Sites
        add_component("org_site",
                      org_organisation="organisation_id")

        # Offices
        add_component("org_office",
                      org_organisation="organisation_id")

        # Warehouses
        add_component("inv_warehouse",
                      org_organisation="organisation_id")

        # Catalogs
        add_component("supply_catalog",
                      org_organisation="organisation_id")

        # Facilities
        add_component("org_facility",
                      org_organisation="organisation_id")

        # Staff
        add_component("hrm_human_resource",
                      org_organisation="organisation_id")

        # Members
        add_component("member_membership",
                      org_organisation="organisation_id")

        # Projects
        if settings.get_project_mode_3w():
            add_component("project_project",
                          org_organisation=Storage(
                                    link="project_organisation",
                                    joinby="organisation_id",
                                    key="project_id",
                                    actuate="embed",
                                    autocomplete="name",
                                    autodelete=False))
        else:
            add_component("project_project",
                          org_organisation="organisation_id")

        # Organisation Summary data
        if settings.get_org_summary():
            add_component("org_organisation_summary",
                          org_organisation=dict(name="summary",
                                                joinby="organisation_id"))

        # Assets
        add_component("asset_asset",
                      org_organisation="organisation_id")

        # Documents
        add_component("doc_document", org_organisation="organisation_id")
        add_component("doc_image", org_organisation="organisation_id")

        # Branches
        add_component("org_organisation",
                      org_organisation=Storage(
                                    name="branch",
                                    link="org_organisation_branch",
                                    joinby="organisation_id",
                                    key="branch_id",
                                    actuate="embed",
                                    autocomplete="name",
                                    autodelete=False))

        # For imports
        add_component("org_organisation",
                      org_organisation=Storage(
                                    name="parent",
                                    link="org_organisation_branch",
                                    joinby="branch_id",
                                    key="organisation_id",
                                    actuate="embed",
                                    autocomplete="name",
                                    autodelete=False))

        # Assets
        # @ToDo
        #add_component("asset_asset",
                      #org_organisation = "donated_by_id")

        # Requests
        #add_component("req_req",
                       #org_organisation = "donated_by_id")

        # -----------------------------------------------------------------------------
        # Enable this to allow migration of users between instances
        #add_component(db.auth_user,
        #              org_organisation="organisation_id")

        # -----------------------------------------------------------------------------
        # Donors are a type of Organization
        #
        # ADD_DONOR = T("Add Donor")
        # ADD_DONOR_HELP = T("The Donor(s) for this project. Multiple values can be selected by holding down the 'Control' key.")
        # donor_id = S3ReusableField("donor_id", "list:reference org_organisation",
                                   # sortby="name",
                                   # requires = IS_NULL_OR(IS_ONE_OF(db, "org_organisation.id",
                                                                   # org_organisation_represent,
                                                                   # multiple=True,
                                                                   # filterby="type",
                                                                   # filter_opts=[4])),
                                   # represent = self.donor_represent,
                                   # label = T("Funding Organization"),
                                   # comment=S3AddResourceLink(c="org",
                                                             # f="organisation",
                                                             # vars=dict(child="donor_id"),
                                                             # label=ADD_DONOR,
                                                             # tooltip=ADD_DONOR_HELP),
                                   # ondelete = "SET NULL")


        # ---------------------------------------------------------------------
        # Organisation Branches
        #
        tablename = "org_organisation_branch"
        table = define_table(tablename,
                             organisation_id(ondelete="CASCADE"),
                             organisation_id("branch_id",
                                             label=T("Branch"),
                                             ondelete="CASCADE"),
                             *s3_meta_fields())

        # CRUD strings
        ADD_BRANCH = T("Add Branch Organization")
        crud_strings[tablename] = Storage(
            title_create=ADD_BRANCH,
            title_display=T("Branch Organization Details"),
            title_list=T("Branch Organizations"),
            title_update=T("Edit Branch Organization"),
            title_search=T("Search Branch Organizations"),
            title_upload=T("Import Branch Organizations"),
            subtitle_create=T("Add New Branch Organization"),
            label_list_button=T("List Branch Organizations"),
            label_create_button=T("Add New Branch"),
            label_delete_button=T("Delete Branch"),
            msg_record_created=T("Branch Organization added"),
            msg_record_modified=T("Branch Organization updated"),
            msg_record_deleted=T("Branch Organization deleted"),
            msg_list_empty=T("No Branch Organizations currently registered"))

        configure(tablename,
                  deduplicate=self.org_branch_duplicate,
                  onaccept=self.org_branch_onaccept,
                  onvalidation=self.org_branch_onvalidation,
                  ondelete=self.org_branch_ondelete,
                  )

        # ---------------------------------------------------------------------
        # Organisation <-> User
        #
        utable = current.auth.settings.table_user
        tablename = "org_organisation_user"
        table = define_table(tablename,
                             Field("user_id", utable),
                             organisation_id(),
                             *s3_meta_fields())

        # ---------------------------------------------------------------------
        # Pass variables back to global scope (s3db.*)
        #
        return Storage(
                    org_sector_id=sector_id,
                    org_sector_opts=self.org_sector_opts,
                    org_organisation_type_id=organisation_type_id,
                    org_organisation_id=organisation_id,
                )

    # -------------------------------------------------------------------------
    @staticmethod
    def org_organisation_onaccept(form):
        """
            If a logo was uploaded then create the extra versions.
            Process injected fields
        """

        newfilename = form.vars.logo_newfilename
        if newfilename:
            s3db = current.s3db
            image = form.request_vars.logo
            s3db.pr_image_resize(image.file,
                                 newfilename,
                                 image.filename,
                                 (None, 60),
                                 )
            s3db.pr_image_modify(image.file,
                                 newfilename,
                                 image.filename,
                                 (None, 60),
                                 "bmp",
                                 )

        # Process Injected Fields
        if not current.deployment_settings.get_org_summary():
            return

        db = current.db
        vars = current.request.post_vars
        id = vars.id
        table = current.s3db.org_organisation_summary
        query = (table.organisation_id == id)
        existing = db(query).select(table.id,
                                    limitby=(0, 1)).first()
        if "national_staff" in vars:
            national_staff = vars.national_staff
        else:
            national_staff = None
        if "international_staff" in vars:
            international_staff = vars.international_staff
        else:
            international_staff = None

        if existing:
            db(query).update(national_staff=national_staff,
                             international_staff=international_staff
                             )
        elif national_staff or international_staff:
            table.insert(organisation_id=id,
                         national_staff=national_staff,
                         international_staff=international_staff
                         )

    # -------------------------------------------------------------------------
    @staticmethod
    def org_organisation_ondelete(row):
        """
        """

        db = current.db
        table = db.org_organisation
        query = (table.id == row.get("id"))
        deleted_row = db(query).select(table.logo,
                                       limitby=(0, 1)).first()
        current.s3db.pr_image_delete_all(deleted_row.logo)

    # -------------------------------------------------------------------------
    @staticmethod
    def org_sector_represent(id, row=None):
        """ FK representation """

        if row:
            return row.name
        elif not id:
            return current.messages.NONE

        db = current.db
        table = db.org_sector
        r = db(table.id == id).select(table.name,
                                      limitby=(0, 1)).first()
        try:
            return current.T(r.name)
        except:
            return current.messages.UNKNOWN_OPT

    # -------------------------------------------------------------------------
    @staticmethod
    def org_sector_multirepresent(opt):
        """ Sector/Cluster representation for multiple=True options """

        if not opt:
            return current.messages.NONE

        db = current.db
        table = db.org_sector
        set = db(table.id > 0).select(table.id,
                                      table.abrv).as_dict()

        if isinstance(opt, (list, tuple)):
            opts = opt
            vals = [str(set.get(o)["abrv"]) for o in opts]
            multiple = True
        elif isinstance(opt, int):
            opts = [opt]
            vals = str(set.get(opt)["abrv"])
            multiple = False
        else:
            try:
                opt = int(opt)
            except:
                return current.messages.NONE
            else:
                opts = [opt]
                vals = str(set.get(opt)["abrv"])
                multiple = False

        if multiple:
            if len(opts) > 1:
                vals = ", ".join(vals)
            else:
                vals = len(vals) and vals[0] or ""
        return vals

    # -------------------------------------------------------------------------
    @staticmethod
    def org_sector_opts():
        """
            Provide the options for Sector search filters
        """

        db = current.db
        table = db.org_sector
        location = current.session.s3.location_filter
        if location:
            query = (table.deleted == False) & \
                    (table.location_id == location)
        else:
            query = (table.deleted == False)

        opts = db(query).select(table.id,
                                table.name,
                                orderby=table.name)
        od = OrderedDict()
        for opt in opts:
            od[opt.id] = current.T(opt.name)
        return od

    # -------------------------------------------------------------------------
    @staticmethod
    def org_sector_duplicate(item):
        """ Import item de-duplication """

        if item.tablename in ("org_sector", "org_subsector"):
            table = item.table
            abrv = item.data.get("abrv", None)
            name = item.data.get("name", None)
            if abrv:
                query = (table.abrv.lower() == abrv.lower())
            elif name:
                query = (table.name.lower() == name.lower())
            else:
                return
            duplicate = current.db(query).select(table.id,
                                                 limitby=(0, 1)).first()
            if duplicate:
                item.id = duplicate.id
                item.method = item.METHOD.UPDATE
        return

    # -------------------------------------------------------------------------
    @staticmethod
    def org_subsector_represent(id, row=None):
        """ Subsector ID representation """

        if row:
            return row.name
        elif not id:
            return current.messages.NONE

        db = current.db
        table = db.org_subsector
        r = db(table.id == id).select(table.name,
                                      table.sector_id,
                                      limitby=(0, 1)).first()
        try:
            sector = db(query).select(table.abrv,
                                      limitby=(0, 1)).first()
            if sector:
                return "%s: %s" % (sector.abrv, current.T(r.name))
            else:
                return current.T(r.name)
        except:
            return current.messages.UNKNOWN_OPT

    # -------------------------------------------------------------------------
    @staticmethod
    def organisation_type_duplicate(item):
        """ Import item de-duplication """

        if item.tablename == "org_organisation_type":
            table = item.table
            name = item.data.get("name", None)
            query = (table.name.lower() == name.lower())
            duplicate = current.db(query).select(table.id,
                                                 limitby=(0, 1)).first()
            if duplicate:
                item.id = duplicate.id
                item.method = item.METHOD.UPDATE

    # -------------------------------------------------------------------------
    @staticmethod
    def org_organisation_type_represent(id, row=None):
        """ FK representation """

        if row:
            return row.name
        elif not id:
            return current.messages.NONE

        db = current.db
        table = db.org_organisation_type
        r = db(table.id == id).select(table.name,
                                      limitby=(0, 1)).first()
        try:
            return current.T(r.name)
        except:
            return current.messages.UNKNOWN_OPT

    # -----------------------------------------------------------------------------
    @staticmethod
    def organisation_duplicate(item):
        """
            Import item deduplication, match by name
            NB: usually, this is only needed to catch cases where the
                import item is misspelled (case mismatch), otherwise the
                org name is a primary key and matches automatically.
                However, if there's a spelling mistake, we would want to
                retain the original spelling *because* the name is a
                primary key.

            @param item: the S3ImportItem instance
        """

        if item.tablename == "org_organisation":
            table = item.table
            name = "name" in item.data and item.data.name
            if name:
                query = (table.name.lower() == name.lower())
                duplicate = current.db(query).select(table.id,
                                                     table.name,
                                                     limitby=(0, 1)).first()
                if duplicate:
                    item.id = duplicate.id
                    # Retain the correct spelling of the name
                    item.data.name = duplicate.name
                    item.method = item.METHOD.UPDATE

    # -----------------------------------------------------------------------------
    @staticmethod
    def organisation_multi_represent(opt):
        """
            Organisation representation
            for multiple=True options
        """

        db = current.db
        table = db.org_organisation
        set = db(table.deleted == False).select(table.id,
                                                table.name).as_dict()

        if isinstance(opt, (list, tuple)):
            opts = opt
            vals = [str(set.get(o)["name"]) for o in opts]
        elif isinstance(opt, int):
            opts = [opt]
            vals = str(set.get(opt)["name"])
        else:
            return current.messages.NONE

        if len(opts) > 1:
            vals = ", ".join(vals)
        else:
            vals = len(vals) and vals[0] or ""
        return vals

    # -------------------------------------------------------------------------
    @staticmethod
    def donor_represent(donor_ids):
        """ Representation of donor record IDs """

        if not donor_ids:
            return current.messages.NONE

        db = current.db
        table = db.org_organisation

        if isinstance(donor_ids, (list, tuple)):
            query = (table.id.belongs(donor_ids))
            donors = db(query).select(table.name)
            return ", ".join([donor.name for donor in donors])
        else:
            query = (table.id == donor_ids)
            donor = db(query).select(table.name,
                                     limitby=(0, 1)).first()
            try:
                return donor.name
            except:
                return current.messages.UNKNOWN_OPT

    # -----------------------------------------------------------------------------
    @staticmethod
    def org_branch_duplicate(item):
        """
            An Organisation can only be a branch of one Organisation
        """

        if item.tablename == "org_organisation_branch":
            table = item.table
            branch_id = "branch_id" in item.data and item.data.branch_id
            if branch_id:
                query = (table.branch_id == branch_id)
                duplicate = current.db(query).select(table.id,
                                                     limitby=(0, 1)).first()
                if duplicate:
                    item.id = duplicate.id
                    item.method = item.METHOD.UPDATE

    # -------------------------------------------------------------------------
    @staticmethod
    def org_branch_onvalidation(form):
        """
            Prevent an Organisation from being a Branch of itself
        """

        # @ToDo: This ctaches manual creation but need to catch Imports somehow
        vars = form.request_vars
        if vars and \
           int(vars.branch_id) == int(vars.organisation_id):
            error = current.T("Cannot make an Organisation a branch of itself!")
            form.errors["branch_id"] = error
            current.response.error = error

    # -------------------------------------------------------------------------
    @staticmethod
    def org_branch_onaccept(form):
        """
            Remove any duplicate memberships and update affiliations
        """

        id = form.vars.id
        db = current.db
        table = db.org_organisation_branch
        record = db(table.id == id).select(table.branch_id,
                                           table.organisation_id,
                                           table.deleted,
                                           table.deleted_fk,
                                           limitby=(0, 1)).first()
        try:
            branch_id = record.branch_id
            organisation_id = record.organisation_id
            if branch_id and organisation_id and not record.deleted:
                query = (table.branch_id == branch_id) & \
                        (table.organisation_id == organisation_id) & \
                        (table.id != id) & \
                        (table.deleted != True)
                deleted_fk = {"branch_id": branch_id,
                              "organisation_id": organisation_id}
                db(query).update(deleted=True,
                                 branch_id=None,
                                 organisation_id=None,
                                 deleted_fk=json.dumps(deleted_fk))
            current.s3db.pr_update_affiliations(table, record)
        except:
            return

    # -------------------------------------------------------------------------
    @staticmethod
    def org_branch_ondelete(row):
        """
            Update affiliations
        """

        db = current.db
        table = db.org_organisation_branch
        record = db(table.id == row.id).select(table.branch_id,
                                               table.deleted,
                                               table.deleted_fk,
                                               limitby=(0, 1)).first()
        if record:
            current.s3db.pr_update_affiliations(table, record)
        return
# =============================================================================
class S3OrganisationVirtualFields:
    """ Virtual fields for the org_organisation table """

    def address(self):
        """ Fetch the address of an office """

        db = current.db
        s3db = current.s3db
        otable = s3db.org_office
        gtable = db.gis_location
        if hasattr(self, "org_organisation") and \
           "id" in self.org_organisation:
            query = (otable.deleted != True) & \
                    (otable.organisation_id == self.org_organisation.id) & \
                    (otable.location_id == gtable.id)
            row = db(query).select(gtable.id,
                                   limitby=(0, 1)).first()
        else:
            row = None

        if row:
            return s3db.gis_location_represent(row.id)
        else:
            return None


# =============================================================================
class S3OrganisationSummaryModel(S3Model):
    """
        Organisation Summary fields visible when settings.org.summary = True
    """

    names = ["org_organisation_summary"]

    def model(self):

        T = current.T

        # ---------------------------------------------------------------------
        # Summary data
        #
        tablename = "org_organisation_summary"
        table = self.define_table(tablename,
                                  self.org_organisation_id(ondelete="CASCADE"),
                                  Field("national_staff", "integer", # national is a reserved word in Postgres
                                        requires=IS_NULL_OR(IS_INT_IN_RANGE(0, 9999)),
                                        label=T("# of National Staff")),
                                  Field("international_staff", "integer",
                                        requires=IS_NULL_OR(IS_INT_IN_RANGE(0, 9999)),
                                        label=T("# of International Staff")),
                                  *s3_meta_fields())

        # ---------------------------------------------------------------------
        # Pass variables back to global scope (s3db.*)
        #
        return Storage(
                )

# =============================================================================
class S3OrganisationTypeTagModel(S3Model):
    """
        Organisation Type Tags
    """

    names = ["org_organisation_type_tag"]

    def model(self):

        T = current.T

        # ---------------------------------------------------------------------
        # Local Names
        #
        # ---------------------------------------------------------------------
        # Organisation Type Tags
        # - Key-Value extensions
        # - can be used to provide conversions to external systems, such as:
        #   * HXL
        # - can be a Triple Store for Semantic Web support
        #
        tablename = "org_organisation_type_tag"
        table = self.define_table(tablename,
                                  self.org_organisation_type_id(),
                                  # key is a reserved word in MySQL
                                  Field("tag", label=T("Key")),
                                  Field("value", label=T("Value")),
                                  s3_comments(),
                                  *s3_meta_fields())

        # ---------------------------------------------------------------------
        # Pass variables back to global scope (s3db.*)
        #
        return Storage(
                )

# =============================================================================
class S3SiteModel(S3Model):
    """
        Site Super-Entity
    """

    names = ["org_site",
             "org_site_requires",
             "org_site_id",
             ]

    def model(self):

        T = current.T
        auth = current.auth

        # =====================================================================
        # Site / Facility (ICS terminology)
        #
        # Site is a generic type for any facility (office, hospital, shelter,
        # warehouse, project site etc.) and serves the same purpose as pentity does for person
        # entity types:  It provides a common join key name across all types of
        # sites, with a unique value for each sites.  This allows other types that
        # are useful to any sort of site to have a common way to join to any of
        # them.  It's especially useful for component types.
        #
        org_site_types = auth.org_site_types

        tablename = "org_site"
        table = self.super_entity(tablename, "site_id", org_site_types,
                                  # @ToDo: Make Sites Trackable (Mobile Hospitals & Warehouses)
                                  #super_link("track_id", "sit_trackable"),
                                  Field("code",
                                        length=10, # Mayon compatibility
                                        writable=False,
                                        label=T("Code")),
                                  Field("name",
                                        length=64, # Mayon compatibility
                                        notnull=True,
                                        #unique=True,
                                        label=T("Name")),
                                  self.gis_location_id(),
                                  self.org_organisation_id(),
                                  Field("obsolete", "boolean",
                                        label=T("Obsolete"),
                                        represent=lambda bool: \
                                          (bool and [T("Obsolete")] or
                                           [current.messages.NONE])[0],
                                        default=False,
                                        readable=False,
                                        writable=False),
                                  *s3_ownerstamp())

        # ---------------------------------------------------------------------
        site_id = self.super_link("site_id", "org_site",
                                  #writable = True,
                                  #readable = True,
                                  label=T("Office/Warehouse/Facility"),
                                  default=auth.user.site_id if auth.is_logged_in() else None,
                                  represent=org_site_represent,
                                  orderby="org_site.name",
                                  sort=True,
                                  # Comment these to use a Dropdown & not an Autocomplete
                                  widget=S3SiteAutocompleteWidget(),
                                  comment=DIV(_class="tooltip",
                                                _title="%s|%s" % (T("Office/Warehouse/Facility"),
                                                                  T("Enter some characters to bring up a list of possible matches")))
                                  )

        # Components
        add_component = self.add_component

        # Human Resources
        # - direct component (suitable for Create/List)
        add_component("hrm_human_resource",
                      org_site="site_id")
        # - via link table (suitable for Assign)
        add_component("hrm_human_resource_site",
                      org_site="site_id")

        # Documents
        add_component("doc_document",
                      org_site="site_id")
        add_component("doc_image",
                      org_site="site_id")

        # Inventory
        add_component("inv_inv_item",
                      org_site="site_id")
        add_component("inv_recv",
                      org_site="site_id")
        add_component("inv_send",
                      org_site="site_id")

        # Assets
        add_component("asset_asset",
                      org_site="site_id")

        # Procurement Plans
        add_component("proc_plan",
                      org_site="site_id")

        # Requests
        add_component("req_req",
                      org_site="site_id")
        add_component("req_commit",
                      org_site="site_id")

        self.configure(tablename,
                       onaccept=self.org_site_onaccept,
                       list_fields=["id",
                                     "code",
                                     "instance_type",
                                     "name",
                                     "organistion_id",
                                     "location_id"]
                       )

        # ---------------------------------------------------------------------
        # Pass variables back to global scope (s3db.*)
        #
        return Storage(
                    org_site_id=site_id
                )

    # -------------------------------------------------------------------------
    @staticmethod
    def org_site_onaccept(form):
        """
            Create the code from the name
        """
        name = form.vars.name
        if not name:
            return
        code_len = current.deployment_settings.get_org_site_code_len()
        temp_code = name[:code_len].upper()
        db = current.db
        site_table = db.org_site
        query = (site_table.code == temp_code)
        row = db(query).select(site_table.id,
                               limitby=(0, 1)).first()
        if row:
            code = temp_code
            temp_code = None
            wildcard_bit = 1
            length = len(code)
            max_wc_bit = pow(2, length)
            while not temp_code and wildcard_bit < max_wc_bit:
                wildcard_posn = []
                for w in range(length):
                    if wildcard_bit & pow(2, w):
                        wildcard_posn.append(length - (1 + w))
                wildcard_bit += 1
                code_list = S3SiteModel.getCodeList(code, wildcard_posn)
                temp_code = S3SiteModel.returnUniqueCode(code, wildcard_posn, code_list)
        if temp_code:
            db(site_table.site_id == form.vars.site_id).update(code=temp_code)

    # -------------------------------------------------------------------------
    @staticmethod
    def getCodeList(code, wildcard_posn=[]):
        """
        """
        temp_code = ""
        # Inject the wildcard charater in the right positions
        for posn in range(len(code)):
            if posn in wildcard_posn:
                temp_code += "%"
            else:
                temp_code += code[posn]
        # Now set up the db call
        db = current.db
        site_table = db.org_site
        query = site_table.code.like(temp_code)
        rows = db(query).select(site_table.id,
                                        site_table.code)
        # Extract the rows on the database to provide a list of used codes
        codeList = []
        for record in rows:
            codeList.append(record.code)
        return codeList

    # -------------------------------------------------------------------------
    @staticmethod
    def returnUniqueCode(code, wildcard_posn=[], code_list=[]):
        """
        """
        # Select the replacement letters with numbers first and then
        # followed by the letters in least commonly used order
        replacement_char = "1234567890ZQJXKVBWPYGUMCFLDHSIRNOATE"
        rep_posn = [0] * len(wildcard_posn)
        finished = False
        while (not finished):
            # Find the next code to try
            temp_code = ""
            r = 0
            for posn in range(len(code)):
                if posn in wildcard_posn:
                    temp_code += replacement_char[rep_posn[r]]
                    r += 1
                else:
                    temp_code += code[posn]
            if temp_code not in code_list:
                return temp_code
            # set up the next rep_posn
            p = 0
            while (p < len(wildcard_posn)):
                if rep_posn[p] == 35: # the maximum number of replacement characters
                    rep_posn[p] = 0
                    p += 1
                else:
                    rep_posn[p] = rep_posn[p] + 1
                    break
            # if no new permutation of replacement characters has been found
            if p == len(wildcard_posn):
                return None

# =============================================================================
class S3FacilityModel(S3Model):
    """
        Generic Site
    """

    names = ["org_facility_type",
             "org_facility",
             ]

    def model(self):

        T = current.T
        db = current.db

        configure = self.configure
        crud_strings = current.response.s3.crud_strings
        define_table = self.define_table

        # ---------------------------------------------------------------------
        # Facility Types (generic)
        #
        tablename = "org_facility_type"
        table = define_table(tablename,
                             Field("name",
                                   label=T("Name")),
                             s3_comments(),
                             *s3_meta_fields()
                             )

        # CRUD strings
        ADD_FAC = T("Add Facility Type")
        crud_strings[tablename] = Storage(
            title_create=ADD_FAC,
            title_display=T("Facility Type Details"),
            title_list=T("Facility Types"),
            title_update=T("Edit Facility Type"),
            title_search=T("Search Facility Types"),
            title_upload=T("Import Facility Types"),
            subtitle_create=T("Add New Facility Type"),
            label_list_button=T("List Facility Types"),
            label_create_button=T("Add New Facility Type"),
            label_delete_button=T("Delete Facility Type"),
            msg_record_created=T("Facility Type added"),
            msg_record_modified=T("Facility Type updated"),
            msg_record_deleted=T("Facility Type deleted"),
            msg_list_empty=T("No Facility Types currently registered"))

        configure(tablename,
                  deduplicate=self.org_facility_type_duplicate,
                  )

        # ---------------------------------------------------------------------
        # Facilities (generic)
        #
        tablename = "org_facility"
        table = define_table(tablename,
                             self.super_link("site_id", "org_site"),
                             Field("name", notnull=True,
                                   length=64, # Mayon Compatibility
                                   label=T("Name")),
                             Field("code",
                                   length=10,
                                   # Deployments that don't wants office codes can hide them
                                   #readable=False,
                                   #writable=False,
                                   # Mayon compatibility
                                   # @ToDo: Deployment Setting to add validator to make these unique
                                   #notnull=True,
                                   #unique=True,
                                   label=T("Code")),
                             Field("facility_type_id", "list:reference org_facility_type",
                                   requires=IS_NULL_OR(
                                                IS_ONE_OF(db, "org_facility_type.id",
                                                          self.org_facility_type_represent,
                                                          sort=True,
                                                          multiple=True)),
                                   represent=self.org_facility_type_multirepresent,
                                   comment=S3AddResourceLink(c="org",
                                                               f="facility_type",
                                                               label=ADD_FAC,
                                                               tooltip=T("Select a Facility Type from the list or click 'Add Facility Type'")),
                                   label=T("Type")),
                             self.org_organisation_id(widget=S3OrganisationAutocompleteWidget(
                                default_from_profile=True)),
                             self.gis_location_id(),
                             Field("obsolete", "boolean",
                                   label=T("Obsolete"),
                                   represent=lambda bool: \
                                     (bool and [T("Obsolete")] or [current.messages.NONE])[0],
                                   default=False,
                                   readable=False,
                                   writable=False),
                             s3_comments(),
                             *s3_meta_fields())

        # CRUD strings
        ADD_FAC = T("Add Facility")
        crud_strings[tablename] = Storage(
            title_create=ADD_FAC,
            title_display=T("Facility Details"),
            title_list=T("Facilities"),
            title_update=T("Edit Facility"),
            title_search=T("Search Facilities"),
            title_upload=T("Import Facilities"),
            subtitle_create=T("Add New Facility"),
            label_list_button=T("List Facilities"),
            label_create_button=T("Add New Facility"),
            label_delete_button=T("Delete Facility"),
            msg_record_created=T("Facility added"),
            msg_record_modified=T("Facility updated"),
            msg_record_deleted=T("Facility deleted"),
            msg_list_empty=T("No Facilities currently registered"))

        configure(tablename,
                  super_entity="org_site"
                  )

        # ---------------------------------------------------------------------
        # Pass variables back to global scope (s3db.*)
        #
        return Storage(
                )

    # -------------------------------------------------------------------------
    @staticmethod
    def org_facility_type_duplicate(item):
        """ Import item de-duplication """

        if item.tablename == "org_facility_type":
            table = item.table
            name = item.data.get("name", None)
            query = (table.name.lower() == name.lower())
            duplicate = current.db(query).select(table.id,
                                                 limitby=(0, 1)).first()
            if duplicate:
                item.id = duplicate.id
                item.method = item.METHOD.UPDATE

    # -------------------------------------------------------------------------
    @staticmethod
    def org_facility_type_represent(id, row=None):
        """ FK representation """

        if row:
            return row.name
        elif not id:
            return current.messages.NONE

        db = current.db
        table = db.org_facility_type
        r = db(table.id == id).select(table.name,
                                      limitby=(0, 1)).first()
        try:
            return current.T(r.name)
        except:
            return current.messages.UNKNOWN_OPT

    # -----------------------------------------------------------------------------
    @staticmethod
    def org_facility_type_multirepresent(opt):
        """ Represent a facility type in list views """

        db = current.db
        table = db.org_facility_type
        set = db(table.id > 0).select(table.id,
                                      table.name).as_dict()

        if isinstance(opt, (list, tuple)):
            opts = opt
            vals = [str(set.get(o)["name"]) for o in opts]
            multiple = True
        elif isinstance(opt, int):
            opts = [opt]
            vals = str(set.get(opt)["name"])
            multiple = False
        else:
            try:
                opt = int(opt)
            except:
                return current.messages.UNKNOWN_OPT
            else:
                opts = [opt]
                vals = str(set.get(opt)["name"])
                multiple = False

        if multiple:
            if len(opts) > 1:
                vals = ", ".join(vals)
            else:
                vals = len(vals) and vals[0] or ""
        return vals

# -----------------------------------------------------------------------------
def org_facility_rheader(r, tabs=[]):

    T = current.T
    s3db = current.s3db

    # Need to use this format as otherwise /inv/incoming?viewing=org_office.x
    # doesn't have an rheader
    tablename, record = s3_rheader_resource(r)
    r.record = record
    r.table = s3db[tablename]

    tabs = [(T("Details"), None)]
    try:
        tabs = tabs + s3db.req_tabs(r)
    except:
        pass
    try:
        tabs = tabs + s3db.inv_tabs(r)
    except:
        pass
    rheader_fields = [["name"], ["location_id"]]
    rheader = S3ResourceHeader(rheader_fields, tabs)(r)
    return rheader

# =============================================================================
class S3RoomModel(S3Model):
    """
        Rooms are a location within a Site
        - used by Asset module
    """

    names = ["org_room",
             "org_room_id"
             ]

    def model(self):

        T = current.T
        db = current.db

        # ---------------------------------------------------------------------
        # Rooms (for Sites)
        # @ToDo: Validate to ensure that rooms are unique per facility
        #
        tablename = "org_room"
        table = self.define_table(tablename,
                                  self.org_site_id, # site_id
                                  Field("name", length=128, notnull=True),
                                  *s3_meta_fields())

        # CRUD strings
        ADD_ROOM = T("Add Room")
        current.response.s3.crud_strings[tablename] = Storage(
            title_create=ADD_ROOM,
            title_display=T("Room Details"),
            title_list=T("Rooms"),
            title_update=T("Edit Room"),
            title_search=T("Search Rooms"),
            subtitle_create=T("Add New Room"),
            label_list_button=T("List Rooms"),
            label_create_button=ADD_ROOM,
            label_delete_button=T("Delete Room"),
            msg_record_created=T("Room added"),
            msg_record_modified=T("Room updated"),
            msg_record_deleted=T("Room deleted"),
            msg_list_empty=T("No Rooms currently registered"))

        room_comment = DIV(
                           S3AddResourceLink(c="org",
                                         f="room",
                                         label=ADD_ROOM,
                                         tooltip=T("Select a Room from the list or click 'Add Room'")),
                           # Filters Room based on site
                           SCRIPT(
'''S3FilterFieldChange({
 'FilterField':'site_id',
 'Field':'room_id',
 'FieldPrefix':'org',
 'FieldResource':'room',
})''')
                           )

        # Reusable field for other tables to reference
        room_id = S3ReusableField("room_id", table, sortby="name",
                                  requires=IS_NULL_OR(
                                                IS_ONE_OF(db, "org_room.id",
                                                          self.org_room_represent
                                                          )),
                                  represent=self.org_room_represent,
                                  label=T("Room"),
                                  comment=room_comment,
                                  ondelete="SET NULL"
                                  )

        self.configure(tablename,
                       deduplicate=self.org_room_duplicate,
                       )

        # ---------------------------------------------------------------------
        # Pass variables back to global scope (s3db.*)
        #
        return Storage(
                    org_room_id=room_id,
                )

    # -------------------------------------------------------------------------
    @staticmethod
    def org_room_duplicate(item):
        """ Import item de-duplication """

        if item.tablename == "org_room":
            table = item.table
            name = item.data.get("name", None)
            query = (table.name.lower() == name.lower())
            duplicate = current.db(query).select(table.id,
                                                 limitby=(0, 1)).first()
            if duplicate:
                item.id = duplicate.id
                item.method = item.METHOD.UPDATE

    # -----------------------------------------------------------------------------
    @staticmethod
    def org_room_represent(id, row=None):
        """ FK representation """

        if row:
            return row.name
        elif not id:
            return current.messages.NONE

        db = current.db
        table = db.org_room
        r = db(table.id == id).select(table.name,
                                      limitby=(0, 1)).first()
        try:
            return r.name
        except:
            return current.messages.UNKNOWN_OPT

# =============================================================================
class S3OfficeModel(S3Model):

    names = ["org_office",
             "org_office_type",
             "org_office_type_id",
             ]

    def model(self):

        T = current.T
        db = current.db
        messages = current.messages
        add_component = self.add_component
        configure = self.configure
        crud_strings = current.response.s3.crud_strings
        define_table = self.define_table
        super_link = self.super_link

        # ---------------------------------------------------------------------
        # Office Types
        #
        tablename = "org_office_type"
        table = define_table(tablename,
                             Field("name", length=128,
                                   notnull=True, unique=True,
                                   label=T("Name")),
                             s3_comments(),
                             *s3_meta_fields())

        # CRUD strings
        crud_strings[tablename] = Storage(
            title_create=T("Add Office Type"),
            title_display=T("Office Type Details"),
            title_list=T("Office Types"),
            title_update=T("Edit Office Type"),
            title_search=T("Search Office Types"),
            subtitle_create=T("Add New Office Type"),
            label_list_button=T("List Office Types"),
            label_create_button=T("Add New Office Type"),
            label_delete_button=T("Delete Office Type"),
            msg_record_created=T("Office Type added"),
            msg_record_modified=T("Office Type updated"),
            msg_record_deleted=T("Office Type deleted"),
            msg_list_empty=T("No Office Types currently registered"))

        office_type_id = S3ReusableField("office_type_id", table,
                                sortby="name",
                                requires=IS_NULL_OR(
                                            IS_ONE_OF(db, "org_office_type.id",
                                                      self.org_office_type_represent,
                                                      sort=True
                                                      )),
                                represent=self.org_office_type_represent,
                                label=T("Office Type"),
                                comment=S3AddResourceLink(c="org",
                                            f="office_type",
                                            label=T("Add Office Type"),
                                            title=T("Office Type"),
                                            tooltip=T("If you don't see the Type in the list, you can add a new one by clicking link 'Add Office Type'.")),
                                ondelete="SET NULL")

        configure(tablename,
                  deduplicate=self.office_type_duplicate,
                  )

        # Tags as component of Office Types
        add_component("org_office_type_tag",
                      org_office_type=dict(joinby="office_type_id",
                                           name="tag"))

        # ---------------------------------------------------------------------
        # Offices
        #
        tablename = "org_office"
        table = define_table(tablename,
                             super_link("pe_id", "pr_pentity"),
                             super_link("site_id", "org_site"),
                             super_link("doc_id", "doc_entity"),
                             Field("name", notnull=True,
                                   length=64, # Mayon Compatibility
                                   label=T("Name")),
                             Field("code", length=10, # Mayon compatibility
                                   label=T("Code")
                                   # Deployments that don't wants office codes can hide them
                                   #readable=False,
                                   #writable=False,
                                   # @ToDo: Deployment Setting to add validator to make these unique
                                   ),
                             self.org_organisation_id(
                                 #widget=S3OrganisationAutocompleteWidget(default_from_profile=True),
                                 requires = self.org_organisation_requires(updateable=True)
                                 ),
                             office_type_id(
                                            #readable = False,
                                            #writable = False,
                                            ),
                             self.gis_location_id(),
                             Field("phone1", label=T("Phone 1"),
                                   requires=IS_NULL_OR(s3_phone_requires)),
                             Field("phone2", label=T("Phone 2"),
                                   requires=IS_NULL_OR(s3_phone_requires)),
                             Field("email", label=T("Email"),
                                   requires=IS_NULL_OR(IS_EMAIL())),
                             Field("fax", label=T("Fax"),
                                   requires=IS_NULL_OR(s3_phone_requires)),
                             # @ToDo: Move to Fixed Assets
                             #Field("number_of_vehicles", "integer",
                             #      label = T("# of Vehicles"),
                             #      requires = IS_NULL_OR(IS_INT_IN_RANGE(0, 9999))),
                             #Field("vehicle_types", label = T("Vehicle Types")),
                             #Field("equipment", label = T("Equipment")),
                             Field("obsolete", "boolean",
                                   label=T("Obsolete"),
                                   represent=lambda bool: \
                                    (bool and [T("Obsolete")] or [messages.NONE])[0],
                                   default=False,
                                   readable=False,
                                   writable=False),
                             s3_comments(),
                             *s3_meta_fields())

        # CRUD strings
        crud_strings[tablename] = Storage(
            title_create=T("Add Office"),
            title_display=T("Office Details"),
            title_list=T("Offices"),
            title_update=T("Edit Office"),
            title_search=T("Search Offices"),
            title_upload=T("Import Offices"),
            title_map=T("Map of Offices"),
            subtitle_create=T("Add New Office"),
            label_list_button=T("List Offices"),
            label_create_button=T("Add New Office"),
            label_delete_button=T("Delete Office"),
            msg_record_created=T("Office added"),
            msg_record_modified=T("Office updated"),
            msg_record_deleted=T("Office deleted"),
            msg_list_empty=T("No Offices currently registered"))

        # Search Method
        office_search = S3Search(
            advanced=(S3SearchSimpleWidget(
                        name="office_search_text",
                        label=T("Search"),
                        comment=T("Search for office by text."),
                        field=["name", "comments", "email"]
                      ),
                      S3SearchOptionsWidget(
                        name="office_search_org",
                        label=T("Organization"),
                        comment=T("Search for office by organization."),
                        field="organisation_id",
                        represent="%(name)s",
                        cols=3
                      ),
                      S3SearchOptionsWidget(
                        name="office_search_location",
                        field="location_id$L1",
                        location_level="L1",
                        cols=3
                      ),
                      S3SearchLocationWidget(
                        name="office_search_map",
                        label=T("Map"),
                      ),
            ))

        configure(tablename,
                  super_entity=("pr_pentity", "org_site"),
                  onaccept=self.org_office_onaccept,
                  deduplicate=self.org_office_duplicate,
                  search_method=office_search,
                  list_fields=["id",
                               "name",
                               "organisation_id", # Filtered in Component views
                               "type",
                               #(T("Address"), "location_id$addr_street"),
                               (T("Country"), "location_id$L0"),
                               "location_id$L1",
                               "location_id$L2",
                               "location_id$L3",
                               #"location_id$L4",
                               "phone1",
                               "email"
                               ])

        if current.deployment_settings.get_org_summary():
            add_component("org_office_summary",
                          org_office=dict(name="summary",
                                          joinby="office_id"))

        # ---------------------------------------------------------------------
        # Pass variables back to global scope (s3db.*)
        #
        return Storage(
                    org_office_type_id=office_type_id,
                )

    # -------------------------------------------------------------------------
    @staticmethod
    def office_type_duplicate(item):
        """ Import item de-duplication """

        if item.tablename == "org_office_type":
            table = item.table
            name = item.data.get("name", None)
            query = (table.name.lower() == name.lower())
            duplicate = current.db(query).select(table.id,
                                                 limitby=(0, 1)).first()
            if duplicate:
                item.id = duplicate.id
                item.method = item.METHOD.UPDATE

    # -------------------------------------------------------------------------
    @staticmethod
    def org_office_type_represent(id, row=None):
        """ FK representation """

        if row:
            return row.name
        elif not id:
            return current.messages.NONE

        db = current.db
        table = db.org_office_type
        r = db(table.id == id).select(table.name,
                                      limitby=(0, 1)).first()
        try:
            return current.T(r.name)
        except:
            return current.messages.UNKNOWN_OPT

    # ---------------------------------------------------------------------
    @staticmethod
    def org_office_represent(id, row=None):
        """ FK representation """

        if row:
            return row.name
        elif not id:
            return current.messages.NONE

        db = current.db
        table = db.org_office
        r = db(table.id == id).select(table.name,
                                      limitby=(0, 1)).first()
        try:
            return r.name
        except:
            return current.messages.UNKNOWN_OPT

    # ---------------------------------------------------------------------
    @staticmethod
    def org_office_onaccept(form):
        """
            * Update Affiliation and Realms
            * Process injected fields
        """

        auth = current.auth
        s3db = current.s3db
        otable = s3db.org_office
        vars = form.vars

        # Affiliation, record ownership and component ownership
        s3db.pr_update_affiliations(otable, vars)
<<<<<<< HEAD
        #auth.s3_set_record_owner(otable, vars, force_update=True)
        #auth.set_component_realm_entity(otable, vars,
                                        #update_components = ["contact_emergency",
                                                             #"physical_description",
                                                             #"config",
                                                             #"image",
                                                             #"req",
                                                             #"send",
                                                             #"human_resource_site",
                                                             #"note",
                                                             #"contact",
                                                             #"role",
                                                             #"asset",
                                                             #"commit",
                                                             #"inv_item",
                                                             #"document",
                                                             #"recv",
                                                             #"address",
                                                             #])
=======
        auth.s3_set_record_owner(otable, vars, force_update=True)
        auth.set_component_realm_entity(otable, vars,
                                        update_components = ["contact_emergency",
                                                             "config",
                                                             "image",
                                                             "req",
                                                             "send",
                                                             "human_resource_site",
                                                             "note",
                                                             "contact",
                                                             "role",
                                                             "asset",
                                                             "commit",
                                                             "inv_item",
                                                             "document",
                                                             "recv",
                                                             "address",
                                                             ])
>>>>>>> 1ce5488b

        if current.deployment_settings.get_org_summary():

            db = current.db
            id = form.vars.id
            table = current.s3db.org_office_summary
            query = (table.office_id == id)
            existing = db(query).select(table.id,
                                        limitby=(0, 1)).first()
            vars = current.request.post_vars
            if "national_staff" in vars:
                national_staff = vars.national_staff
            else:
                national_staff = None
            if "international_staff" in vars:
                international_staff = vars.international_staff
            else:
                international_staff = None

            if existing:
                db(query).update(national_staff=national_staff,
                                 international_staff=international_staff
                                 )
            elif national_staff or international_staff:
                table.insert(office_id=id,
                             national_staff=national_staff,
                             international_staff=international_staff
                             )

    # ---------------------------------------------------------------------
    @staticmethod
    def org_office_duplicate(item):
        """
            Import item deduplication, match by name
                (Adding location_id doesn't seem to be a good idea)

            @param item: the S3ImportItem instance
        """

        if item.tablename == "org_office":
            table = item.table
            name = "name" in item.data and item.data.name
            query = (table.name.lower() == name.lower())
            #location_id = None
            # if "location_id" in item.data:
                # location_id = item.data.location_id
                ## This doesn't find deleted records:
                # query = query & (table.location_id == location_id)
            duplicate = current.db(query).select(table.id,
                                                 limitby=(0, 1)).first()
            # if duplicate is None and location_id:
                ## Search for deleted offices with this name
                # query = (table.name.lower() == name.lower()) & \
                        # (table.deleted == True)
                # row = db(query).select(table.id, table.deleted_fk,
                                       # limitby=(0, 1)).first()
                # if row:
                    # fkeys = json.loads(row.deleted_fk)
                    # if "location_id" in fkeys and \
                       # str(fkeys["location_id"]) == str(location_id):
                        # duplicate = row
            if duplicate:
                item.id = duplicate.id
                item.method = item.METHOD.UPDATE

# =============================================================================
class S3OfficeSummaryModel(S3Model):
    """
        Office Summary fields visible when settings.org.summary = True
    """

    names = ["org_office_summary"]

    def model(self):

        T = current.T

        # ---------------------------------------------------------------------
        # Summary data
        #
        tablename = "org_office_summary"
        table = self.define_table(tablename,
                                  Field("office_id",
                                        requires=IS_ONE_OF(current.db, "org_office.id",
                                                             "%(name)s"),
                                        label=T("Office"),
                                        ondelete="CASCADE"
                                        ),
                                  Field("national_staff", "integer", # national is a reserved word in Postgres
                                        requires=IS_NULL_OR(IS_INT_IN_RANGE(0, 9999)),
                                        label=T("# of National Staff")),
                                  Field("international_staff", "integer",
                                        requires=IS_NULL_OR(IS_INT_IN_RANGE(0, 9999)),
                                        label=T("# of International Staff")),
                                  *s3_meta_fields())

        # ---------------------------------------------------------------------
        # Pass variables back to global scope (s3db.*)
        #
        return Storage(
                )

# =============================================================================
class S3OfficeTypeTagModel(S3Model):
    """
        Office Type Tags
    """

    names = ["org_office_type_tag"]

    def model(self):

        T = current.T

        # ---------------------------------------------------------------------
        # Office Type Tags
        # - Key-Value extensions
        # - can be used to provide conversions to external systems, such as:
        #   * HXL
        # - can be a Triple Store for Semantic Web support
        #
        tablename = "org_office_type_tag"
        table = self.define_table(tablename,
                                  self.org_office_type_id(),
                                  # key is a reserved word in MySQL
                                  Field("tag", label=T("Key")),
                                  Field("value", label=T("Value")),
                                  s3_comments(),
                                  *s3_meta_fields())

        # ---------------------------------------------------------------------
        # Pass variables back to global scope (s3db.*)
        #
        return Storage(
                )

# =============================================================================
def org_organisation_logo(id, type="png"):
    """
        Return a logo of the organisation with the given id, if one exists

        The id can either be the id of the organisation
               or a Row of the organisation

        The type can either be png or bmp and is the format of the saved image
    """

    if not id:
        return None

    s3db = current.s3db
    if isinstance(id, Row):
        # Do not repeat the lookup if already done by IS_ONE_OF or RHeader
        record = id
    else:
        table = s3db.org_organisation
        query = (table.id == id)
        record = current.db(query).select(limitby=(0, 1)).first()

    format = None
    if type == "bmp":
        format = "bmp"
    size = (None, 60)
    image = s3db.pr_image_represent(record.logo, size=size)
    url_small = URL(c="default", f="download", args=image)
    if record and image:
        if record.acronym == None or record.acronym == "":
            alt = "%s logo" % record.name
        else:
            alt = "%s logo" % record.acronym
        logo = IMG(_src=url_small,
                       _alt=alt,
                       _height=60,
                      )
        return logo
    return DIV() # no logo so return an empty div

# =============================================================================
def org_root_organisation(organisation_id=None, pe_id=None):
    """
        Lookup the root organisation of a branch organisation

        @param organisation_id: the organisation's record ID or a record
                                which contains the organisation_id
        @param pe_id: the organisation's pe_id

        @returns: tuple of (id, pe_id) of the root organisation,
                  or (None, None) if no root organisation can be found
    """

    db = current.db
    s3db = current.s3db
    otable = s3db.org_organisation
    btable = s3db.org_organisation.with_alias("org_branch_organisation")
    ltable = s3db.org_organisation_branch

    if isinstance(organisation_id, Row):
        row = organisation_id
        if "organisation_id" in row:
            organisation_id = row.organisation_id
        elif "pe_id" in row:
            organisation_id = None
            pe_id = row.pe_id
        else:
            organisation_id = None
    if not organisation_id and not pe_id:
        return None, None

    if organisation_id is None:
        query = (btable.pe_id == pe_id)
    else:
        query = (btable.id == organisation_id)

    join = (ltable.deleted != True) & \
           (btable.deleted != True) & \
           (otable.deleted != True) & \
           (btable.id == ltable.branch_id) & \
           (otable.id == ltable.organisation_id)
    row = db(query & join).select(btable.id,
                                  btable.pe_id,
                                  otable.id, limitby=(0, 1)).first()

    if row is not None:
        return org_root_organisation(row[otable.id])
    else:
        row = db(query).select(btable.id,
                               btable.pe_id,
                               limitby=(0, 1)).first()
        if row:
            return (row.id, row.pe_id)

    return None, None

# =============================================================================
def org_organisation_requires(updateable=False,
                              required=False):
    """
        Optionally: Filter the list of organisations for a form field to
        just those which the user has update permissions for
    """

    requires = IS_ONE_OF(current.db, "org_organisation.id",
                         org_organisation_represent,
                         updateable = updateable,
                         orderby = "org_organisation.name",
                         sort = True)
    if not required:
        requires = IS_NULL_OR(requires)
    return requires

# =============================================================================
def org_organisation_represent(id, row=None, show_link=False,
                               acronym=True, parent=True):
    """
        Represent an Organisation in option fields or list views

        @param show_link: whether to make the output into a hyperlink
        @param acronym: whether to show any acronym present
        @param parent: whether to show the parent Org for branches
    """

    db = current.db
    table = current.s3db.org_organisation

    if row:
        id = row.id
    elif id:
        row = db(table.id == id).select(table.name,
                                        table.acronym,
                                        limitby=(0, 1)).first()
    else:
        return current.messages.NONE

    try:
        represent = row.name
    except:
        return current.messages.UNKNOWN_OPT

    r = None
    if parent:
        btable = db.org_organisation_branch
        query = (btable.branch_id == id) & \
                (table.id == btable.organisation_id)
        r = db(query).select(table.name,
                             limitby=(0, 1)).first()
        if r:
            represent = "%s > %s" % (r.name, represent)

    if not r and acronym and row.acronym:
        represent = "%s (%s)" % (represent, row.acronym)

    if show_link:
        represent = A(represent,
                      _href=URL(c="org", f="organisation",
                                  args=id))

    return represent

# =============================================================================
def org_site_represent(id, row=None, show_link=True):
    """
        Represent a Facility in option fields or list views

        @param site_id: the org_site record ID or the org_site record
        @param show_link: whether to render the representation as link
    """

    if row:
        db = current.db
        s3db = current.s3db
        table = s3db.org_site
        id = row.site_id
    elif id:
        db = current.db
        s3db = current.s3db
        table = s3db.org_site
        if isinstance(id, Row):
            row = id
            id = row.site_id
        else:
            row = db(table._id == id).select(table.instance_type,
                                             limitby=(0, 1)).first()
    else:
        return current.messages.NONE

    instance_type = row.instance_type
    instance_type_nice = table.instance_type.represent(instance_type)
    tab = None

    try:
        table = s3db[instance_type]
    except:
        return current.messages.UNKNOWN_OPT

    r = db(table.site_id == id).select(table.id,
                                       table.name,
                                       limitby=(0, 1)).first()

    try:
        if r.name:
            represent = "%s (%s)" % (r.name, instance_type_nice)
        else:
            represent = "[site %d] (%s)" % (id, instance_type_nice)
    except:
        return current.messages.UNKNOWN_OPT

    if show_link:
        c, f = instance_type.split("_", 1)
        args = [r.id]
        if tab:
            args.append(tab)
        # extension="" removes the .aaData extension in paginated views
        represent = A(represent,
                      _href=URL(c=c, f=f, args=args, extension=""))

    return represent

# =============================================================================
def org_rheader(r, tabs=[]):
    """ Organisation/Office page headers """

    if r.representation != "html":
        # RHeaders only used in interactive views
        return None

    s3db = current.s3db

    # Need to use this format as otherwise req_match?viewing=org_office.x
    # doesn't have an rheader
    tablename, record = s3_rheader_resource(r)
    r.record = record
    r.table = s3db[tablename]

    if record is None:
        # List or Create form: rheader makes no sense here
        return None

    T = current.T
    table = s3db[tablename]
    resourcename = r.name
    settings = current.deployment_settings

    if tablename == "org_organisation":

        # Tabs
        if not tabs:
            tabs = [(T("Basic Details"), None),
                    (T("Branches"), "branch"),
                    (T("Offices"), "office"),
                    (T("Warehouses"), "warehouse"),
                    (T("Facilities"), "facility"),
                    (T("Staff & Volunteers"), "human_resource"),
                    (T("Projects"), "project"),
                    (T("User Roles"), "roles"),
                    #(T("Tasks"), "task"),
                   ]
        rheader_tabs = s3_rheader_tabs(r, tabs)

        if table.sector_id.readable and record.sector_id:
            if settings.get_ui_cluster():
                sector_label = T("Cluster(s)")
            else:
                sector_label = T("Sector(s)")
            sectors = TR(TH("%s: " % sector_label),
                         table.sector_id.represent(record.sector_id))
        else:
            sectors = ""

        if record.website:
            website = TR(TH("%s: " % table.website.label),
                         A(record.website, _href=record.website))
        else:
            website = ""

        rheader = DIV()
        logo = org_organisation_logo(record)
        rData = TABLE(
                        TR(
                            TH("%s: " % table.name.label),
                            record.name,
                          ),
                        website,
                        sectors,
                        )
        if logo:
            rheader.append(TABLE(TR(TD(logo), TD(rData))))
        else:
            rheader.append(rData)
        rheader.append(rheader_tabs)

    elif tablename == "org_office":
        tabs = [(T("Basic Details"), None),
                #(T("Contact Data"), "contact"),
                (T("Staff"), "human_resource"),

               ]
        if current.auth.s3_has_permission("create", "hrm_human_resource"):
            tabs.append((T("Assign Staff"), "human_resource_site"))
        if settings.has_module("inv"):
            tabs = tabs + s3db.inv_tabs(r)
        if settings.has_module("req"):
            tabs = tabs + s3db.req_tabs(r)
        tabs.append((T("Attachments"), "document"))
        tabs.append((T("User Roles"), "roles"))

        rheader_fields = [["name", "organisation_id", "email"],
                          ["office_type_id", "location_id", "phone1"],
                          ]

        rheader_fields, rheader_tabs = S3ResourceHeader(rheader_fields,
                                                        tabs)(r, as_div=True)

        # Inject logo
        logo = org_organisation_logo(record.organisation_id)
        if logo:
            rheader = DIV(TABLE(TR(TD(logo),
                                   TD(rheader_fields))))
        else:
            rheader = DIV(rheader_fields)

        rheader.append(rheader_tabs)

        #if r.component and r.component.name == "req":
            # Inject the helptext script
            #rheader.append(s3.req_helptext_script)

    elif tablename in ("org_organisation_type", "org_office_type"):
        tabs = [(T("Basic Details"), None),
                (T("Tags"), "tag"),
               ]
        rheader_tabs = s3_rheader_tabs(r, tabs)
        rheader = DIV(TABLE(TR(
                            TH("%s: " % table.name.label),
                            record.name,
                            )),
                      rheader_tabs)

    return rheader

# =============================================================================
def org_organisation_controller():
    """
        Organisation Controller, defined in the model for use from
        multiple controllers for unified menus
    """

    s3db = current.s3db
    s3 = current.response.s3
    T = current.T

    # Pre-process
    def prep(r):
        # Location Filter
        s3db.gis_location_filter(r)

        if r.representation == "json":
            r.table.pe_id.readable = True
            list_fields = s3db.get_config(r.tablename,
                                          "list_fields") or []
            s3db.configure(r.tablename, list_fields=list_fields + ["pe_id"])
        elif r.interactive:
            request = current.request
            r.table.country.default = current.gis.get_default_country("code")

            if not r.component and r.method not in ["read", "update", "delete"]:
                # Filter out branches
                branch_filter = S3FieldSelector("parent.id") == None
                r.resource.add_filter(branch_filter)
            elif r.component_name == "human_resource" and r.component_id:
                # Workaround until widget is fixed:
                htable = s3db.hrm_human_resource
                htable.person_id.widget = None
                htable.person_id.writable = False

            elif r.component_name == "branch":
                s3db.org_organisation_branch.branch_id.represent = lambda val: \
                    s3db.org_organisation_represent(val, parent=False)

            elif r.component_name == "task" and \
                 r.method != "update" and r.method != "read":
                # Create or ListCreate
                ttable = r.component.table
                ttable.organisation_id.default = r.id
                ttable.status.writable = False
                ttable.status.readable = False

            elif r.component_name == "project" and r.link:
                # Hide/show host role after project selection in embed-widget
                tn = r.link.tablename
                s3db.configure(tn,
                               post_process='''hide_host_role($('#%s').val())''')
                s3.scripts.append("/%s/static/scripts/S3/s3.hide_host_role.js" % \
                    request.application)

            s3db.configure("project_project", create_next=None)

            # If a filter is being applied to the Organisations, change the CRUD Strings accordingly
            type_filter = request.get_vars["organisation.organisation_type_id$name"]
            if type_filter:
                type_crud_strings = { "Red Cross / Red Crescent" :
                                       # @ToDo: IFRC isn't an NS?
                                       Storage(title_create=T("Add National Society"),
                                                title_display=T("National Society Details"),
                                                title_list=T("Red Cross & Red Crescent National Societies"),
                                                title_update=T("Edit National Society"),
                                                title_search=T("Search Red Cross & Red Crescent National Societies"),
                                                title_upload=T("Import Red Cross & Red Crescent National Societies"),
                                                subtitle_create=T("Add National Society"),
                                                label_list_button=T("List Red Cross & Red Crescent National Societies"),
                                                label_create_button=T("Add National Society"),
                                                label_delete_button=T("Delete National Society"),
                                                msg_record_created=T("National Society added"),
                                                msg_record_modified=T("National Society updated"),
                                                msg_record_deleted=T("National Society deleted"),
                                                msg_list_empty=T("No Red Cross & Red Crescent National Societies currently registered")
                                                ),
                                     "Supplier" :
                                       Storage(title_create=T("Add Supplier"),
                                                title_display=T("Supplier Details"),
                                                title_list=T("Suppliers"),
                                                title_update=T("Edit Supplier"),
                                                title_search=T("Search Suppliers"),
                                                title_upload=T("Import Suppliers"),
                                                subtitle_create=T("Add Supplier"),
                                                label_list_button=T("List Suppliers"),
                                                label_create_button=T("Add Suppliers"),
                                                label_delete_button=T("Delete Supplier"),
                                                msg_record_created=T("Supplier added"),
                                                msg_record_modified=T("Supplier updated"),
                                                msg_record_deleted=T("Supplier deleted"),
                                                msg_list_empty=T("No Suppliers currently registered")
                                                ),
                                     "Bilateral,Government,Intergovernmental,NGO,UN agency" :
                                       Storage(title_create=T("Add Partner Organisation"),
                                                title_display=T("Partner Organisation Details"),
                                                title_list=T("Partner Organisations"),
                                                title_update=T("Edit Partner Organisation"),
                                                title_search=T("Search Partner Organisations"),
                                                title_upload=T("Import Partner Organisations"),
                                                subtitle_create=T("Add Partner Organisation"),
                                                label_list_button=T("List Partner Organisations"),
                                                label_create_button=T("Add Partner Organisations"),
                                                label_delete_button=T("Delete Partner Organisation"),
                                                msg_record_created=T("Partner Organisation added"),
                                                msg_record_modified=T("Partner Organisation updated"),
                                                msg_record_deleted=T("Partner Organisation deleted"),
                                                msg_list_empty=T("No Partner Organisations currently registered")
                                                ),
                                    }
                if type_filter in type_crud_strings:
                    s3.crud_strings.org_organisation = type_crud_strings[type_filter]

                # default the Type
                if not r.method or r.method == "create":
                    type_table = s3db.org_organisation_type
                    query = type_table.name == type_filter
                    row = current.db(query).select(type_table.id,
                                                   limitby=(0, 1)).first()
                    type = row and row.id
                    if type:
                        org_type_field = s3db.org_organisation.organisation_type_id
                        org_type_field.default = type
                        org_type_field.writable = False

        return True
    s3.prep = prep

    # Post-process
    def postp(r, output):
        if r.interactive:
            if not r.component and \
               current.deployment_settings.get_org_summary():
                # Insert fields to view/record the summary data
                table = s3db.org_organisation_summary
                field1 = table.national_staff
                field2 = table.international_staff
                row = None
                if r.id:
                    query = (table.organisation_id == r.id)
                    row = current.db(query).select(field1,
                                                   field2,
                                                   limitby=(0, 1)).first()
                if r.method == "read" and \
                   "item" in output:
                    for field in [field1, field2]:
                        if row:
                            widget = row[field]
                        else:
                            widget = current.messages.NONE
                        field_id = "%s_%s" % (table._tablename, field.name)
                        label = field.label
                        label = LABEL(label, _for=field_id,
                                      _id=field_id + SQLFORM.ID_LABEL_SUFFIX)
                        row_id = field_id + SQLFORM.ID_ROW_SUFFIX
                        comment = ""
                        rows = s3.crud.formstyle(row_id, label, widget, comment)
                        try:
                            # Insert Label row
                            output["item"][0].insert(-2, rows[0])
                        except:
                            pass
                        try:
                            # Insert Widget row
                            output["item"][0].insert(-2, rows[1])
                        except:
                            # A non-standard formstyle with just a single row
                            pass

                elif r.method not in ("import", "search") and \
                     "form" in output:

                    sep = ": "
                    for field in [field1, field2]:
                        if row:
                            default = row[field]
                        else:
                            default = field.default
                        widget = field.widget or SQLFORM.widgets.integer.widget(field, default)
                        field_id = "%s_%s" % (table._tablename, field.name)
                        label = field.label
                        label = LABEL(label, label and sep, _for=field_id,
                                      _id=field_id + SQLFORM.ID_LABEL_SUFFIX)
                        comment = field.comment or ""
                        row_id = field_id + SQLFORM.ID_ROW_SUFFIX
                        rows = s3.crud.formstyle(row_id, label, widget, comment)
                        try:
                            # Insert Label row
                            output["form"][0].insert(-4, rows[0])
                        except:
                            pass
                        try:
                            # Insert Widget row
                            output["form"][0].insert(-4, rows[1])
                        except:
                            # A non-standard formstyle with just a single row
                            pass
        return output
    s3.postp = postp

    output = current.rest_controller("org", "organisation",
                                     native=False, rheader=s3db.org_rheader)
    return output

# =============================================================================
def org_office_controller():
    """
        Office Controller, defined in the model for use from
        multiple controllers for unified menus
    """

    T = current.T
    s3db = current.s3db
    request = current.request
    s3 = current.response.s3
    settings = current.deployment_settings

    # Get default organisation_id
    req_vars = request.vars
    organisation_id = req_vars["organisation_id"]
    if type(organisation_id) is list:
        req_vars["organisation_id"] = organisation_id[0]
    organisation_id = req_vars["organisation_id"] or \
                      current.session.s3.organisation_id or \
                      ""

    # Pre-processor
    def prep(r):
        # Location Filter
        s3db.gis_location_filter(r)

        table = r.table
        if organisation_id:
            table.organisation_id.default = organisation_id

        if r.representation == "plain":
            # Map popups want less clutter
            table.obsolete.readable = False

        if r.interactive:
            if r.component:
                cname = r.component.name
                if cname in ("inv_item", "recv", "send"):
                    # Filter out items which are already in this inventory
                    s3db.inv_prep(r)

                    # remove CRUD generated buttons in the tabs
                    s3db.configure("inv_inv_item",
                                   create=False,
                                   listadd=False,
                                   editable=False,
                                   deletable=False,
                                   )

                elif cname == "human_resource":
                    # Filter to just Staff
                    s3.filter = (s3db.hrm_human_resource.type == 1)
                    # Make it clear that this is for adding new staff, not assigning existing
                    s3.crud_strings.hrm_human_resource.label_create_button = T("Add New Staff Member")
                    # Cascade the organisation_id from the office to the staff
                    htable = s3db.hrm_human_resource
                    htable.organisation_id.default = r.record.organisation_id
                    htable.organisation_id.writable = False
                    htable.organisation_id.comment = None
                    # Filter out people which are already staff for this office
                    s3_filter_staff(r)

                elif cname == "req" and r.method not in ("update", "read"):
                    # Hide fields which don't make sense in a Create form
                    # inc list_create (list_fields over-rides)
                    s3db.req_create_form_mods()
            elif r.id:
                table.obsolete.readable = table.obsolete.writable = True

        return True
    s3.prep = prep

    # Post-process
    def postp(r, output):
        if r.interactive:
            if not r.component and \
               settings.get_org_summary():
                # Insert fields to view/record the summary data
                table = s3db.org_office_summary
                field1 = table.national_staff
                field2 = table.international_staff
                row = None
                if r.id:
                    query = (table.office_id == r.id)
                    row = current.db(query).select(field1,
                                                   field2,
                                                   limitby=(0, 1)).first()
                if r.method == "read" and \
                   "item" in output:
                    for field in [field1, field2]:
                        if row:
                            widget = row[field]
                        else:
                            widget = current.messages.NONE
                        field_id = "%s_%s" % (table._tablename, field.name)
                        label = field.label
                        label = LABEL(label, _for=field_id,
                                      _id=field_id + SQLFORM.ID_LABEL_SUFFIX)
                        row_id = field_id + SQLFORM.ID_ROW_SUFFIX
                        comment = ""
                        rows = s3.crud.formstyle(row_id, label, widget, comment)
                        try:
                            # Insert Label row
                            output["item"][0].insert(-2, rows[0])
                        except:
                            pass
                        try:
                            # Insert Widget row
                            output["item"][0].insert(-2, rows[1])
                        except:
                            # A non-standard formstyle with just a single row
                            pass

                elif r.method not in ("import", "search") and \
                     "form" in output:

                    sep = ": "
                    for field in [field1, field2]:
                        if row:
                            default = row[field]
                        else:
                            default = field.default
                        widget = field.widget or SQLFORM.widgets.integer.widget(field, default)
                        field_id = "%s_%s" % (table._tablename, field.name)
                        label = field.label
                        label = LABEL(label, label and sep, _for=field_id,
                                      _id=field_id + SQLFORM.ID_LABEL_SUFFIX)
                        comment = field.comment or ""
                        row_id = field_id + SQLFORM.ID_ROW_SUFFIX
                        rows = s3.crud.formstyle(row_id, label, widget, comment)
                        try:
                            # Insert Label row
                            output["form"][0].insert(-4, rows[0])
                        except:
                            pass
                        try:
                            # Insert Widget row
                            output["form"][0].insert(-4, rows[1])
                        except:
                            # A non-standard formstyle with just a single row
                            pass
            elif r.component_name == "human_resource":
                # Modify action button to open staff instead of human_resource
                read_url = URL(c="hrm", f="staff", args=["[id]"])
                delete_url = URL(c="hrm", f="staff", args=["[id]", "delete"])
                update_url = URL(c="hrm", f="staff", args=["[id]", "update"])
                S3CRUD.action_buttons(r, read_url=read_url,
                                         delete_url=delete_url,
                                         update_url=update_url)
        return output
    s3.postp = postp

    output = current.rest_controller("org", "office", rheader=s3db.org_rheader)
    return output

# END =========================================================================<|MERGE_RESOLUTION|>--- conflicted
+++ resolved
@@ -1996,28 +1996,7 @@
 
         # Affiliation, record ownership and component ownership
         s3db.pr_update_affiliations(otable, vars)
-<<<<<<< HEAD
-        #auth.s3_set_record_owner(otable, vars, force_update=True)
-        #auth.set_component_realm_entity(otable, vars,
-                                        #update_components = ["contact_emergency",
-                                                             #"physical_description",
-                                                             #"config",
-                                                             #"image",
-                                                             #"req",
-                                                             #"send",
-                                                             #"human_resource_site",
-                                                             #"note",
-                                                             #"contact",
-                                                             #"role",
-                                                             #"asset",
-                                                             #"commit",
-                                                             #"inv_item",
-                                                             #"document",
-                                                             #"recv",
-                                                             #"address",
-                                                             #])
-=======
-        auth.s3_set_record_owner(otable, vars, force_update=True)
+        auth.set_realm_entity(otable, vars, force_update=True)
         auth.set_component_realm_entity(otable, vars,
                                         update_components = ["contact_emergency",
                                                              "config",
@@ -2035,7 +2014,6 @@
                                                              "recv",
                                                              "address",
                                                              ])
->>>>>>> 1ce5488b
 
         if current.deployment_settings.get_org_summary():
 
@@ -2872,7 +2850,11 @@
         return output
     s3.postp = postp
 
-    output = current.rest_controller("org", "office", rheader=s3db.org_rheader)
+    if "inv_item" in request.args:
+        rheader = s3db.inv_warehouse_rheader
+    else:
+        rheader = s3db.org_rheader
+    output = current.rest_controller("org", "office", rheader=rheader)
     return output
 
 # END =========================================================================