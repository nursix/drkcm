# -*- coding: utf-8 -*-

""" Sahana Eden Organisation Model

    @copyright: 2009-2012 (c) Sahana Software Foundation
    @license: MIT

    Permission is hereby granted, free of charge, to any person
    obtaining a copy of this software and associated documentation
    files (the "Software"), to deal in the Software without
    restriction, including without limitation the rights to use,
    copy, modify, merge, publish, distribute, sublicense, and/or sell
    copies of the Software, and to permit persons to whom the
    Software is furnished to do so, subject to the following
    conditions:

    The above copyright notice and this permission notice shall be
    included in all copies or substantial portions of the Software.

    THE SOFTWARE IS PROVIDED "AS IS", WITHOUT WARRANTY OF ANY KIND,
    EXPRESS OR IMPLIED, INCLUDING BUT NOT LIMITED TO THE WARRANTIES
    OF MERCHANTABILITY, FITNESS FOR A PARTICULAR PURPOSE AND
    NONINFRINGEMENT. IN NO EVENT SHALL THE AUTHORS OR COPYRIGHT
    HOLDERS BE LIABLE FOR ANY CLAIM, DAMAGES OR OTHER LIABILITY,
    WHETHER IN AN ACTION OF CONTRACT, TORT OR OTHERWISE, ARISING
    FROM, OUT OF OR IN CONNECTION WITH THE SOFTWARE OR THE USE OR
    OTHER DEALINGS IN THE SOFTWARE.
"""

__all__ = ["S3OrganisationModel",
           "S3SiteModel",
           "S3FacilityModel",
           "S3RoomModel",
           "S3OfficeModel",
           "org_organisation_represent",
           "org_organisation_logo",
           "org_rheader",
           "org_site_represent",
           "org_organisation_controller",
           "org_root_organisation",
           "org_office_controller",
           ]

from gluon import *
from gluon.dal import Row
from gluon.storage import Storage
from ..s3 import *
from eden.layouts import S3AddResourceLink

T = current.T
organisation_type_opts = {
    # http://hxl.humanitarianresponse.info/index.html#Organisation
    1:T("Government"),          # HXL: Government organisation
    2:T("Embassy"),             # Add to HXL?
    3:T("International NGO"),   # HXL: NGO - split?
    4:T("Donor"),               # HXL: Bilateral organisation. Don't change this number without changing organisation_popup.html
    6:T("National NGO"),        # HXL: NGO - split?
    7:T("UN"),                  # HXL: UN agency
    8:T("International Organization"), # remove?
    9:T("Military"),            # Add to HXL?
    10:T("Private"),            # HXL: Private organisation / foundation
    11:T("Intergovernmental Organization"), # HXL: Inter-governmental organisation
    12:T("Institution"),        # remove?
    13:T("Red Cross / Red Crescent") # HXL: Red cross / red crescent
    # These are affiliation roles:
    # http://eden.sahanafoundation.org/wiki/BluePrintPersonEntityModel#Roles
    # HXL: Distributing partner
    # HXL: Supplying agency
}

# =============================================================================
class S3OrganisationModel(S3Model):
    """
        Organisations & their Sectors
    """

    names = ["org_sector",
             "org_sector_id",
             #"org_subsector",
             "org_organisation",
             "org_organisation_id",
            ]

    def model(self):

        import copy

        T = current.T
        db = current.db
        gis = current.gis
        s3 = current.response.s3
        settings = current.deployment_settings

        messages = current.messages
        UNKNOWN_OPT = messages.UNKNOWN_OPT
        SELECT_LOCATION = messages.SELECT_LOCATION

        add_component = self.add_component
        configure = self.configure
        crud_strings = s3.crud_strings
        define_table = self.define_table
        meta_fields = s3.meta_fields

        # ---------------------------------------------------------------------
        # Sector
        # (Cluster in UN-style terminology)
        #
        tablename = "org_sector"
        table = define_table(tablename,
                             Field("abrv", length=64,
                                   notnull=True, unique=True,
                                   label=T("Abbreviation")),
                             Field("name", length=128,
                                   notnull=True, unique=True,
                                   label=T("Name")),
                             *meta_fields())

        # CRUD strings
        if settings.get_ui_cluster():
            SECTOR = T("Cluster")
            crud_strings[tablename] = Storage(
                title_create = T("Add Cluster"),
                title_display = T("Cluster Details"),
                title_list = T("List Clusters"),
                title_update = T("Edit Cluster"),
                title_search = T("Search Clusters"),
                subtitle_create = T("Add New Cluster"),
                subtitle_list = T("Clusters"),
                label_list_button = T("List Clusters"),
                label_create_button = T("Add New Cluster"),
                label_delete_button = T("Delete Cluster"),
                msg_record_created = T("Cluster added"),
                msg_record_modified = T("Cluster updated"),
                msg_record_deleted = T("Cluster deleted"),
                msg_list_empty = T("No Clusters currently registered"))
        else:
            SECTOR = T("Sector")
            crud_strings[tablename] = Storage(
                title_create = T("Add Sector"),
                title_display = T("Sector Details"),
                title_list = T("List Sectors"),
                title_update = T("Edit Sector"),
                title_search = T("Search Sectors"),
                subtitle_create = T("Add New Sector"),
                subtitle_list = T("Sectors"),
                label_list_button = T("List Sectors"),
                label_create_button = T("Add New Sector"),
                label_delete_button = T("Delete Sector"),
                msg_record_created = T("Sector added"),
                msg_record_modified = T("Sector updated"),
                msg_record_deleted = T("Sector deleted"),
                msg_list_empty = T("No Sectors currently registered"))

        configure("org_sector", deduplicate=self.org_sector_deduplicate)

        sector_id = S3ReusableField("sector_id", "list:reference org_sector",
                                    sortby="abrv",
                                    requires = IS_NULL_OR(IS_ONE_OF(db,
                                                                    "org_sector.id",
                                                                    "%(abrv)s",
                                                                    sort=True,
                                                                    multiple=True)),
                                    represent = self.org_sector_represent,
                                    label = SECTOR,
                                    ondelete = "SET NULL")

        # =====================================================================
        # (Cluster) Subsector
        #
        # tablename = "org_subsector"
        # table = define_table(tablename,
                             # sector_id(),
                             # Field("abrv", length=64,
                                   # notnull=True, unique=True,
                                   # label=T("Abbreviation")),
                             # Field("name", length=128, label=T("Name")),
                             # *meta_fields())

        ##CRUD strings
        # if settings.get_ui_cluster():
            # SUBSECTOR = T("Cluster Subsector")
            # crud_strings[tablename] = Storage(
                # title_create = T("Add Cluster Subsector"),
                # title_display = T("Cluster Subsector Details"),
                # title_list = T("List Cluster Subsectors"),
                # title_update = T("Edit Cluster Subsector"),
                # title_search = T("Search Cluster Subsectors"),
                # subtitle_create = T("Add New Cluster Subsector"),
                # subtitle_list = T("Cluster Subsectors"),
                # label_list_button = T("List Cluster Subsectors"),
                # label_create_button = T("Add Cluster Subsector"),
                # label_delete_button = T("Delete Cluster Subsector"),
                # msg_record_created = T("Cluster Subsector added"),
                # msg_record_modified = T("Cluster Subsector updated"),
                # msg_record_deleted = T("Cluster Subsector deleted"),
                # msg_list_empty = T("No Cluster Subsectors currently registered"))
        # else:
            # SUBSECTOR = T("Subsector")
            # crud_strings[tablename] = Storage(
                # title_create = T("Add Subsector"),
                # title_display = T("Subsector Details"),
                # title_list = T("List Subsectors"),
                # title_update = T("Edit Subsector"),
                # title_search = T("Search Subsectors"),
                # subtitle_create = T("Add New Subsector"),
                # subtitle_list = T("Subsectors"),
                # label_list_button = T("List Subsectors"),
                # label_create_button = T("Add Subsector"),
                # label_delete_button = T("Delete Subsector"),
                # msg_record_created = T("Subsector added"),
                # msg_record_modified = T("Subsector updated"),
                # msg_record_deleted = T("Subsector deleted"),
                # msg_list_empty = T("No Subsectors currently registered"))

        # subsector_id = S3ReusableField("subsector_id",
                                       # db.org_subsector, sortby="abrv",
                                       # requires = IS_NULL_OR(IS_ONE_OF(db,
                                                                       # "org_subsector.id",
                                                                       # self.org_subsector_requires_represent,
                                                                       # sort=True)),
                                       # represent = self.org_subsector_represent,
                                       # label = SUBSECTOR,
                                       ##comment = Script to filter the sector_subsector drop down
                                       # ondelete = "SET NULL")

        # configure("org_subsector", deduplicate=self.org_sector_deduplicate)
        # add_component("org_subsector", org_sector="sector_id")

        # =============================================================================
        # Organisations
        #
        tablename = "org_organisation"
        table = define_table(tablename,
                             self.super_link("pe_id", "pr_pentity"),
                             #Field("privacy", "integer", default=0),
                             #Field("archived", "boolean", default=False),
                             Field("name", notnull=True, unique=True,
                                   length=128,           # Mayon Compatibility
                                   label = T("Name")),
                             Field("acronym", length=8, label = T("Acronym"),
                                   represent = lambda val: val or "",
                                   comment = DIV(_class="tooltip",
                                                 _title="%s|%s" % (T("Acronym"),
                                                                   T("Acronym of the organization's name, eg. IFRC.")))),
                             Field("type", "integer", label = T("Type"),
                                   #readable = False,
                                   #writable = False,
                                   requires = IS_NULL_OR(IS_IN_SET(organisation_type_opts)),
                                   represent = lambda opt: \
                                       organisation_type_opts.get(opt, UNKNOWN_OPT)),
                             sector_id(
                                       #readable = False,
                                       #writable = False,
                                      ),
                             #Field("registration", label=T("Registration")),    # Registration Number
                             Field("region",
                                   #readable = False,
                                   #writable = False,
                                   label=T("Region")),
                             Field("country", "string", length=2,
                                   #readable = False,
                                   #writable = False,
                                   label = T("Home Country"),
                                   requires = IS_NULL_OR(IS_IN_SET_LAZY(
                                        lambda: gis.get_countries(key_type="code"),
                                                                  zero = SELECT_LOCATION)),
                                   represent = lambda code: \
                                        gis.get_country(code, key_type="code") or UNKNOWN_OPT),
                             Field("logo",
                                   "upload",
                                   label = T("Logo"),
                                   requires = [IS_EMPTY_OR(IS_IMAGE(maxsize=(400, 400),
                                                                    error_message=T("Upload an image file (png or jpeg), max. 400x400 pixels!"))),
                                               IS_EMPTY_OR(IS_UPLOAD_FILENAME())],
                                   comment = DIV(_class="tooltip",
                                                 _title="%s|%s" % (T("Logo"),
                                                                   T("Logo of the organization. This should be a png or jpeg file and it should be no larger than 400x400")))
                                  ),
                             Field("website", label = T("Website"),
                                   requires = IS_NULL_OR(IS_URL()),
                                   represent = s3_url_represent),
                             Field("twitter",                        # deprecated by contact component
                                   comment = DIV(_class="tooltip",
                                                 _title="%s|%s" % (T("Twitter"),
                                                                   T("Twitter ID or #hashtag")))),
                             Field("donation_phone", label = T("Donation Phone #"),
                                   #readable = False,
                                   #writable = False,
                                   requires = IS_NULL_OR(s3_phone_requires),
                                   comment = DIV(_class="tooltip",
                                                 _title="%s|%s" % (T("Donation Phone #"),
                                                                   T("Phone number to donate to this organization's relief efforts.")))),
                             s3.comments(),
                             #document_id(), # Better to have multiple Documents on a Tab
                             *meta_fields())

        # CRUD strings
        ADD_ORGANIZATION = T("Add Organization")
        LIST_ORGANIZATIONS = T("List Organizations")
        crud_strings[tablename] = Storage(
            title_create = ADD_ORGANIZATION,
            title_display = T("Organization Details"),
            title_list = LIST_ORGANIZATIONS,
            title_update = T("Edit Organization"),
            title_search = T("Search Organizations"),
            title_upload = T("Import Organizations"),
            subtitle_create = T("Add New Organization"),
            subtitle_list = T("Organizations"),
            label_list_button = LIST_ORGANIZATIONS,
            label_create_button = T("Add New Organization"),
            label_delete_button = T("Delete Organization"),
            msg_record_created = T("Organization added"),
            msg_record_modified = T("Organization updated"),
            msg_record_deleted = T("Organization deleted"),
            msg_list_empty = T("No Organizations currently registered"))

        # @ToDo: Deployment_setting
        organisation_dropdown_not_ac = False
        if organisation_dropdown_not_ac:
            help = T("If you don't see the Organization in the list, you can add a new one by clicking link 'Add Organization'.")
            widget = None
        else:
            help = T("Enter some characters to bring up a list of possible matches")
            widget = S3OrganisationAutocompleteWidget()

        organisation_comment = S3AddResourceLink(c="org",
                                                 f="organisation",
                                                 label=ADD_ORGANIZATION,
                                                 title=T("Organization"),
                                                 tooltip=help)

        from_organisation_comment = S3AddResourceLink(c="org",
                                                      f="organisation",
                                                      vars=dict(child="from_organisation_id"),
                                                      label=ADD_ORGANIZATION,
                                                      title=T("Organization"),
                                                      tooltip=help)

        organisation_id = S3ReusableField("organisation_id",
                                          db.org_organisation, sortby="name",
                                          requires = IS_NULL_OR(IS_ONE_OF(db, "org_organisation.id",
                                                                          org_organisation_represent,
                                                                          orderby="org_organisation.name",
                                                                          sort=True)),
                                          represent = org_organisation_represent,
                                          label = T("Organization"),
                                          comment = organisation_comment,
                                          ondelete = "RESTRICT",
                                          widget = widget
                                         )

        organisations_id = S3ReusableField("organisations_id",
                                           "list:reference org_organisation",
                                           sortby="name",
                                           requires = IS_NULL_OR(IS_ONE_OF(db, "org_organisation.id",
                                                                           "%(name)s",
                                                                           multiple=True,
                                                                           #filterby="acronym",
                                                                           #filter_opts=vol_orgs,
                                                                           orderby="org_organisation.name",
                                                                           sort=True)),
                                           represent = self.organisation_multi_represent,
                                           label = T("Organizations"),
                                           ondelete = "SET NULL")

        # -----------------------------------------------------------------------------
        organisation_search = S3OrganisationSearch(
                # simple = (S3SearchSimpleWidget(
                    # name="org_search_text_simple",
                    # label = T("Search"),
                    # comment = T("Search for an Organization by name or acronym."),
                    # field = [ "name",
                              # "acronym",
                            # ]
                    # )
                # ),
                advanced = (S3SearchSimpleWidget(
                    name = "org_search_text_advanced",
                    label = T("Search"),
                    comment = T("Search for an Organization by name or acronym"),
                    field = [ "name",
                              "acronym",
                              "parent.name",
                              "parent.acronym",
                            ]
                    ),
                    S3SearchOptionsWidget(
                        name = "org_search_type",
                        label = T("Type"),
                        field = "type",
                        cols = 2
                    ),
                    S3SearchOptionsWidget(
                        name = "org_search_sector",
                        label = T("Sector"),
                        field = "sector_id",
                        represent = self.org_sector_represent,
                        cols = 3
                    ),
                    # Doesn't work on all versions of gluon/sqlhtml.py
                    S3SearchOptionsWidget(
                        name = "org_search_home_country",
                        label = T("Home Country"),
                        field = "country",
                        cols = 3
                    ),
                )
            )

        configure(tablename,
                  onaccept = self.org_organisation_onaccept,
                  ondelete = self.org_organisation_ondelete,
                  super_entity = "pr_pentity",
                  search_method=organisation_search,
                  deduplicate=self.organisation_deduplicate,
                  list_fields = ["id",
                                 "name",
                                 "acronym",
                                 "type",
                                 "sector_id",
                                 "country",
                                 "website"
                                ])

        # Components

        # Facilities
        add_component("org_site",
                      org_organisation="organisation_id")

        # Staff
        add_component("hrm_human_resource",
                      org_organisation="organisation_id")

        # Projects
        if settings.get_project_drr():
            add_component("project_project",
                          org_organisation=Storage(
                                    link="project_organisation",
                                    joinby="organisation_id",
                                    key="project_id",
                                    actuate="embed",
                                    autocomplete="name",
                                    autodelete=False))
        else:
            add_component("project_project",
                          org_organisation="organisation_id")

        # Documents
        add_component("doc_document", org_organisation="organisation_id")
        add_component("doc_image", org_organisation="organisation_id")

        # Branches
        add_component("org_organisation",
                      org_organisation=Storage(
                                    name="branch",
                                    link="org_organisation_branch",
                                    joinby="organisation_id",
                                    key="branch_id",
                                    actuate="embed",
                                    autocomplete="name",
                                    autodelete=False))
        # For imports
        add_component("org_organisation",
                      org_organisation=Storage(
                                    name="parent",
                                    link="org_organisation_branch",
                                    joinby="branch_id",
                                    key="organisation_id",
                                    actuate="embed",
                                    autocomplete="name",
                                    autodelete=False))

        # Assets
        # @ToDo
        #add_component("asset_asset",
                      #org_organisation = "donated_by_id")

        # Requests
        #add_component("req_req",
                       #org_organisation = "donated_by_id")

        # -----------------------------------------------------------------------------
        # Enable this to allow migration of users between instances
        #add_component(db.auth_user,
        #              org_organisation="organisation_id")

        # -----------------------------------------------------------------------------
        # Donors are a type of Organization
        #
        ADD_DONOR = T("Add Donor")
        ADD_DONOR_HELP = T("The Donor(s) for this project. Multiple values can be selected by holding down the 'Control' key.")
        donor_id = S3ReusableField("donor_id",
                                   "list:reference org_organisation",
                                   sortby="name",
                                   requires = IS_NULL_OR(IS_ONE_OF(db, "org_organisation.id",
                                                                   "%(name)s",
                                                                   multiple=True,
                                                                   filterby="type",
                                                                   filter_opts=[4])),
                                   represent = self.donor_represent,
                                   label = T("Funding Organization"),
                                   comment=S3AddResourceLink(c="org",
                                                             f="organisation",
                                                             vars=dict(child="donor_id"),
                                                             label=ADD_DONOR,
                                                             tooltip=ADD_DONOR_HELP),
                                   ondelete = "SET NULL")


        # ---------------------------------------------------------------------
        # Organisation Branches
        #
        tablename = "org_organisation_branch"
        table = define_table(tablename,
                             organisation_id(),
                             organisation_id("branch_id",
                                             label=T("Branch")),
                             *meta_fields())

        # CRUD strings
        ADD_BRANCH = T("Add Branch Organization")
        LIST_BRANCHES = T("List Branch Organizations")
        crud_strings[tablename] = Storage(
            title_create = ADD_BRANCH,
            title_display = T("Branch Organization Details"),
            title_list = LIST_BRANCHES,
            title_update = T("Edit Branch Organization"),
            title_search = T("Search Branch Organizations"),
            title_upload = T("Import Branch Organizations"),
            subtitle_create = T("Add New Branch Organization"),
            subtitle_list = T("Branch Organizations"),
            label_list_button = LIST_BRANCHES,
            label_create_button = T("Add New Branch"),
            label_delete_button = T("Delete Branch"),
            msg_record_created = T("Branch Organization added"),
            msg_record_modified = T("Branch Organization updated"),
            msg_record_deleted = T("Branch Organization deleted"),
            msg_list_empty = T("No Branch Organizations currently registered"))

        configure(tablename,
                  onaccept=self.org_branch_onaccept,
                  ondelete=self.org_branch_onaccept)

        # ---------------------------------------------------------------------
        # Organisation <-> User
        #
        utable = current.auth.settings.table_user
        tablename = "org_organisation_user"
        table = define_table(tablename,
                             Field("user_id", utable),
                             organisation_id(),
                             *meta_fields())

        # ---------------------------------------------------------------------
        # Pass variables back to global scope (response.s3.*)
        #
        return Storage(
                    org_sector_id = sector_id,
                    org_organisation_id = organisation_id,
                )

    # -------------------------------------------------------------------------
    @staticmethod
    def org_organisation_onaccept(form):
        """
            If a logo was uploaded then create the extra versions.
        """

        newfilename = form.vars.logo_newfilename
        if newfilename:
            s3db = current.s3db
            image = form.request_vars.logo
            s3db.pr_image_resize(image.file,
                                 newfilename,
                                 image.filename,
                                 (None, 60),
                                 )
            s3db.pr_image_modify(image.file,
                                 newfilename,
                                 image.filename,
                                 (None, 60),
                                 "bmp",
                                 )

    # -------------------------------------------------------------------------
    @staticmethod
    def org_organisation_ondelete(row):
        """
        """

        db = current.db
        s3db = current.s3db

        table = s3db.org_organisation
        query = (table.id == row.get("id"))
        deleted_row = db(query).select(table.logo,
                                       limitby=(0, 1)).first()
        s3db.pr_image_delete_all(deleted_row.logo)

    # -------------------------------------------------------------------------
    @staticmethod
    def org_sector_represent(opt):
        """ Sector/Cluster representation for multiple=True options """

        db = current.db
        table = db.org_sector
        set = db(table.id > 0).select(table.id,
                                      table.abrv).as_dict()

        if isinstance(opt, (list, tuple)):
            opts = opt
            vals = [str(set.get(o)["abrv"]) for o in opts]
            multiple = True
        elif isinstance(opt, int):
            opts = [opt]
            vals = str(set.get(opt)["abrv"])
            multiple = False
        else:
            try:
                opt = int(opt)
            except:
                return current.messages.NONE
            else:
                opts = [opt]
                vals = str(set.get(opt)["abrv"])
                multiple = False

        if multiple:
            if len(opts) > 1:
                vals = ", ".join(vals)
            else:
                vals = len(vals) and vals[0] or ""
        return vals

    # -------------------------------------------------------------------------
    @staticmethod
    def org_sector_deduplicate(item):
        """ Import item de-duplication """

        if item.id:
            return
        if item.tablename in ("org_sector", "org_subsector"):
            db = current.db
            table = item.table
            abrv = item.data.get("abrv", None)
            name = item.data.get("name", None)
            if abrv:
                query = (table.abrv.lower() == abrv.lower())
            elif name:
                query = (table.name.lower() == name.lower())
            else:
                return
            duplicate = db(query).select(table.id,
                                         limitby=(0, 1)).first()
            if duplicate:
                item.id = duplicate.id
                item.method = item.METHOD.UPDATE
        return

    # -------------------------------------------------------------------------
    @staticmethod
    def org_subsector_represent(id):
        """ Subsector ID representation """

        db = current.db
        table = db.org_subsector
        query = (table.id == id)
        record = db(query).select(table.sector_id,
                                  table.abrv,
                                  limitby=(0, 1)).first()
        return org_subsector_requires_represent(record)

    # -------------------------------------------------------------------------
    @staticmethod
    def org_subsector_requires_represent(record):
        """ Used to generate text for the Select """

        db = current.db
        table = db.org_sector
        NONE = current.messages.NONE

        if record:
            query = (table.id == record.sector_id)
            sector_record = db(query).select(table.abrv,
                                              limitby=(0, 1)).first()
            if sector_record:
                sector = sector_record.abrv
            else:
                sector = NONE
            return "%s:%s" % (sector, record.abrv)
        else:
            return NONE

    # -----------------------------------------------------------------------------
    @staticmethod
    def organisation_deduplicate(item):
        """
            Import item deduplication, match by name
            NB: usually, this is only needed to catch cases where the
                import item is misspelled (case mismatch), otherwise the
                org name is a primary key and matches automatically.
                However, if there's a spelling mistake, we would want to
                retain the original spelling *because* the name is a
                primary key.

            @param item: the S3ImportItem instance
        """

        if item.id:
            return
        if item.tablename == "org_organisation":
            db = current.db
            table = item.table
            name = "name" in item.data and item.data.name
            if name:
                query = (table.name.lower() == name.lower())
                duplicate = db(query).select(table.id,
                                             table.name,
                                             limitby=(0, 1)).first()
                if duplicate:
                    item.id = duplicate.id
                    # Retain the correct spelling of the name
                    item.data.name = duplicate.name
                    item.method = item.METHOD.UPDATE

    # -----------------------------------------------------------------------------
    @staticmethod
    def organisation_multi_represent(opt):
        """
            Organisation representation
            for multiple=True options
        """

        db = current.db
        table = db.org_organisation
        NONE = current.messages.NONE

        query = (table.deleted == False)
        set = db(query).select(table.id,
                               table.name).as_dict()

        if isinstance(opt, (list, tuple)):
            opts = opt
            vals = [str(set.get(o)["name"]) for o in opts]
        elif isinstance(opt, int):
            opts = [opt]
            vals = str(set.get(opt)["name"])
        else:
            return NONE

        if len(opts) > 1:
            vals = ", ".join(vals)
        else:
            vals = len(vals) and vals[0] or ""
        return vals

    # -------------------------------------------------------------------------
    @staticmethod
    def donor_represent(donor_ids):
        """ Representation of donor record IDs """

        db = current.db
        table = db.org_organisation
        NONE = current.messages.NONE

        if not donor_ids:
            return NONE
        elif isinstance(donor_ids, (list, tuple)):
            query = (table.id.belongs(donor_ids))
            donors = db(query).select(table.name)
            return ", ".join([donor.name for donor in donors])
        else:
            query = (table.id == donor_ids)
            donor = db(query).select(table.name,
                                     limitby=(0, 1)).first()
            return donor and donor.name or NONE

    # -------------------------------------------------------------------------
    @staticmethod
    def org_branch_onaccept(form):
        """
            Remove any duplicate memberships and update affiliations
        """

        db = current.db
        s3db = current.s3db

        ltable = s3db.org_organisation_branch

        if hasattr(form, "vars"):
            _id = form.vars.id
        elif isinstance(form, Row) and "id" in form:
            _id = form.id
        else:
            return
        if _id:
            record = db(ltable.id == _id).select(limitby=(0, 1)).first()
        else:
            return
        if record:
            branch_id = record.branch_id
            organisation_id = record.organisation_id
            if branch_id and organisation_id and not record.deleted:
                import gluon.contrib.simplejson as json
                query = (ltable.branch_id == branch_id) & \
                        (ltable.organisation_id == organisation_id) & \
                        (ltable.id != record.id) & \
                        (ltable.deleted != True)
                deleted_fk = {"branch_id": branch_id,
                              "organisation_id": organisation_id}
                db(query).update(deleted = True,
                                 branch_id = None,
                                 organisation_id = None,
                                 deleted_fk = json.dumps(deleted_fk))
            s3db.pr_update_affiliations(ltable, record)
        return

# =============================================================================
class S3SiteModel(S3Model):
    """
        Site Super-Entity
    """

    names = ["org_site",
             "org_site_id",
            ]

    def model(self):

        T = current.T
        db = current.db
        auth = current.auth
        s3 = current.response.s3

        location_id = self.gis_location_id
        organisation_id = self.org_organisation_id

        # Shortcuts
        add_component = self.add_component
        super_key = self.super_key

        # =====================================================================
        # Site
        #
        # @ToDo: Rename as Facilities (ICS terminology)
        #
        # Site is a generic type for any facility (office, hospital, shelter,
        # warehouse, project site etc.) and serves the same purpose as pentity does for person
        # entity types:  It provides a common join key name across all types of
        # sites, with a unique value for each sites.  This allows other types that
        # are useful to any sort of site to have a common way to join to any of
        # them.  It's especially useful for component types.
        #
        org_site_types = auth.org_site_types

        tablename = "org_site"
        table = self.super_entity(tablename, "site_id", org_site_types,
                                  # @ToDo: Make Sites Trackable (Mobile Hospitals & Warehouses)
                                  #super_link("track_id", "sit_trackable"),
                                  Field("code",
                                        length=10,           # Mayon compatibility
                                        writable = False,
                                        label=T("Code")),
                                  Field("name",
                                        length=64,           # Mayon compatibility
                                        notnull=True,
                                        #unique=True,
                                        label=T("Name")),
                                  location_id(),
                                  organisation_id(),
                                  *s3.ownerstamp())

        # ---------------------------------------------------------------------
        site_id = self.super_link("site_id", "org_site",
                                  #writable = True,
                                  #readable = True,
                                  label = T("Facility"),
                                  default = auth.user.site_id if auth.is_logged_in() else None,
                                  represent = org_site_represent,
                                  orderby = "org_site.name",
                                  sort = True,
                                  # Comment these to use a Dropdown & not an Autocomplete
                                  widget = S3SiteAutocompleteWidget(),
                                  comment = DIV(_class="tooltip",
                                                _title="%s|%s" % (T("Facility"),
                                                                  T("Enter some characters to bring up a list of possible matches")))
                                )

        # Components

        # Human Resources
        add_component("hrm_human_resource",
                      org_site=super_key(table))

        # Documents
        add_component("doc_document",
                      org_site=super_key(table))
        add_component("doc_image",
                      org_site=super_key(table))

        # Inventory
        add_component("inv_inv_item",
                      org_site=super_key(table))
        add_component("inv_recv",
                      org_site=super_key(table))
        add_component("inv_send",
                      org_site=super_key(table))

        # Procurement Plans
        add_component("proc_plan",
                      org_site=super_key(table))

        # Requests
        add_component("req_req",
                      org_site=super_key(table))
        add_component("req_commit",
                      org_site=super_key(table))

        self.configure(tablename,
                       onaccept = self.org_site_onaccept,
                       )

        # ---------------------------------------------------------------------
        # Pass variables back to global scope (response.s3.*)
        #
        return Storage(
                    org_site_id = site_id
                )

    # -------------------------------------------------------------------------
    @staticmethod
    def org_site_onaccept(form):
        """
            Create the code from the name
        """
        s3db = current.s3db
        db = current.db
        site_table = s3db.org_site
        settings = current.deployment_settings

        name = form.vars.name
        code_len = settings.get_org_site_code_len()
        temp_code = name[:code_len].upper()
        query = (site_table.code == temp_code)
        row = db(query).select(site_table.id,
                               limitby=(0, 1)).first()
        if row:
            code = temp_code
            temp_code = None
            wildcard_bit = 1
            length = len(code)
            max_wc_bit = pow(2, length)
            while not temp_code and wildcard_bit < max_wc_bit:
                wildcard_posn = []
                for w in range(length):
                    if wildcard_bit & pow(2, w):
                        wildcard_posn.append(length - (1 + w))
                wildcard_bit += 1
                code_list = S3SiteModel.getCodeList(code, wildcard_posn)
                temp_code = S3SiteModel.returnUniqueCode(code, wildcard_posn, code_list)
        if temp_code:
            db(site_table.site_id == form.vars.site_id).update(code = temp_code)

    @staticmethod
    def getCodeList(code, wildcard_posn=[]):
        """
        """
        s3db = current.s3db
        db = current.db
        site_table = s3db.org_site
        temp_code = ""
        # Inject the wildcard charater in the right positions
        for posn in range(len(code)):
            if posn in wildcard_posn:
                temp_code += "%"
            else:
                temp_code += code[posn]
        # Now set up the db call
        query = site_table.code.like(temp_code)
        rows = db(query).select(site_table.id,
                                site_table.code,
                               )
        # Extract the rows on the database to provide a list of used codes
        codeList = []
        for record in rows:
            codeList.append(record.code)
        return codeList

    # -------------------------------------------------------------------------
    @staticmethod
    def returnUniqueCode(code, wildcard_posn=[], code_list=[]):
        """
        """
        # Select the replacement letters with numbers first and then
        # followed by the letters in least commonly used order
        replacement_char = "1234567890ZQJXKVBWPYGUMCFLDHSIRNOATE"
        rep_posn = [0] * len(wildcard_posn)
        finished = False
        while (not finished):
            # Find the next code to try
            temp_code = ""
            r = 0
            for posn in range(len(code)):
                if posn in wildcard_posn:
                    temp_code += replacement_char[rep_posn[r]]
                    r += 1
                else:
                    temp_code += code[posn]
            if temp_code not in code_list:
                return temp_code
            # set up the next rep_posn
            p = 0
            while (p<len(wildcard_posn)):
                if rep_posn[p] == 35: # the maximum number of replacement characters
                    rep_posn[p] = 0
                    p += 1
                else:
                    rep_posn[p] = rep_posn[p] + 1
                    break
            # if no new permutation of replacement characters has been found
            if p == len(wildcard_posn):
                return None

# =============================================================================
class S3FacilityModel(S3Model):
    """
        Generic Site
    """

    names = ["org_facility_type",
             "org_facility",
             ]

    def model(self):

        T = current.T
        db = current.db
        s3 = current.response.s3

        location_id = self.gis_location_id
        organisation_id = self.org_organisation_id

        define_table = self.define_table

        # =============================================================================
        # Facility Types (generic)
        #
        tablename = "org_facility_type"
        table = define_table(tablename,
                             Field("name"),
                             s3.comments(),
                             *s3.meta_fields()
                             )

        # CRUD strings
        ADD_FAC = T("Add Facility Type")
        LIST_FACS = T("List Facility types")
        s3.crud_strings[tablename] = Storage(
            title_create = ADD_FAC,
            title_display = T("Facility Type Details"),
            title_list = LIST_FACS,
            title_update = T("Edit Facility Type"),
            title_search = T("Search Facility types"),
            title_upload = T("Import Facility types"),
            subtitle_create = T("Add New Facility Type"),
            subtitle_list = T("Facility types"),
            label_list_button = LIST_FACS,
            label_create_button = T("Add New Facility Type"),
            label_delete_button = T("Delete Facility Type"),
            msg_record_created = T("Facility Type added"),
            msg_record_modified = T("Facility Type updated"),
            msg_record_deleted = T("Facility Type deleted"),
            msg_list_empty = T("No Facility types currently registered"))

        # =============================================================================
        # Facilities (generic)
        #
        tablename = "org_facility"
        table = define_table(tablename,
                             self.super_link("site_id", "org_site"),
                             Field("name", notnull=True,
                                   length=64,           # Mayon Compatibility
                                   label = T("Name")),
                             Field("code",
                                   length=10,
                                   # Deployments that don't wants office codes can hide them
                                   #readable=False,
                                   #writable=False,
                                   # Mayon compatibility
                                   # @ToDo: Deployment Setting to add validator to make these unique
                                   #notnull=True,
                                   #unique=True,
                                   label=T("Code")),
                             Field("facility_type_id", "list:reference org_facility_type",
                                   requires = IS_NULL_OR(IS_ONE_OF(db, "org_facility_type.id",
                                                                   "%(name)s",
                                                                   sort=True,
                                                                   multiple=True)),
                                   represent = self.org_facility_type_represent,
                                   comment = S3AddResourceLink(c="org",
                                                               f="facility_type",
                                                               label=ADD_FAC,
                                                               tooltip=T("Select a Facility Type from the list or click 'Add Facility Type'")),
                                   label=T("Type")),
                             organisation_id(widget = S3OrganisationAutocompleteWidget(default_from_profile = True)),
                             location_id(),
                             s3.comments(),
                             *(s3.address_fields() + s3.meta_fields()))

        # CRUD strings
        ADD_FAC = T("Add Facility")
        LIST_FACS = T("List Facilities")
        s3.crud_strings[tablename] = Storage(
            title_create = ADD_FAC,
            title_display = T("Facility Details"),
            title_list = LIST_FACS,
            title_update = T("Edit Facility"),
            title_search = T("Search Facilities"),
            title_upload = T("Import Facilities"),
            subtitle_create = T("Add New Facility"),
            subtitle_list = T("Facilities"),
            label_list_button = LIST_FACS,
            label_create_button = T("Add New Facility"),
            label_delete_button = T("Delete Facility"),
            msg_record_created = T("Facility added"),
            msg_record_modified = T("Facility updated"),
            msg_record_deleted = T("Facility deleted"),
            msg_list_empty = T("No Facilities currently registered"))

        self.configure(tablename,
                       super_entity="org_site"
                       )

        # ---------------------------------------------------------------------
        # Pass variables back to global scope (response.s3.*)
        #
        return Storage(
                )

    # -----------------------------------------------------------------------------
    @staticmethod
    def org_facility_type_represent(opt):
        """ Represent a facility type in option fields or list views """

        db = current.db
        table = db.org_facility_type
        set = db(table.id > 0).select(table.id,
                                      table.name).as_dict()

        if isinstance(opt, (list, tuple)):
            opts = opt
            vals = [str(set.get(o)["name"]) for o in opts]
            multiple = True
        elif isinstance(opt, int):
            opts = [opt]
            vals = str(set.get(opt)["name"])
            multiple = False
        else:
            try:
                opt = int(opt)
            except:
                return current.messages.NONE
            else:
                opts = [opt]
                vals = str(set.get(opt)["name"])
                multiple = False

        if multiple:
            if len(opts) > 1:
                vals = ", ".join(vals)
            else:
                vals = len(vals) and vals[0] or ""
        return vals

# =============================================================================
class S3RoomModel(S3Model):
    """
        Rooms are a location within a Site
        - used by Asset module
    """

    names = ["org_room",
             "org_room_id"
            ]

    def model(self):

        T = current.T
        db = current.db
        s3 = current.response.s3

        site_id = self.org_site_id


        # =============================================================================
        # Rooms (for Sites)
        # @ToDo: Validate to ensure that rooms are unique per facility
        #
        tablename = "org_room"
        table = self.define_table(tablename,
                                  site_id, # site_id
                                  Field("name", length=128, notnull=True),
                                  *s3.meta_fields())

        # CRUD strings
        ADD_ROOM = T("Add Room")
        LIST_ROOMS = T("List Rooms")
        s3.crud_strings[tablename] = Storage(
            title_create = ADD_ROOM,
            title_display = T("Room Details"),
            title_list = LIST_ROOMS,
            title_update = T("Edit Room"),
            title_search = T("Search Rooms"),
            subtitle_create = T("Add New Room"),
            subtitle_list = T("Rooms"),
            label_list_button = LIST_ROOMS,
            label_create_button = ADD_ROOM,
            label_delete_button = T("Delete Room"),
            msg_record_created = T("Room added"),
            msg_record_modified = T("Room updated"),
            msg_record_deleted = T("Room deleted"),
            msg_list_empty = T("No Rooms currently registered"))

        room_comment = DIV(
                           S3AddResourceLink(c="org",
                                         f="room",
                                         label=ADD_ROOM,
                                         tooltip=T("Select a Room from the list or click 'Add Room'")),
                           # Filters Room based on site
                           SCRIPT("""S3FilterFieldChange({
                                         'FilterField':   'site_id',
                                         'Field':         'room_id',
                                         'FieldPrefix':   'org',
                                         'FieldResource': 'room',
                                         });""")
                           )

        # Reusable field for other tables to reference
        room_id = S3ReusableField("room_id", db.org_room, sortby="name",
                                  requires = IS_NULL_OR(IS_ONE_OF(db,
                                                                  "org_room.id",
                                                                  "%(name)s")),
                                  represent = self.org_room_represent,
                                  label = T("Room"),
                                  comment = room_comment,
                                  ondelete = "SET NULL")

        # ---------------------------------------------------------------------
        # Pass variables back to global scope (response.s3.*)
        #
        return Storage(
                    org_room_id = room_id,
                )

    # -----------------------------------------------------------------------------
    @staticmethod
    def org_room_represent(id):
        """ Represent a room in option fields or list views """

        NONE = current.messages.NONE

        if not id:
            return NONE

        db = current.db
        table = db.org_room

        record = db(table.id == id).select(table.name,
                                           limitby=(0, 1)).first()
        if not record:
            return NONE

        return record.name

# =============================================================================
class S3OfficeModel(S3Model):

    names = ["org_office",
             "org_office_type_opts",
            ]

    def model(self):

        T = current.T
        db = current.db
        s3 = current.response.s3
        settings = current.deployment_settings

        messages = current.messages
        NONE = messages.NONE
        UNKNOWN_OPT = messages.UNKNOWN_OPT

        location_id = self.gis_location_id
        organisation_id = self.org_organisation_id

        super_link = self.super_link

        # =============================================================================
        # Offices
        #
        org_office_type_opts = {    # @ToDo: Migrate these to constants: s3.OFFICE_TYPE
            1:T("Headquarters"),
            2:T("Regional"),
            3:T("National"),
            4:T("Field"),
            5:T("Warehouse"),       # Don't change this number, as it affects the Inv module, KML Export stylesheet & OrgAuth
        }

        ADD_OFFICE = T("Add Office")
        office_comment = S3AddResourceLink(c="org",
                                           f="office",
                                           label=ADD_OFFICE,
                                           tooltip=T("If you don't see the Office in the list, you can add a new one by clicking link 'Add Office'."))

        tablename = "org_office"
        table = self.define_table(tablename,
                                  super_link("pe_id", "pr_pentity"),
                                  super_link("site_id", "org_site"),
                                  super_link("doc_id", "doc_entity"),
                                  Field("name", notnull=True,
                                        length=64,           # Mayon Compatibility
                                        label = T("Name")),
                                  Field("code",
                                        length=10,
                                        # Deployments that don't wants office codes can hide them
                                        #readable=False,
                                        #writable=False,
                                        # Mayon compatibility
                                        # @ToDo: Deployment Setting to add validator to make these unique
                                        #notnull=True,
                                        #unique=True,
                                        label=T("Code")),
                                  organisation_id(widget = S3OrganisationAutocompleteWidget(default_from_profile = True)),
                                  Field("type", "integer", label = T("Type"),
                                        requires = IS_NULL_OR(IS_IN_SET(org_office_type_opts)),
                                        represent = lambda opt: \
                                          org_office_type_opts.get(opt, UNKNOWN_OPT)),
                                  location_id(),
                                  Field("phone1", label = T("Phone 1"),
                                        requires = IS_NULL_OR(s3_phone_requires)),
                                  Field("phone2", label = T("Phone 2"),
                                        requires = IS_NULL_OR(s3_phone_requires)),
                                  Field("email", label = T("Email"),
                                        requires = IS_NULL_OR(IS_EMAIL())),
                                  Field("fax", label = T("Fax"),
                                        requires = IS_NULL_OR(s3_phone_requires)),
                                  # @ToDo: Calculate automatically from org_staff (but still allow manual setting for a quickadd)
                                  #Field("international_staff", "integer",
                                  #      label = T("# of National Staff"),
                                  #      requires = IS_NULL_OR(IS_INT_IN_RANGE(0, 9999))),
                                  #Field("national_staff", "integer",
                                  #      label = T("# of International Staff"),
                                  #      requires = IS_NULL_OR(IS_INT_IN_RANGE(0, 99999))),
                                  # @ToDo: Move to Fixed Assets
                                  #Field("number_of_vehicles", "integer",
                                  #      label = T("# of Vehicles"),
                                  #      requires = IS_NULL_OR(IS_INT_IN_RANGE(0, 9999))),
                                  #Field("vehicle_types", label = T("Vehicle Types")),
                                  #Field("equipment", label = T("Equipment")),
                                  Field("obsolete", "boolean",
                                        label = T("Obsolete"),
                                        represent = lambda bool: \
                                          (bool and [T("Obsolete")] or [NONE])[0],
                                        default = False),
                                  #document_id(),  # Better to have multiple Documents on a Tab
                                  s3.comments(),
                                  *(s3.address_fields() + s3.meta_fields()))

        if not settings.get_gis_building_name():
            table.building_name.readable = False

        # CRUD strings
        LIST_OFFICES = T("List Offices")
        s3.crud_strings[tablename] = Storage(
            title_create = ADD_OFFICE,
            title_display = T("Office Details"),
            title_list = LIST_OFFICES,
            title_update = T("Edit Office"),
            title_search = T("Search Offices"),
            title_upload = T("Import Offices"),
            subtitle_create = T("Add New Office"),
            subtitle_list = T("Offices"),
            label_list_button = LIST_OFFICES,
            label_create_button = T("Add New Office"),
            label_delete_button = T("Delete Office"),
            msg_record_created = T("Office added"),
            msg_record_modified = T("Office updated"),
            msg_record_deleted = T("Office deleted"),
            msg_list_empty = T("No Offices currently registered"))

        # CRUD strings
        ADD_WH = T("Add Warehouse")
        LIST_WH = T("List Warehouses")
        warehouse_crud_strings = Storage(
            title_create = ADD_WH,
            title_display = T("Warehouse Details"),
            title_list = LIST_WH,
            title_update = T("Edit Warehouse"),
            title_search = T("Search Warehouses"),
            title_upload = T("Import Warehouses"),
            subtitle_create = T("Add New Warehouse"),
            subtitle_list = T("Warehouses"),
            label_list_button = LIST_WH,
            label_create_button = T("Add New Warehouse"),
            label_delete_button = T("Delete Warehouse"),
            msg_record_created = T("Warehouse added"),
            msg_record_modified = T("Warehouse updated"),
            msg_record_deleted = T("Warehouse deleted"),
            msg_list_empty = T("No Warehouses currently registered")
        )

        # -----------------------------------------------------------------------------
        # Offices as component of Organisations
        self.add_component(table,
                           org_organisation="organisation_id")

        self.configure(tablename,
                       super_entity=("pr_pentity", "org_site"),
                       onvalidation=s3.address_onvalidation,
                       deduplicate=self.org_office_deduplicate,
                       list_fields=[ "id",
                                     "name",
                                     "organisation_id",   # Filtered in Component views
                                     "type",
                                     "L0",
                                     "L1",
                                     "L2",
                                     "L3",
                                     #"L4",
                                     "phone1",
                                     "email"
                                    ])

        # ---------------------------------------------------------------------
        # Pass variables back to global scope (response.s3.*)
        #
        return Storage(
                    org_office_type_opts = org_office_type_opts,
                    org_warehouse_crud_strings = warehouse_crud_strings,
                )

    # ---------------------------------------------------------------------
    @staticmethod
    def org_office_represent(id):
        """
            Represent an Office
        """

        NONE = current.messages.NONE
        if not id:
            return NONE

        db = current.db
        table = db.org_office
        record = db(table.id == id).select(table.name,
                                           limitby=(0, 1)).first()
        if not record:
            return NONE

        return record.name

    # ---------------------------------------------------------------------
    @staticmethod
    def org_office_deduplicate(item):
        """
            Import item deduplication, match by name
                (Adding location_id doesn't seem to be a good idea)

            @param item: the S3ImportItem instance
        """

        db = current.db

        if item.id:
            return
        if item.tablename == "org_office":
            table = item.table
            name = "name" in item.data and item.data.name
            query = (table.name.lower() == name.lower())
            location_id = None
            # if "location_id" in item.data:
                # location_id = item.data.location_id
                ## This doesn't find deleted records:
                # query = query & (table.location_id == location_id)
            duplicate = db(query).select(table.id,
                                         limitby=(0, 1)).first()
            # if duplicate is None and location_id:
                ## Search for deleted offices with this name
                # query = (table.name.lower() == name.lower()) & \
                        # (table.deleted == True)
                # row = db(query).select(table.id, table.deleted_fk,
                                       # limitby=(0, 1)).first()
                # if row:
                    # fkeys = json.loads(row.deleted_fk)
                    # if "location_id" in fkeys and \
                       # str(fkeys["location_id"]) == str(location_id):
                        # duplicate = row
            if duplicate:
                item.id = duplicate.id
                item.method = item.METHOD.UPDATE

# =============================================================================
def org_organisation_represent(id, showlink=False, acronym=True, parent=True):
    """
        Represent an Organisation in option fields or list views

        @param showlink: whether to make the output into a hyperlink
        @param acronym: whether to show any acronym present
        @param parent: whether to show the parent Org for branches
    """

    db = current.db
    s3db = current.s3db

    if not parent and isinstance(id, Row):
        # Do not repeat the lookup if already done by IS_ONE_OF or RHeader
        org = id
    elif parent:
        otable = s3db.org_organisation
        btable = s3db.org_organisation_branch
        query = (otable.id == id)
        left = btable.on(btable.branch_id == otable.id)
        org = db(query).select(otable.name,
                               otable.acronym,
                               btable.organisation_id,
                               left = left,
                               limitby = (0, 1)).first()
    else:
        otable = s3db.org_organisation
        query = (otable.id == id)
        org = db(query).select(otable.name,
                               otable.acronym,
                               limitby = (0, 1)).first()

    if org:
        if parent:
            represent = org.org_organisation.name
            if "org_organisation_branch" in org:
                # We're a Branch
                query = (otable.id == org.org_organisation_branch.organisation_id)
                parent = db(query).select(otable.name,
                                          limitby = (0, 1)).first()
                if parent:
                    represent = "%s > %s" % (parent.name,
                                            represent)
            elif acronym and org.org_organisation.acronym:
                represent = "%s (%s)" % (represent,
                                         org.org_organisation.acronym)
        else:
            represent = org.name
            if acronym and org.acronym:
                represent = "%s (%s)" % (represent,
                                         org.acronym)
        if showlink:
            represent = A(represent,
                          _href = URL(c="org", f="organisation", args = [id]))
    else:
        represent = current.messages.NONE

    return represent

# =============================================================================
def org_organisation_logo(id, type="png"):
    """
        Return a logo of the organisation with the given id, if one exists

        The id can either be the id of the organisation
               or a Row of the organisation

        The type can either be png or bmp and is the format of the saved image
    """

    s3db = current.s3db
    if isinstance(id, Row):
        # Do not repeat the lookup if already done by IS_ONE_OF or RHeader
        record = id
    else:
        table = s3db.org_organisation
        query = (table.id == id)
        record = current.db(query).select(limitby = (0, 1)).first()

    format = None
    if type == "bmp":
        format = "bmp"
    size = (None, 60)
    image = s3db.pr_image_represent(record.logo, size=size)
    url_small = URL(c="default", f="download", args=image)
    if record and image:
        if record.acronym == None or record.acronym == "":
            alt = "%s logo" % record.name
        else:
            alt = "%s logo" % record.acronym
        logo = IMG(_src=url_small,
                       _alt=alt,
                       _height = 60,
                      )
        return logo
    return DIV() # no logo so return an empty div

<<<<<<< HEAD
=======
# =============================================================================
def org_root_organisation(organisation_id=None, pe_id=None):
    """
        Lookup the root organisation of a branch organisation

        @param organisation_id: the organisation's record ID or a record
                                which contains the organisation_id
        @param pe_id: the organisation's pe_id

        @returns: tuple of (id, pe_id) of the root organisation,
                  or (None, None) if no root organisation can be found
    """

    db = current.db
    s3db = current.s3db

    otable = s3db.org_organisation
    btable = s3db.org_organisation.with_alias("org_branch_organisation")
    ltable = s3db.org_organisation_branch

    if isinstance(organisation_id, Row):
        row = organisation_id
        if "organisation_id" in row:
            organisation_id = row.organisation_id
        elif "pe_id" in row:
            organisation_id = None
            pe_id = row.pe_id
        else:
            organisation_id = None
    if not organisation_id and not pe_id:
        return None, None

    if organisation_id is None:
        query = (btable.pe_id == pe_id)
    else:
        query = (btable.id == organisation_id)

    join = (ltable.deleted != True) & \
           (btable.deleted != True) & \
           (otable.deleted != True) & \
           (btable.id == ltable.branch_id) & \
           (otable.id == ltable.organisation_id)
    row = db(query & join).select(btable.id,
                                  btable.pe_id,
                                  otable.id, limitby=(0, 1)).first()

    if row is not None:
        return org_root_organisation(row[otable.id])
    else:
        row = db(query).select(btable.id,
                               btable.pe_id,
                               limitby=(0, 1)).first()
        if row:
            return (row.id, row.pe_id)

    return None, None

>>>>>>> eaa0676b
# =============================================================================
def org_site_represent(id, show_link=True):
    """ Represent a Facility in option fields or list views """


    db = current.db
    s3db = current.s3db
    represent = current.messages.NONE

    stable = s3db.org_site

    if not id:
        return represent

    if isinstance(id, Row) and "instance_type" in id:
        # Do not repeat the lookup if already done by IS_ONE_OF
        site = id
    else:
        site = db(stable._id == id).select(stable.id,
                                           stable.name,
                                           stable.site_id,
                                           stable.instance_type,
                                           limitby=(0, 1)).first()
        if not site:
            return represent
    id = None

    instance_type = site.instance_type
    try:
        table = s3db[instance_type]
    except:
        return represent

    instance_type_nice = stable.instance_type.represent(instance_type)
    tab = None
    if instance_type == "org_office":
        type = None
        try:
            type = site.type
        except:
            query = (table.site_id == site.site_id)
            record = db(query).select(table.id,
                                      table.type,
                                      limitby=(0, 1)).first()
            if record:
                id = record.id
                type = record.type

        if type == 5:
            instance_type = "inv_warehouse"
            instance_type_nice = T("Warehouse")
            # add the url to the stock tab for the warehouse
            tab = "inv_item"

    if site:
        represent = "%s (%s)" % (site.name, instance_type_nice)
    else:
        # Since name is notnull for all types so far, this won't be reached.
        represent = "[site %d] (%s)" % (id, instance_type_nice)

    if show_link and site:
        if not id:
            query = (table.site_id == site.site_id)
            id = db(query).select(table.id,
                                  limitby=(0, 1)).first().id
        c, f = instance_type.split("_", 1)
        args = [id]
        if tab:
            args.append(tab)
        represent = A(represent,
                      _href = URL(c=c, f=f,
                                  args = args,
                                  extension = "" # removes the .aaData extension in paginated views!
                                ))

    return represent

# =============================================================================
def org_rheader(r, tabs=[]):
    """ Organisation/Office/Warehouse page headers """

    if r.representation != "html":
        # RHeaders only used in interactive views
        return None
    # Need to use this format as otherwise /inv/incoming?viewing=org_office.x
    # doesn't have an rheader
    tablename, record = s3_rheader_resource(r)
    if record is None:
        # List or Create form: rheader makes no sense here
        return None

    table = current.s3db[tablename]
    resourcename = r.name
    T = current.T

    if tablename == "org_organisation":
        settings = current.deployment_settings

        # Tabs
        if not tabs:
            tabs = [(T("Basic Details"), None),
                    (T("Branches"), "branch"),
                    (T("Facilities"), "site"),
                    (T("Staff & Volunteers"), "human_resource"),
                    (T("Projects"), "project"),
                    (T("User Roles"), "roles"),
                    #(T("Tasks"), "task"),
                   ]

        rheader_tabs = s3_rheader_tabs(r, tabs)

        if table.sector_id.readable and record.sector_id:
            if settings.get_ui_cluster():
                sector_label = T("Cluster(s)")
            else:
                sector_label = T("Sector(s)")
            sectors = TR(TH("%s: " % sector_label),
                         table.sector_id.represent(record.sector_id))
        else:
            sectors = ""

        if record.website:
            website = TR(TH("%s: " % table.website.label),
                         A(record.website, _href=record.website))
        else:
            website = ""

        rheader = DIV()
        logo = org_organisation_logo(record)
        rData = TABLE(
                        TR(
                            TH("%s: " % table.name.label),
                            record.name,
                          ),
                        website,
                        sectors,
                        )
        if logo:
            rheader.append(TABLE(TR(TD(logo),TD(rData))))
        else:
            rheader.append(rData)
        rheader.append(rheader_tabs)

    elif tablename == "org_office":
        s3 = current.response.s3

        tabs = [(T("Basic Details"), None),
                #(T("Contact Data"), "contact"),
                (T("Staff"), "human_resource"),
               ]
        try:
            tabs = tabs + current.s3db.inv_tabs(r)
        except:
            pass
        try:
            tabs = tabs + s3.req_tabs(r)
        except:
            pass
        tabs.append((T("Attachments"), "document"))
        tabs.append((T("User Roles"), "roles"))


        logo = org_organisation_logo(record.organisation_id)

        rData = TABLE(
                      TR(
                         TH("%s: " % table.name.label),
                         record.name,
                         TH("%s: " % table.type.label),
                         table.type.represent(record.type),
                         ),
                      TR(
                         TH("%s: " % table.organisation_id.label),
                         table.organisation_id.represent(record.organisation_id),
                         TH("%s: " % table.location_id.label),
                         table.location_id.represent(record.location_id),
                         ),
                      TR(
                         TH("%s: " % table.email.label),
                         record.email or "",
                         TH("%s: " % table.phone1.label),
                         record.phone1 or "",
                         ),
                      #TR(TH(A(T("Edit Office"),
                      #        _href=URL(c="org", f="office",
                      #                  args=[r.id, "update"],
                      #                  vars={"_next": _next})))
                      #   )
                          )
        rheader = DIV()
        if logo:
            rheader.append(TABLE(TR(TD(logo),TD(rData))))
        else:
            rheader.append(rData)

        rheader_tabs = s3_rheader_tabs(r, tabs)
        rheader.append(rheader_tabs)

        #if r.component and r.component.name == "req":
            # Inject the helptext script
            #rheader.append(s3.req_helptext_script)

    return rheader

# =============================================================================
def org_organisation_controller():
    """
        Organisation Controller, defined in the model for use from
        multiple controllers for unified menus
    """

    db = current.db
    s3db = current.s3db
    s3_rest_controller = current.rest_controller

    T = current.T
    db = current.db
    gis = current.gis
    auth = current.auth
    s3 = current.response.s3
    manager = current.manager

    # Pre-process
    def prep(r):
        if r.interactive:
            r.table.country.default = gis.get_default_country("code")

            # Plug in role matrix for Admins/OrgAdmins
            if r.id and auth.user is not None:
                sr = auth.get_system_roles()
                realms = auth.user.realms or Storage()
                if sr.ADMIN in realms or \
                   sr.ORG_ADMIN in realms and r.record.pe_id in realms[sr.ORG_ADMIN]:
                    manager.model.set_method(r.prefix, r.name,
                                             method="roles",
                                             action=S3OrgRoleManager())

            if not r.component and r.method not in ["read", "update", "delete"]:
                # Filter out branches
                branch_filter = S3FieldSelector("parent.id") == None
                r.resource.add_filter(branch_filter)
            elif r.component_name == "human_resource" and r.component_id:
                # Workaround until widget is fixed:
                htable = s3db.hrm_human_resource
                htable.person_id.widget = None
                htable.person_id.writable = False

            elif r.component_name == "branch":
                s3db.org_organisation_branch.branch_id.represent = lambda val: \
                    s3db.org_organisation_represent(val, parent=False)

            elif r.component_name == "office" and \
                 r.method and r.method != "read":
                # Don't want to see in Create forms
                # inc list_create (list_fields over-rides)
                otable = r.component.table
                s3.address_hide(otable)
                # Process Base Location
                #manager.configure(table._tablename,
                #                  onaccept=s3.address_onaccept)

            elif r.component_name == "task" and \
                 r.method != "update" and r.method != "read":
                # Create or ListCreate
                ttable = r.component.table
                ttable.organisation_id.default = r.id
                ttable.status.writable = False
                ttable.status.readable = False

            elif r.component_name == "project" and r.link:
                # Hide/show host role after project selection in embed-widget
                tn = r.link.tablename
                manager.configure(tn,
                                  post_process="hide_host_role($('#%s').val());")
                script = "s3.hide_host_role.js"
                s3.scripts.append( "%s/%s" % (s3.script_dir, script))
        return True
    s3.prep = prep

    rheader = s3db.org_rheader
    output = s3_rest_controller("org", "organisation",
                                native=False, rheader=rheader)
    return output

# =============================================================================
def org_office_controller():
    """
        Office Controller, defined in the model for use from
        multiple controllers for unified menus
    """

    s3_rest_controller = current.rest_controller

    T = current.T
    gis = current.gis
    request = current.request
    session = current.session
    s3 = current.response.s3
    manager = current.manager
    settings = current.deployment_settings
    s3db = current.s3db
    auth = current.auth

    # Get default organisation_id
    req_vars = request.vars
    organisation_id = req_vars["organisation_id"]
    if type(organisation_id) is list:
        req_vars["organisation_id"] = organisation_id[0]
    organisation_id = req_vars["organisation_id"] or \
                      session.s3.organisation_id or \
                      ""

    # Configure Search
    office_search = S3Search(
        advanced=(S3SearchSimpleWidget(
                    name="office_search_text",
                    label=T("Search"),
                    comment=T("Search for office by text."),
                    field=["name", "comments", "email"]
                  ),
                  S3SearchOptionsWidget(
                    name="office_search_org",
                    label=T("Organization"),
                    comment=T("Search for office by organization."),
                    field="organisation_id",
                    represent ="%(name)s",
                    cols = 3
                  ),
                  S3SearchLocationHierarchyWidget(
                    name="office_search_location",
                    comment=T("Search for office by location."),
                    represent ="%(name)s",
                    cols = 3
                  ),
                  S3SearchLocationWidget(
                    name="office_search_map",
                    label=T("Map"),
                  ),
        ))
    manager.configure("org_office",
                      search_method = office_search)

    # Pre-processor
    def prep(r):

        table = r.table
        if organisation_id:
            table.organisation_id.default = organisation_id

        if r.representation == "plain":
            # Map popups want less clutter
            table.obsolete.readable = False
            if r.record and r.record.type == 5:
                s3.crud_strings["org_office"].title_display = T("Warehouse Details")
                manager.configure(r.tablename,
                                  popup_url=URL(args=[r.id, "inv_item"]))

        if r.record and settings.has_module("hrm"):
            # Cascade the organisation_id from the office to the staff
            htable = s3db.hrm_human_resource
            htable.organisation_id.default = r.record.organisation_id
            htable.organisation_id.writable = False

        if r.interactive or r.representation == "aadata":
            if not r.component and settings.has_module("inv"):
                # Filter out Warehouses, since they have a dedicated controller
                s3.filter = (table.type != 5) | (table.type == None)

        if r.interactive:

            # Plug in role matrix for Admins/OrgAdmins
            if r.id and auth.user is not None:
                sr = auth.get_system_roles()
                realms = auth.user.realms or Storage()
                if sr.ADMIN in realms or \
                   sr.ORG_ADMIN in realms and r.record.pe_id in realms[sr.ORG_ADMIN]:
                    manager.model.set_method(r.prefix, r.name,
                                             method="roles",
                                             action=S3OrgRoleManager())

            if settings.has_module("inv"):
                # Don't include Warehouses in the type dropdown
                s3.org_office_type_opts.pop(5)
                table.type.requires = IS_NULL_OR(IS_IN_SET(s3.org_office_type_opts))

            if r.record and r.record.type == 5: # 5 = Warehouse
                s3.crud_strings["org_office"] = s3.org_warehouse_crud_strings

            if r.method == "create":
                table.obsolete.readable = table.obsolete.writable = False

            if r.method and r.method != "read":
                # Don't want to see in Create forms
                # inc list_create (list_fields over-rides)
                table.obsolete.writable = False
                table.obsolete.readable = False
                s3.address_hide(table)

            if r.component:

                cname = r.component.name
                if cname in ("inv_item", "recv", "send"):
                    # Filter out items which are already in this inventory
                    s3db.inv_prep(r)

                elif cname == "human_resource":
                    # Filter out people which are already staff for this office
                    s3_filter_staff(r)
                    # Cascade the organisation_id from the hospital to the staff
                    htable.organisation_id.default = r.record.organisation_id
                    htable.organisation_id.writable = False
                    htable.organisation_id.comment = None

                elif cname == "req" and r.method not in ("update", "read"):
                    # Hide fields which don't make sense in a Create form
                    # inc list_create (list_fields over-rides)
                    s3db.req_create_form_mods()

        return True
    s3.prep = prep
    # remove CRUD generated buttons in the tabs
    manager.configure("inv_inv_item",
                    create=False,
                    listadd=False,
                    editable=False,
                    deletable=False,
                   )
    if "inv_item" in request.args:
        rheader = s3db.inv_warehouse_rheader
    else:
        rheader = s3db.org_rheader
    return s3_rest_controller("org", "office", rheader=rheader)

# END =========================================================================<|MERGE_RESOLUTION|>--- conflicted
+++ resolved
@@ -1598,8 +1598,6 @@
         return logo
     return DIV() # no logo so return an empty div
 
-<<<<<<< HEAD
-=======
 # =============================================================================
 def org_root_organisation(organisation_id=None, pe_id=None):
     """
@@ -1657,7 +1655,6 @@
 
     return None, None
 
->>>>>>> eaa0676b
 # =============================================================================
 def org_site_represent(id, show_link=True):
     """ Represent a Facility in option fields or list views """
