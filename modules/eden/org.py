--- conflicted
+++ resolved
@@ -524,15 +524,12 @@
             add_component("project_project",
                           org_organisation="organisation_id")
 
-<<<<<<< HEAD
         # Organisation Summary data
         if settings.get_org_summary():
             add_component("org_organisation_summary",
                           org_organisation=dict(name="summary",
                                                 joinby="organisation_id"))
 
-=======
->>>>>>> d60dea9f
         # Assets
         add_component("asset_asset",
                       org_organisation="organisation_id")
@@ -1024,23 +1021,24 @@
 class S3OrganisationVirtualFields:
     """ Virtual fields for the org_organisation table """
 
-    #extra_fields = ["organisation_id"]
-
     def address(self):
         """ Fetch the address of an office """
-        from eden.gis import gis_location_represent
+
         db = current.db
-
+        s3db = current.s3db
+        otable = s3db.org_office
+        gtable = db.gis_location
         if hasattr(self, "org_organisation"):
-            query = (db.org_office.deleted != True) & \
-                    (db.org_office.organisation_id == self.org_organisation.id) & \
-                    (db.org_office.location_id == db.gis_location.id)
-            row = db(query).select(db.gis_location.id).first()
+            query = (otable.deleted != True) & \
+                    (otable.organisation_id == self.org_organisation.id) & \
+                    (otable.location_id == gtable.id)
+            row = db(query).select(gtable.id,
+                                   limitby=(0, 1)).first()
         else:
             row = None
 
         if row:
-            return gis_location_represent(row.id)
+            return s3db.gis_location_represent(row.id)
         else:
             return None
 
@@ -2604,6 +2602,7 @@
             # Map popups want less clutter
             table.obsolete.readable = False
 
+
         if r.interactive:
 
             # Plug in role matrix for Admins/OrgAdmins
