# -*- coding: utf-8 -*-

""" Sahana Eden Organisation Model

    @copyright: 2009-2012 (c) Sahana Software Foundation
    @license: MIT

    Permission is hereby granted, free of charge, to any person
    obtaining a copy of this software and associated documentation
    files (the "Software"), to deal in the Software without
    restriction, including without limitation the rights to use,
    copy, modify, merge, publish, distribute, sublicense, and/or sell
    copies of the Software, and to permit persons to whom the
    Software is furnished to do so, subject to the following
    conditions:

    The above copyright notice and this permission notice shall be
    included in all copies or substantial portions of the Software.

    THE SOFTWARE IS PROVIDED "AS IS", WITHOUT WARRANTY OF ANY KIND,
    EXPRESS OR IMPLIED, INCLUDING BUT NOT LIMITED TO THE WARRANTIES
    OF MERCHANTABILITY, FITNESS FOR A PARTICULAR PURPOSE AND
    NONINFRINGEMENT. IN NO EVENT SHALL THE AUTHORS OR COPYRIGHT
    HOLDERS BE LIABLE FOR ANY CLAIM, DAMAGES OR OTHER LIABILITY,
    WHETHER IN AN ACTION OF CONTRACT, TORT OR OTHERWISE, ARISING
    FROM, OUT OF OR IN CONNECTION WITH THE SOFTWARE OR THE USE OR
    OTHER DEALINGS IN THE SOFTWARE.
"""

__all__ = ["S3OrganisationModel",
           "S3SiteModel",
           "S3FacilityModel",
           "S3RoomModel",
           "S3OfficeModel",
           "org_organisation_represent",
           "org_rheader",
           "org_site_represent",
           "org_organisation_controller",
           "org_office_controller",
           ]

from gluon import *
from gluon.dal import Row
from gluon.storage import Storage
from ..s3 import *

T = current.T
organisation_type_opts = {
    1:T("Government"),
    2:T("Embassy"),
    3:T("International NGO"),
    4:T("Donor"),               # Don't change this number without changing organisation_popup.html
    6:T("National NGO"),
    7:T("UN"),
    8:T("International Organization"),
    9:T("Military"),
    10:T("Private"),
    11:T("Intergovernmental Organization"),
    12:T("Institution"),
    13:T("Red Cross / Red Crescent")
    #12:"MINUSTAH"   Haiti-specific
}

# =============================================================================
class S3OrganisationModel(S3Model):

    names = ["org_sector",
             "org_sector_id",
             #"org_subsector",
             "org_organisation",
             "org_organisation_id",
            ]

    def model(self):

        import copy

        T = current.T
        db = current.db
        gis = current.gis
        s3 = current.response.s3
        settings = current.deployment_settings

        messages = current.messages
        UNKNOWN_OPT = messages.UNKNOWN_OPT
        SELECT_LOCATION = messages.SELECT_LOCATION

        add_component = self.add_component
        configure = self.configure
        crud_strings = s3.crud_strings
        define_table = self.define_table
        meta_fields = s3.meta_fields

        # ---------------------------------------------------------------------
        # Sector
        # (Cluster in UN-style terminology)
        #
        tablename = "org_sector"
        table = define_table(tablename,
                             Field("abrv", length=64,
                                   notnull=True, unique=True,
                                   label=T("Abbreviation")),
                             Field("name", length=128,
                                   notnull=True, unique=True,
                                   label=T("Name")),
                             *meta_fields())

        # CRUD strings
        if settings.get_ui_cluster():
            SECTOR = T("Cluster")
            crud_strings[tablename] = Storage(
                title_create = T("Add Cluster"),
                title_display = T("Cluster Details"),
                title_list = T("List Clusters"),
                title_update = T("Edit Cluster"),
                title_search = T("Search Clusters"),
                subtitle_create = T("Add New Cluster"),
                subtitle_list = T("Clusters"),
                label_list_button = T("List Clusters"),
                label_create_button = T("Add New Cluster"),
                label_delete_button = T("Delete Cluster"),
                msg_record_created = T("Cluster added"),
                msg_record_modified = T("Cluster updated"),
                msg_record_deleted = T("Cluster deleted"),
                msg_list_empty = T("No Clusters currently registered"))
        else:
            SECTOR = T("Sector")
            crud_strings[tablename] = Storage(
                title_create = T("Add Sector"),
                title_display = T("Sector Details"),
                title_list = T("List Sectors"),
                title_update = T("Edit Sector"),
                title_search = T("Search Sectors"),
                subtitle_create = T("Add New Sector"),
                subtitle_list = T("Sectors"),
                label_list_button = T("List Sectors"),
                label_create_button = T("Add New Sector"),
                label_delete_button = T("Delete Sector"),
                msg_record_created = T("Sector added"),
                msg_record_modified = T("Sector updated"),
                msg_record_deleted = T("Sector deleted"),
                msg_list_empty = T("No Sectors currently registered"))

        configure("org_sector", deduplicate=self.org_sector_deduplicate)

        sector_id = S3ReusableField("sector_id", "list:reference org_sector",
                                    sortby="abrv",
                                    requires = IS_NULL_OR(IS_ONE_OF(db,
                                                                    "org_sector.id",
                                                                    "%(abrv)s",
                                                                    sort=True,
                                                                    multiple=True)),
                                    represent = self.org_sector_represent,
                                    label = SECTOR,
                                    ondelete = "SET NULL")

        # =====================================================================
        # (Cluster) Subsector
        #
        # tablename = "org_subsector"
        # table = define_table(tablename,
                             # sector_id(),
                             # Field("abrv", length=64,
                                   # notnull=True, unique=True,
                                   # label=T("Abbreviation")),
                             # Field("name", length=128, label=T("Name")),
                             # *meta_fields())

        ##CRUD strings
        # if settings.get_ui_cluster():
            # SUBSECTOR = T("Cluster Subsector")
            # crud_strings[tablename] = Storage(
                # title_create = T("Add Cluster Subsector"),
                # title_display = T("Cluster Subsector Details"),
                # title_list = T("List Cluster Subsectors"),
                # title_update = T("Edit Cluster Subsector"),
                # title_search = T("Search Cluster Subsectors"),
                # subtitle_create = T("Add New Cluster Subsector"),
                # subtitle_list = T("Cluster Subsectors"),
                # label_list_button = T("List Cluster Subsectors"),
                # label_create_button = T("Add Cluster Subsector"),
                # label_delete_button = T("Delete Cluster Subsector"),
                # msg_record_created = T("Cluster Subsector added"),
                # msg_record_modified = T("Cluster Subsector updated"),
                # msg_record_deleted = T("Cluster Subsector deleted"),
                # msg_list_empty = T("No Cluster Subsectors currently registered"))
        # else:
            # SUBSECTOR = T("Subsector")
            # crud_strings[tablename] = Storage(
                # title_create = T("Add Subsector"),
                # title_display = T("Subsector Details"),
                # title_list = T("List Subsectors"),
                # title_update = T("Edit Subsector"),
                # title_search = T("Search Subsectors"),
                # subtitle_create = T("Add New Subsector"),
                # subtitle_list = T("Subsectors"),
                # label_list_button = T("List Subsectors"),
                # label_create_button = T("Add Subsector"),
                # label_delete_button = T("Delete Subsector"),
                # msg_record_created = T("Subsector added"),
                # msg_record_modified = T("Subsector updated"),
                # msg_record_deleted = T("Subsector deleted"),
                # msg_list_empty = T("No Subsectors currently registered"))

        # subsector_id = S3ReusableField("subsector_id",
                                       # db.org_subsector, sortby="abrv",
                                       # requires = IS_NULL_OR(IS_ONE_OF(db,
                                                                       # "org_subsector.id",
                                                                       # self.org_subsector_requires_represent,
                                                                       # sort=True)),
                                       # represent = self.org_subsector_represent,
                                       # label = SUBSECTOR,
                                       ##comment = Script to filter the sector_subsector drop down
                                       # ondelete = "SET NULL")

        # configure("org_subsector", deduplicate=self.org_sector_deduplicate)
        # add_component("org_subsector", org_sector="sector_id")

        # =============================================================================
        # Organisations
        #
        tablename = "org_organisation"
        table = define_table(tablename,
                             self.super_link("pe_id", "pr_pentity"),
                             #Field("privacy", "integer", default=0),
                             #Field("archived", "boolean", default=False),
                             Field("name", notnull=True, unique=True,
                                   length=128,           # Mayon Compatibility
                                   label = T("Name")),
                             Field("acronym", length=8, label = T("Acronym"),
                                   comment = DIV(_class="tooltip",
                                                 _title="%s|%s" % (T("Acronym"),
                                                                   T("Acronym of the organization's name, eg. IFRC.")))),
                             Field("type", "integer", label = T("Type"),
                                   #readable = False,
                                   #writable = False,
                                   requires = IS_NULL_OR(IS_IN_SET(organisation_type_opts)),
                                   represent = lambda opt: \
                                       organisation_type_opts.get(opt, UNKNOWN_OPT)),
                             sector_id(
                                       #readable = False,
                                       #writable = False,
                                      ),
                             #Field("registration", label=T("Registration")),    # Registration Number
                             Field("region",
                                   #readable = False,
                                   #writable = False,
                                   label=T("Region")),
                             Field("country", "string", length=2,
                                   #readable = False,
                                   #writable = False,
                                   label = T("Home Country"),
                                   requires = IS_NULL_OR(IS_IN_SET_LAZY(
                                        lambda: gis.get_countries(key_type="code"),
                                                                  zero = SELECT_LOCATION)),
                                   represent = lambda code: \
                                        gis.get_country(code, key_type="code") or UNKNOWN_OPT),
                             Field("website", label = T("Website"),
                                   requires = IS_NULL_OR(IS_URL()),
                                   represent = s3_url_represent),
                             Field("twitter",                        # deprecated by contact component
                                   comment = DIV(_class="tooltip",
                                                 _title="%s|%s" % (T("Twitter"),
                                                                   T("Twitter ID or #hashtag")))),
                             Field("donation_phone", label = T("Donation Phone #"),
                                   #readable = False,
                                   #writable = False,
                                   requires = IS_NULL_OR(s3_phone_requires),
                                   comment = DIV(_class="tooltip",
                                                 _title="%s|%s" % (T("Donation Phone #"),
                                                                   T("Phone number to donate to this organization's relief efforts.")))),
                             s3.comments(),
                             #document_id(), # Better to have multiple Documents on a Tab
                             *meta_fields())

        # CRUD strings
        ADD_ORGANIZATION = T("Add Organization")
        LIST_ORGANIZATIONS = T("List Organizations")
        crud_strings[tablename] = Storage(
            title_create = ADD_ORGANIZATION,
            title_display = T("Organization Details"),
            title_list = LIST_ORGANIZATIONS,
            title_update = T("Edit Organization"),
            title_search = T("Search Organizations"),
            title_upload = T("Import Organizations"),
            subtitle_create = T("Add New Organization"),
            subtitle_list = T("Organizations"),
            label_list_button = LIST_ORGANIZATIONS,
            label_create_button = T("Add New Organization"),
            label_delete_button = T("Delete Organization"),
            msg_record_created = T("Organization added"),
            msg_record_modified = T("Organization updated"),
            msg_record_deleted = T("Organization deleted"),
            msg_list_empty = T("No Organizations currently registered"))

        organisation_popup_url = URL(c="org", f="organisation",
                                     args="create",
                                     vars=dict(format="popup"))

        # @ToDo: Deployment_setting
        organisation_dropdown_not_ac = False
        if organisation_dropdown_not_ac:
            help = T("If you don't see the Organization in the list, you can add a new one by clicking link 'Add Organization'.")
            widget = None
        else:
            help = T("Enter some characters to bring up a list of possible matches")
            widget = S3OrganisationAutocompleteWidget()

        organisation_comment = DIV(A(ADD_ORGANIZATION,
                                   _class="colorbox",
                                   _href=organisation_popup_url,
                                   _target="top",
                                   _title=ADD_ORGANIZATION),
                                 DIV(DIV(_class="tooltip",
                                         _title="%s|%s" % (T("Organization"),
                                                           help))))

        from_organisation_comment = copy.deepcopy(organisation_comment)
        from_organisation_comment[0]["_href"] = organisation_comment[0]["_href"].replace("popup", "popup&child=from_organisation_id")

        organisation_id = S3ReusableField("organisation_id",
                                          db.org_organisation, sortby="name",
                                          requires = IS_NULL_OR(IS_ONE_OF(db, "org_organisation.id",
                                                                          org_organisation_represent,
                                                                          orderby="org_organisation.name",
                                                                          sort=True)),
                                          represent = org_organisation_represent,
                                          label = T("Organization"),
                                          comment = organisation_comment,
                                          ondelete = "RESTRICT",
                                          widget = widget
                                         )

        organisations_id = S3ReusableField("organisations_id",
                                           "list:reference org_organisation",
                                           sortby="name",
                                           requires = IS_NULL_OR(IS_ONE_OF(db, "org_organisation.id",
                                                                           "%(name)s",
                                                                           multiple=True,
                                                                           #filterby="acronym",
                                                                           #filter_opts=vol_orgs,
                                                                           orderby="org_organisation.name",
                                                                           sort=True)),
                                           represent = self.organisation_multi_represent,
                                           label = T("Organizations"),
                                           ondelete = "SET NULL")

        # -----------------------------------------------------------------------------
        organisation_search = S3OrganisationSearch(
                # simple = (S3SearchSimpleWidget(
                    # name="org_search_text_simple",
                    # label = T("Search"),
                    # comment = T("Search for an Organization by name or acronym."),
                    # field = [ "name",
                              # "acronym",
                            # ]
                    # )
                # ),
                advanced = (S3SearchSimpleWidget(
                    name = "org_search_text_advanced",
                    label = T("Search"),
                    comment = T("Search for an Organization by name or acronym"),
                    field = [ "name",
                              "acronym",
                            ]
                    ),
                    S3SearchOptionsWidget(
                        name = "org_search_type",
                        label = T("Type"),
                        field = ["type"],
                        cols = 2
                    ),
                    S3SearchOptionsWidget(
                        name = "org_search_sector",
                        label = T("Sector"),
                        field = ["sector_id"],
                        represent = self.org_sector_represent,
                        cols = 3
                    ),
                    # Doesn't work on all versions of gluon/sqlhtml.py
                    S3SearchOptionsWidget(
                        name = "org_search_home_country",
                        label = T("Home Country"),
                        field = ["country"],
                        cols = 3
                    ),
                )
            )

        configure(tablename,
                  super_entity = "pr_pentity",
                  search_method=organisation_search,
                  deduplicate=self.organisation_deduplicate,
                  list_fields = ["id",
                                 "name",
                                 "acronym",
                                 "type",
                                 "sector_id",
                                 "country",
                                 "website"
                                ])

        # Components

        # Staff
        add_component("hrm_human_resource",
                      org_organisation="organisation_id")

        # Projects
        if settings.get_project_drr():
            add_component("project_project",
                          org_organisation=Storage(
                                    link="project_organisation",
                                    joinby="organisation_id",
                                    key="project_id",
                                    actuate="embed",
                                    autocomplete="name",
                                    autodelete=False))
        else:
            add_component("project_project",
                          org_organisation="organisation_id")

        # Documents
        add_component("doc_document", org_organisation="organisation_id")
        add_component("doc_image", org_organisation="organisation_id")

        # Branches
        add_component("org_organisation",
                      org_organisation=Storage(
                                    name="branch",
                                    link="org_organisation_branch",
                                    joinby="organisation_id",
                                    key="branch_id",
                                    actuate="embed",
                                    autocomplete="name",
                                    autodelete=False))

        # Assets
        # @ToDo
        #add_component("asset_asset",
                      #org_organisation = "donated_by_id")

        # Requests
        #add_component("req_req",
                       #org_organisation = "donated_by_id")

        # -----------------------------------------------------------------------------
        # Enable this to allow migration of users between instances
        #add_component(db.auth_user,
        #              org_organisation="organisation_id")

        # -----------------------------------------------------------------------------
        # Donors are a type of Organization
        #
        ADD_DONOR = T("Add Donor")
        ADD_DONOR_HELP = T("The Donor(s) for this project. Multiple values can be selected by holding down the 'Control' key.")
        donor_id = S3ReusableField("donor_id",
                                   "list:reference org_organisation",
                                   sortby="name",
                                   requires = IS_NULL_OR(IS_ONE_OF(db, "org_organisation.id",
                                                                   "%(name)s",
                                                                   multiple=True,
                                                                   filterby="type",
                                                                   filter_opts=[4])),
                                   represent = self.donor_represent,
                                   label = T("Funding Organization"),
                                   comment = DIV(A(ADD_DONOR,
                                                   _class="colorbox",
                                                   _href=URL(c="org", f="organisation",
                                                             args="create",
                                                             vars=dict(format="popup",
                                                                       child="donor_id")),
                                                   _target="top",
                                                   _title=ADD_DONOR),
                                                DIV( _class="tooltip",
                                                     _title="%s|%s" % (ADD_DONOR,
                                                                       ADD_DONOR_HELP))),
                                   ondelete = "SET NULL")

        # ---------------------------------------------------------------------
        # Organisation Branches
        #
        tablename = "org_organisation_branch"
        table = define_table(tablename,
                             organisation_id(),
                             organisation_id("branch_id"),
                             *meta_fields())

<<<<<<< HEAD
=======
        # CRUD strings
        ADD_BRANCH = T("Add Branch Organization")
        LIST_BRANCHES = T("List Branch Organizations")
        crud_strings[tablename] = Storage(
            title_create = ADD_BRANCH,
            title_display = T("Branch Organization Details"),
            title_list = LIST_BRANCHES,
            title_update = T("Edit Branch Organization"),
            title_search = T("Search Branch Organizations"),
            title_upload = T("Import Branch Organizations"),
            subtitle_create = T("Add New Branch Organization"),
            subtitle_list = T("Branch Organizations"),
            label_list_button = LIST_BRANCHES,
            label_create_button = T("Add New Branch"),
            label_delete_button = T("Delete Branch"),
            msg_record_created = T("Branch Organization added"),
            msg_record_modified = T("Branch Organization updated"),
            msg_record_deleted = T("Branch Organization deleted"),
            msg_list_empty = T("No Branch Organizations currently registered"))

>>>>>>> 8e039368
        configure(tablename,
                  onaccept=self.org_branch_onaccept,
                  ondelete=self.org_branch_onaccept)

        # ---------------------------------------------------------------------
        # Organisation <-> User
        #
        utable = current.auth.settings.table_user
        tablename = "org_organisation_user"
        table = define_table(tablename,
                             Field("user_id", utable),
                             organisation_id(),
                             *meta_fields())

        # ---------------------------------------------------------------------
        # Pass variables back to global scope (response.s3.*)
        #
        return Storage(
                    org_sector_id = sector_id,
                    org_organisation_id = organisation_id,
                )

    # -------------------------------------------------------------------------
    @staticmethod
    def org_sector_represent(opt):
        """ Sector/Cluster representation for multiple=True options """

        db = current.db
        table = db.org_sector
        set = db(table.id > 0).select(table.id,
                                      table.abrv).as_dict()

        if isinstance(opt, (list, tuple)):
            opts = opt
            vals = [str(set.get(o)["abrv"]) for o in opts]
            multiple = True
        elif isinstance(opt, int):
            opts = [opt]
            vals = str(set.get(opt)["abrv"])
            multiple = False
        else:
            try:
                opt = int(opt)
            except:
                return current.messages.NONE
            else:
                opts = [opt]
                vals = str(set.get(opt)["abrv"])
                multiple = False

        if multiple:
            if len(opts) > 1:
                vals = ", ".join(vals)
            else:
                vals = len(vals) and vals[0] or ""
        return vals

    # -------------------------------------------------------------------------
    @staticmethod
    def org_sector_deduplicate(item):
        """ Import item de-duplication """

        if item.id:
            return
        if item.tablename in ("org_sector", "org_subsector"):
            db = current.db
            table = item.table
            abrv = item.data.get("abrv", None)
            name = item.data.get("name", None)
            if abrv:
                query = (table.abrv.lower() == abrv.lower())
            elif name:
                query = (table.name.lower() == name.lower())
            else:
                return
            duplicate = db(query).select(table.id,
                                         limitby=(0, 1)).first()
            if duplicate:
                item.id = duplicate.id
                item.method = item.METHOD.UPDATE
        return

    # -------------------------------------------------------------------------
    @staticmethod
    def org_subsector_represent(id):
        """ Subsector ID representation """

        db = current.db
        table = db.org_subsector
        query = (table.id == id)
        record = db(query).select(table.sector_id,
                                  table.abrv,
                                  limitby=(0, 1)).first()
        return org_subsector_requires_represent(record)

    # -------------------------------------------------------------------------
    @staticmethod
    def org_subsector_requires_represent(record):
        """ Used to generate text for the Select """

        db = current.db
        table = db.org_sector
        NONE = current.messages.NONE

        if record:
            query = (table.id == record.sector_id)
            sector_record = db(query).select(table.abrv,
                                              limitby=(0, 1)).first()
            if sector_record:
                sector = sector_record.abrv
            else:
                sector = NONE
            return "%s:%s" % (sector, record.abrv)
        else:
            return NONE

    # -----------------------------------------------------------------------------
    @staticmethod
    def organisation_deduplicate(item):
        """
            Import item deduplication, match by name
            NB: usually, this is only needed to catch cases where the
                import item is misspelled (case mismatch), otherwise the
                org name is a primary key and matches automatically.
                However, if there's a spelling mistake, we would want to
                retain the original spelling *because* the name is a
                primary key.

            @param item: the S3ImportItem instance
        """

        if item.id:
            return
        if item.tablename == "org_organisation":
            db = current.db
            table = item.table
            name = "name" in item.data and item.data.name
            query = (table.name.lower() == name.lower())
            duplicate = db(query).select(table.id,
                                         table.name,
                                         limitby=(0, 1)).first()
            if duplicate:
                item.id = duplicate.id
                # Retain the correct spelling of the name
                item.data.name = duplicate.name
                item.method = item.METHOD.UPDATE

    # -----------------------------------------------------------------------------
    @staticmethod
    def organisation_multi_represent(opt):
        """
            Organisation representation
            for multiple=True options
        """

        db = current.db
        table = db.org_organisation
        NONE = current.messages.NONE

        query = (table.deleted == False)
        set = db(query).select(table.id,
                               table.name).as_dict()

        if isinstance(opt, (list, tuple)):
            opts = opt
            vals = [str(set.get(o)["name"]) for o in opts]
        elif isinstance(opt, int):
            opts = [opt]
            vals = str(set.get(opt)["name"])
        else:
            return NONE

        if len(opts) > 1:
            vals = ", ".join(vals)
        else:
            vals = len(vals) and vals[0] or ""
        return vals

    # -------------------------------------------------------------------------
    @staticmethod
    def donor_represent(donor_ids):
        """ Representation of donor record IDs """

        db = current.db
        table = db.org_organisation
        NONE = current.messages.NONE

        if not donor_ids:
            return NONE
        elif isinstance(donor_ids, (list, tuple)):
            query = (table.id.belongs(donor_ids))
            donors = db(query).select(table.name)
            return ", ".join([donor.name for donor in donors])
        else:
            query = (table.id == donor_ids)
            donor = db(query).select(table.name,
                                     limitby=(0, 1)).first()
            return donor and donor.name or NONE

    # -------------------------------------------------------------------------
    @staticmethod
    def org_branch_onaccept(form):
<<<<<<< HEAD

        print "org_branch_onaccept"
=======
        """
            Remove any duplicate memberships and update affiliations
        """

        db = current.db
        s3db = current.s3db

        ltable = s3db.org_organisation_branch

        if hasattr(form, "vars"):
            _id = form.vars.id
        elif isinstance(form, Row) and "id" in form:
            _id = form.id
        else:
            return
        if _id:
            record = db(ltable.id == _id).select(limitby=(0, 1)).first()
        else:
            return
        if record:
            branch_id = record.branch_id
            organisation_id = record.organisation_id
            if branch_id and organisation_id and not record.deleted:
                import gluon.contrib.simplejson as json
                query = (ltable.branch_id == branch_id) & \
                        (ltable.organisation_id == organisation_id) & \
                        (ltable.id != record.id) & \
                        (ltable.deleted != True)
                deleted_fk = {"branch_id": branch_id,
                              "organisation_id": organisation_id}
                db(query).update(deleted = True,
                                 branch_id = None,
                                 organisation_id = None,
                                 deleted_fk = json.dumps(deleted_fk))
            s3db.pr_update_affiliations(ltable, record)
>>>>>>> 8e039368
        return

# =============================================================================
class S3SiteModel(S3Model):


    names = ["org_site",
             "org_site_id",
            ]

    def model(self):

        T = current.T
        db = current.db
        auth = current.auth
        s3 = current.response.s3

        location_id = self.gis_location_id
        organisation_id = self.org_organisation_id

        # Shortcuts
        add_component = self.add_component
        super_key = self.super_key

        # =============================================================================
        # Site
        #
        # @ToDo: Rename as Facilities (ICS terminology)
        #
        # Site is a generic type for any facility (office, hospital, shelter,
        # warehouse, project site etc.) and serves the same purpose as pentity does for person
        # entity types:  It provides a common join key name across all types of
        # sites, with a unique value for each sites.  This allows other types that
        # are useful to any sort of site to have a common way to join to any of
        # them.  It's especially useful for component types.
        #
        org_site_types = auth.org_site_types

        tablename = "org_site"
        table = self.super_entity(tablename, "site_id", org_site_types,
                                  # @ToDo: Make Sites Trackable (Mobile Hospitals & Warehouses)
                                  #super_link("track_id", "sit_trackable"),
                                  #Field("code",
                                  #      length=10,           # Mayon compatibility
                                  #      notnull=True,
                                  #      unique=True,
                                  #      label=T("Code")),
                                  Field("name",
                                        length=64,           # Mayon compatibility
                                        notnull=True,
                                        #unique=True,
                                        label=T("Name")),
                                  location_id(),
                                  organisation_id(),
                                  *s3.ownerstamp())

        # -----------------------------------------------------------------------------
        site_id = self.super_link("site_id", "org_site",
                                  #writable = True,
                                  #readable = True,
                                  label = T("Facility"),
                                  default = auth.user.site_id if auth.is_logged_in() else None,
                                  represent = org_site_represent,
                                  # Comment these to use a Dropdown & not an Autocomplete
                                  widget = S3SiteAutocompleteWidget(),
                                  comment = DIV(_class="tooltip",
                                                _title="%s|%s" % (T("Facility"),
                                                                  T("Enter some characters to bring up a list of possible matches")))
                                )

        # Components

        # Human Resources
        add_component("hrm_human_resource",
                      org_site=super_key(table))

        # Documents
        add_component("doc_document",
                      org_site=super_key(table))
        add_component("doc_image",
                      org_site=super_key(table))

        # Inventory
        add_component("inv_inv_item",
                      org_site=super_key(table))
        add_component("inv_recv",
                      org_site=super_key(table))
        add_component("inv_send",
                      org_site=super_key(table))

        # Procurement Plans
        add_component("proc_plan",
                      org_site=super_key(table))

        # Requests
        add_component("req_req",
                      org_site=super_key(table))
        add_component("req_commit",
                      org_site=super_key(table))

        # ---------------------------------------------------------------------
        # Pass variables back to global scope (response.s3.*)
        #
        return Storage(
                    org_site_id = site_id
                )

# =============================================================================
class S3FacilityModel(S3Model):
    """
        Generic Site
    """

    names = ["org_facility",
             ]

    def model(self):

        T = current.T
        db = current.db
        s3 = current.response.s3

        location_id = self.gis_location_id
        organisation_id = self.org_organisation_id

        # =============================================================================
        # Facilities (generic)
        #
        tablename = "org_facility"
        table = self.define_table(tablename,
                                  self.super_link("site_id", "org_site"),
                                  Field("name", notnull=True,
                                        length=64,           # Mayon Compatibility
                                        label = T("Name")),
                                  Field("code",
                                        length=10,
                                        # Deployments that don't wants office codes can hide them
                                        #readable=False,
                                        #writable=False,
                                        # Mayon compatibility
                                        # @ToDo: Deployment Setting to add validator to make these unique
                                        #notnull=True,
                                        #unique=True,
                                        label=T("Code")),
                                  organisation_id(widget = S3OrganisationAutocompleteWidget(default_from_profile = True)),
                                  location_id(),
                                  s3.comments(),
                                  *(s3.address_fields() + s3.meta_fields()))

        # CRUD strings
        ADD_FAC = T("Add Facility")
        LIST_FACS = T("List Facilities")
        s3.crud_strings[tablename] = Storage(
            title_create = ADD_FAC,
            title_display = T("Facility Details"),
            title_list = LIST_FACS,
            title_update = T("Edit Facility"),
            title_search = T("Search Facilities"),
            title_upload = T("Import Facilities"),
            subtitle_create = T("Add New Facility"),
            subtitle_list = T("Facilities"),
            label_list_button = LIST_FACS,
            label_create_button = T("Add New Facility"),
            label_delete_button = T("Delete Facility"),
            msg_record_created = T("Facility added"),
            msg_record_modified = T("Facility updated"),
            msg_record_deleted = T("Facility deleted"),
            msg_list_empty = T("No Facilities currently registered"))

        self.configure(tablename,
                       super_entity="org_site"
                       )

        # ---------------------------------------------------------------------
        # Pass variables back to global scope (response.s3.*)
        #
        return Storage(
                )

# =============================================================================
class S3RoomModel(S3Model):
    """
        Rooms are a location within a Site
        - used by Asset module
    """

    names = ["org_room",
             "org_room_id"
            ]

    def model(self):

        T = current.T
        db = current.db
        s3 = current.response.s3

        site_id = self.org_site_id


        # =============================================================================
        # Rooms (for Sites)
        # @ToDo: Validate to ensure that rooms are unique per facility
        #
        tablename = "org_room"
        table = self.define_table(tablename,
                                  site_id, # site_id
                                  Field("name", length=128, notnull=True),
                                  *s3.meta_fields())

        # CRUD strings
        ADD_ROOM = T("Add Room")
        LIST_ROOMS = T("List Rooms")
        s3.crud_strings[tablename] = Storage(
            title_create = ADD_ROOM,
            title_display = T("Room Details"),
            title_list = LIST_ROOMS,
            title_update = T("Edit Room"),
            title_search = T("Search Rooms"),
            subtitle_create = T("Add New Room"),
            subtitle_list = T("Rooms"),
            label_list_button = LIST_ROOMS,
            label_create_button = ADD_ROOM,
            label_delete_button = T("Delete Room"),
            msg_record_created = T("Room added"),
            msg_record_modified = T("Room updated"),
            msg_record_deleted = T("Room deleted"),
            msg_list_empty = T("No Rooms currently registered"))

        room_comment = DIV(A(ADD_ROOM,
                             _class="colorbox",
                             _href=URL(c="org", f="room",
                                       args="create",
                                       vars=dict(format="popup")),
                             _target="top",
                             _title=ADD_ROOM),
                           DIV(_class="tooltip",
                               _title="%s|%s" % (ADD_ROOM,
                                                 T("Select a Room from the list or click 'Add Room'"))),
                           # Filters Room based on site
                           SCRIPT("""S3FilterFieldChange({
                                         'FilterField':   'site_id',
                                         'Field':         'room_id',
                                         'FieldPrefix':   'org',
                                         'FieldResource': 'room',
                                         });""")
                            )

        # Reusable field for other tables to reference
        room_id = S3ReusableField("room_id", db.org_room, sortby="name",
                                  requires = IS_NULL_OR(IS_ONE_OF(db,
                                                                  "org_room.id",
                                                                  "%(name)s")),
                                  represent = self.org_room_represent,
                                  label = T("Room"),
                                  comment = room_comment,
                                  ondelete = "SET NULL")

        # ---------------------------------------------------------------------
        # Pass variables back to global scope (response.s3.*)
        #
        return Storage(
                    org_room_id = room_id,
                )

    # -----------------------------------------------------------------------------
    @staticmethod
    def org_room_represent(id):
        """ Represent a room in option fields or list views """

        NONE = current.messages.NONE

        if not id:
            return NONE

        db = current.db
        table = db.org_room

        record = db(table.id == id).select(table.name,
                                           limitby=(0, 1)).first()
        if not record:
            return NONE

        return record.name

# =============================================================================
class S3OfficeModel(S3Model):

    names = ["org_office",
             "org_office_type_opts",
            ]

    def model(self):

        T = current.T
        db = current.db
        s3 = current.response.s3
        settings = current.deployment_settings

        messages = current.messages
        NONE = messages.NONE
        UNKNOWN_OPT = messages.UNKNOWN_OPT

        location_id = self.gis_location_id
        organisation_id = self.org_organisation_id

        super_link = self.super_link

        # =============================================================================
        # Offices
        #
        org_office_type_opts = {    # @ToDo: Migrate these to constants: s3.OFFICE_TYPE
            1:T("Headquarters"),
            2:T("Regional"),
            3:T("National"),
            4:T("Field"),
            5:T("Warehouse"),       # Don't change this number, as it affects the Inv module, KML Export stylesheet & OrgAuth
        }

        ADD_OFFICE = T("Add Office")
        office_comment = DIV(A(ADD_OFFICE,
                               _class="colorbox",
                               _href=URL(c="org", f="office",
                                         args="create",
                                         vars=dict(format="popup")),
                               _target="top",
                               _title=ADD_OFFICE),
                             DIV(_class="tooltip",
                                 _title="%s|%s" % (ADD_OFFICE,
                                                   T("If you don't see the Office in the list, you can add a new one by clicking link 'Add Office'."))))

        tablename = "org_office"
        table = self.define_table(tablename,
                                  super_link("pe_id", "pr_pentity"),
                                  super_link("site_id", "org_site"),
                                  super_link("doc_id", "doc_entity"),
                                  Field("name", notnull=True,
                                        length=64,           # Mayon Compatibility
                                        label = T("Name")),
                                  Field("code",
                                        length=10,
                                        # Deployments that don't wants office codes can hide them
                                        #readable=False,
                                        #writable=False,
                                        # Mayon compatibility
                                        # @ToDo: Deployment Setting to add validator to make these unique
                                        #notnull=True,
                                        #unique=True,
                                        label=T("Code")),
                                  organisation_id(widget = S3OrganisationAutocompleteWidget(default_from_profile = True)),
                                  Field("type", "integer", label = T("Type"),
                                        requires = IS_NULL_OR(IS_IN_SET(org_office_type_opts)),
                                        represent = lambda opt: \
                                          org_office_type_opts.get(opt, UNKNOWN_OPT)),
                                  location_id(),
                                  Field("phone1", label = T("Phone 1"),
                                        requires = IS_NULL_OR(s3_phone_requires)),
                                  Field("phone2", label = T("Phone 2"),
                                        requires = IS_NULL_OR(s3_phone_requires)),
                                  Field("email", label = T("Email"),
                                        requires = IS_NULL_OR(IS_EMAIL())),
                                  Field("fax", label = T("Fax"),
                                        requires = IS_NULL_OR(s3_phone_requires)),
                                  # @ToDo: Calculate automatically from org_staff (but still allow manual setting for a quickadd)
                                  #Field("international_staff", "integer",
                                  #      label = T("# of National Staff"),
                                  #      requires = IS_NULL_OR(IS_INT_IN_RANGE(0, 9999))),
                                  #Field("national_staff", "integer",
                                  #      label = T("# of International Staff"),
                                  #      requires = IS_NULL_OR(IS_INT_IN_RANGE(0, 99999))),
                                  # @ToDo: Move to Fixed Assets
                                  #Field("number_of_vehicles", "integer",
                                  #      label = T("# of Vehicles"),
                                  #      requires = IS_NULL_OR(IS_INT_IN_RANGE(0, 9999))),
                                  #Field("vehicle_types", label = T("Vehicle Types")),
                                  #Field("equipment", label = T("Equipment")),
                                  Field("obsolete", "boolean",
                                        label = T("Obsolete"),
                                        represent = lambda bool: \
                                          (bool and [T("Obsolete")] or [NONE])[0],
                                        default = False),
                                  #document_id(),  # Better to have multiple Documents on a Tab
                                  s3.comments(),
                                  *(s3.address_fields() + s3.meta_fields()))

        if not settings.get_gis_building_name():
            table.building_name.readable = False

        # CRUD strings
        LIST_OFFICES = T("List Offices")
        s3.crud_strings[tablename] = Storage(
            title_create = ADD_OFFICE,
            title_display = T("Office Details"),
            title_list = LIST_OFFICES,
            title_update = T("Edit Office"),
            title_search = T("Search Offices"),
            title_upload = T("Import Offices"),
            subtitle_create = T("Add New Office"),
            subtitle_list = T("Offices"),
            label_list_button = LIST_OFFICES,
            label_create_button = T("Add New Office"),
            label_delete_button = T("Delete Office"),
            msg_record_created = T("Office added"),
            msg_record_modified = T("Office updated"),
            msg_record_deleted = T("Office deleted"),
            msg_list_empty = T("No Offices currently registered"))

        # CRUD strings
        ADD_WH = T("Add Warehouse")
        LIST_WH = T("List Warehouses")
        warehouse_crud_strings = Storage(
            title_create = ADD_WH,
            title_display = T("Warehouse Details"),
            title_list = LIST_WH,
            title_update = T("Edit Warehouse"),
            title_search = T("Search Warehouses"),
            title_upload = T("Import Warehouses"),
            subtitle_create = T("Add New Warehouse"),
            subtitle_list = T("Warehouses"),
            label_list_button = LIST_WH,
            label_create_button = T("Add New Warehouse"),
            label_delete_button = T("Delete Warehouse"),
            msg_record_created = T("Warehouse added"),
            msg_record_modified = T("Warehouse updated"),
            msg_record_deleted = T("Warehouse deleted"),
            msg_list_empty = T("No Warehouses currently registered")
        )

        # -----------------------------------------------------------------------------
        # Offices as component of Organisations
        self.add_component(table,
                           org_organisation="organisation_id")

        self.configure(tablename,
                       super_entity=("pr_pentity", "org_site"),
                       onvalidation=s3.address_onvalidation,
                       deduplicate=self.org_office_deduplicate,
                       list_fields=[ "id",
                                     "name",
                                     "organisation_id",   # Filtered in Component views
                                     "type",
                                     "L0",
                                     "L1",
                                     "L2",
                                     "L3",
                                     #"L4",
                                     "phone1",
                                     "email"
                                    ])

        # ---------------------------------------------------------------------
        # Pass variables back to global scope (response.s3.*)
        #
        return Storage(
                    org_office_type_opts = org_office_type_opts,
                    org_warehouse_crud_strings = warehouse_crud_strings,
                )

    # ---------------------------------------------------------------------
    @staticmethod
    def org_office_represent(id):
        """
            Represent an Office
        """

        NONE = current.messages.NONE
        if not id:
            return NONE

        db = current.db
        table = db.org_office
        record = db(table.id == id).select(table.name,
                                           limitby=(0, 1)).first()
        if not record:
            return NONE

        return record.name

    # ---------------------------------------------------------------------
    @staticmethod
    def org_office_deduplicate(item):
        """
            Import item deduplication, match by name
                (Adding location_id doesn't seem to be a good idea)

            @param item: the S3ImportItem instance
        """

        db = current.db

        if item.id:
            return
        if item.tablename == "org_office":
            table = item.table
            name = "name" in item.data and item.data.name
            query = (table.name.lower() == name.lower())
            location_id = None
            # if "location_id" in item.data:
                # location_id = item.data.location_id
                ## This doesn't find deleted records:
                # query = query & (table.location_id == location_id)
            duplicate = db(query).select(table.id,
                                         limitby=(0, 1)).first()
            # if duplicate is None and location_id:
                ## Search for deleted offices with this name
                # query = (table.name.lower() == name.lower()) & \
                        # (table.deleted == True)
                # row = db(query).select(table.id, table.deleted_fk,
                                       # limitby=(0, 1)).first()
                # if row:
                    # fkeys = json.loads(row.deleted_fk)
                    # if "location_id" in fkeys and \
                       # str(fkeys["location_id"]) == str(location_id):
                        # duplicate = row
            if duplicate:
                item.id = duplicate.id
                item.method = item.METHOD.UPDATE

# =============================================================================
def org_organisation_represent(id, showlink=False, acronym=True):
    """ Represent an Organisation in option fields or list views """

    db = current.db
    s3db = current.s3db
    NONE = current.messages.NONE

    if isinstance(id, Row):
        # Do not repeat the lookup if already done by IS_ONE_OF or RHeader
        org = id
    else:
        table = s3db.org_organisation
        query = (table.id == id)
        org = db(query).select(table.name,
                               table.acronym,
                               limitby = (0, 1)).first()
    if org:
        represent = org.name
        if acronym and org.acronym:
            represent = "%s (%s)" % (represent,
                                     org.acronym)
        if showlink:
            represent = A(represent,
                          _href = URL(c="org", f="organisation", args = [id]))
    else:
        represent = NONE

    return represent

# =============================================================================
def org_site_represent(id, link=True):
    """ Represent a Facility in option fields or list views """

    db = current.db
    s3db = current.s3db
    represent = current.messages.NONE

    stable = s3db.org_site

    if not id:
        return represent

    if isinstance(id, Row) and "instance_type" in id:
        # Do not repeat the lookup if already done by IS_ONE_OF
        site = id
        id = None
    else:
        site = db(stable._id == id).select(stable.name,
                                           stable.site_id,
                                           stable.instance_type,
                                           limitby=(0, 1)).first()
        if not site:
            return represent

    instance_type = site.instance_type
    try:
        table = s3db[instance_type]
    except:
        return represent

    instance_type_nice = stable.instance_type.represent(instance_type)

    if instance_type == "org_office":
        type = None
        try:
            type = site.type
        except:
            query = (table.site_id == site.site_id)
            record = db(query).select(table.id,
                                      table.type,
                                      limitby=(0, 1)).first()
            if record:
                id = record.id
                type = record.type

        if type == 5:
            instance_type = "inv_warehouse"
            instance_type_nice = T("Warehouse")

    if site:
        represent = "%s (%s)" % (site.name, instance_type_nice)
    else:
        # Since name is notnull for all types so far, this won't be reached.
        represent = "[site %d] (%s)" % (id, instance_type_nice)

    if link and site:
        if not id:
            query = (table.site_id == site.site_id)
            id = db(query).select(table.id,
                                  limitby=(0, 1)).first()
        c, f = instance_type.split("_", 1)
        represent = A(represent,
                      _href = URL(c=c, f=f,
                                  args = [id],
                                  extension = "" # removes the .aaData extension in paginated views!
                                ))

    return represent

# =============================================================================
def org_rheader(r, tabs=[]):
    """ Organisation/Office/Warehouse page headers """

    if r.representation != "html":
        # RHeaders only used in interactive views
        return None
    # Need to use this format as otherwise /inv/incoming?viewing=org_office.x
    # doesn't have an rheader
    tablename, record = s3_rheader_resource(r)
    if record is None:
        # List or Create form: rheader makes no sense here
        return None

    table = current.s3db[tablename]
    resourcename = r.name
    T = current.T

    if tablename == "org_organisation":
        settings = current.deployment_settings

        # Tabs
        if not tabs:
            tabs = [(T("Basic Details"), None),
                    (T("Staff & Volunteers"), "human_resource"),
                    (T("Offices"), "office"),
                    (T("Projects"), "project"),
                    #(T("Tasks"), "task"),
                    (T("Branches"), "branch"),
                   ]

        rheader_tabs = s3_rheader_tabs(r, tabs)

        if table.sector_id.readable and record.sector_id:
            if settings.get_ui_cluster():
                sector_label = T("Cluster(s)")
            else:
                sector_label = T("Sector(s)")
            sectors = TR(TH("%s: " % sector_label),
                         table.sector_id.represent(record.sector_id))
        else:
            sectors = ""

        if record.website:
            website = TR(TH("%s: " % table.website.label),
                         A(record.website, _href=record.website))
        else:
            website = ""

        rheader = DIV(TABLE(
            TR(
                TH("%s: " % table.name.label),
                record.name,
                ),
            website,
            sectors,
        ), rheader_tabs)

    elif tablename == "org_office":
        s3 = current.response.s3

        tabs = [(T("Basic Details"), None),
                #(T("Contact Data"), "contact"),
                (T("Staff"), "human_resource"),
                (T("Attachments"), "document"),
               ]
        try:
            tabs = tabs + current.s3db.inv_tabs(r)
        except:
            pass
        try:
            tabs = tabs + s3.req_tabs(r)
        except:
            pass


        rheader_tabs = s3_rheader_tabs(r, tabs)

        rheader = DIV(TABLE(
                      TR(
                         TH("%s: " % table.name.label),
                         record.name,
                         TH("%s: " % table.type.label),
                         table.type.represent(record.type),
                         ),
                      TR(
                         TH("%s: " % table.organisation_id.label),
                         table.organisation_id.represent(record.organisation_id),
                         TH("%s: " % table.location_id.label),
                         table.location_id.represent(record.location_id),
                         ),
                      TR(
                         TH("%s: " % table.email.label),
                         record.email or "",
                         TH("%s: " % table.phone1.label),
                         record.phone1 or "",
                         ),
                      #TR(TH(A(T("Edit Office"),
                      #        _href=URL(c="org", f="office",
                      #                  args=[r.id, "update"],
                      #                  vars={"_next": _next})))
                      #   )
                          ),
                      rheader_tabs)

        #if r.component and r.component.name == "req":
            # Inject the helptext script
            #rheader.append(s3.req_helptext_script)

    return rheader

# =============================================================================
def org_organisation_controller():
    """
        Organisation Controller, defined in the model for use from
        multiple controllers for unified menus
    """

    db = current.db
    s3db = current.s3db
    s3_rest_controller = current.rest_controller

    T = current.T
    db = current.db
    gis = current.gis
    s3 = current.response.s3
    manager = current.manager

    tablename = "org_office"
    table = s3db[tablename]

    # Pre-process
    def prep(r):
        if r.interactive:
            r.table.country.default = gis.get_default_country("code")
            if r.component_name == "human_resource" and r.component_id:
                # Workaround until widget is fixed:
                htable = s3db.hrm_human_resource
                htable.person_id.widget = None
                htable.person_id.writable = False

            elif r.component_name == "office" and \
                 r.method and r.method != "read":
                # Don't want to see in Create forms
                # inc list_create (list_fields over-rides)
                otable = r.component.table
                s3.address_hide(otable)
                # Process Base Location
                #manager.configure(table._tablename,
                #                  onaccept=s3.address_onaccept)

            elif r.component_name == "task" and \
                 r.method != "update" and r.method != "read":
                # Create or ListCreate
                ttable = r.component.table
                ttable.organisation_id.default = r.id
                ttable.status.writable = False
                ttable.status.readable = False

            elif r.component_name == "project" and r.link:
                # Hide/show host role after project selection in embed-widget
                tn = r.link.tablename
                manager.configure(tn,
                                  post_process="hide_host_role($('#%s').val());")
                script = "s3.hide_host_role.js"
                s3.scripts.append( "%s/%s" % (s3.script_dir, script))
        return True
    s3.prep = prep

    rheader = s3db.org_rheader
    output = s3_rest_controller("org", "organisation",
                                native=False, rheader=rheader)
    return output

# =============================================================================
def org_office_controller():
    """
        Office Controller, defined in the model for use from
        multiple controllers for unified menus
    """

    s3_rest_controller = current.rest_controller

    T = current.T
    gis = current.gis
    request = current.request
    session = current.session
    s3 = current.response.s3
    manager = current.manager
    settings = current.deployment_settings
    s3db = current.s3db

    # Get default organisation_id
    req_vars = request.vars
    organisation_id = req_vars["organisation_id"]
    if type(organisation_id) is list:
        req_vars["organisation_id"] = organisation_id[0]
    organisation_id = req_vars["organisation_id"] or \
                      session.s3.organisation_id or \
                      ""

    # Configure Search
    office_search = S3Search(
        advanced=(S3SearchSimpleWidget(
                    name="office_search_text",
                    label=T("Search"),
                    comment=T("Search for office by text."),
                    field=["name", "comments", "email"]
                  ),
                  S3SearchOptionsWidget(
                    name="office_search_org",
                    label=T("Organization"),
                    comment=T("Search for office by organization."),
                    field=["organisation_id"],
                    represent ="%(name)s",
                    cols = 3
                  ),
                  S3SearchLocationHierarchyWidget(
                    name="office_search_location",
                    comment=T("Search for office by location."),
                    represent ="%(name)s",
                    cols = 3
                  ),
                  S3SearchLocationWidget(
                    name="office_search_map",
                    label=T("Map"),
                  ),
        ))
    manager.configure("org_office",
                      search_method = office_search)

    # Pre-processor
    def prep(r):

        table = r.table
        if organisation_id:
            table.organisation_id.default = organisation_id

        if r.representation == "plain":
            # Map popups want less clutter
            table.obsolete.readable = False
            if r.record and r.record.type == 5:
                s3.crud_strings["org_office"].title_display = T("Warehouse Details")

        if r.record and settings.has_module("hrm"):
            # Cascade the organisation_id from the office to the staff
            htable = s3db.hrm_human_resource
            htable.organisation_id.default = r.record.organisation_id
            htable.organisation_id.writable = False

        if r.interactive or r.representation == "aadata":
            if not r.component and settings.has_module("inv"):
                # Filter out Warehouses, since they have a dedicated controller
                s3.filter = (table.type != 5) | (table.type == None)

        if r.interactive:

            if settings.has_module("inv"):
                # Don't include Warehouses in the type dropdown
                s3.org_office_type_opts.pop(5)
                table.type.requires = IS_NULL_OR(IS_IN_SET(s3.org_office_type_opts))

            if r.record and r.record.type == 5: # 5 = Warehouse
                s3.crud_strings["org_office"] = s3.org_warehouse_crud_strings

            if r.method == "create":
                table.obsolete.readable = table.obsolete.writable = False

            if r.method and r.method != "read":
                # Don't want to see in Create forms
                # inc list_create (list_fields over-rides)
                table.obsolete.writable = False
                table.obsolete.readable = False
                s3.address_hide(table)

            if r.component:

                cname = r.component.name
                if cname in ("inv_item", "recv", "send"):
                    # Filter out items which are already in this inventory
                    s3db.inv_prep(r)

                elif cname == "human_resource":
                    # Filter out people which are already staff for this office
                    s3_filter_staff(r)
                    # Cascade the organisation_id from the hospital to the staff
                    htable.organisation_id.default = r.record.organisation_id
                    htable.organisation_id.writable = False
                    htable.organisation_id.comment = None

                elif cname == "req" and r.method not in ("update", "read"):
                    # Hide fields which don't make sense in a Create form
                    # inc list_create (list_fields over-rides)
                    s3db.req_create_form_mods()

        return True
    s3.prep = prep

    rheader = s3db.org_rheader
    return s3_rest_controller("org", "office", rheader=rheader)

# END =========================================================================<|MERGE_RESOLUTION|>--- conflicted
+++ resolved
@@ -486,8 +486,6 @@
                              organisation_id("branch_id"),
                              *meta_fields())
 
-<<<<<<< HEAD
-=======
         # CRUD strings
         ADD_BRANCH = T("Add Branch Organization")
         LIST_BRANCHES = T("List Branch Organizations")
@@ -508,7 +506,6 @@
             msg_record_deleted = T("Branch Organization deleted"),
             msg_list_empty = T("No Branch Organizations currently registered"))
 
->>>>>>> 8e039368
         configure(tablename,
                   onaccept=self.org_branch_onaccept,
                   ondelete=self.org_branch_onaccept)
@@ -711,10 +708,6 @@
     # -------------------------------------------------------------------------
     @staticmethod
     def org_branch_onaccept(form):
-<<<<<<< HEAD
-
-        print "org_branch_onaccept"
-=======
         """
             Remove any duplicate memberships and update affiliations
         """
@@ -750,7 +743,6 @@
                                  organisation_id = None,
                                  deleted_fk = json.dumps(deleted_fk))
             s3db.pr_update_affiliations(ltable, record)
->>>>>>> 8e039368
         return
 
 # =============================================================================
@@ -1392,11 +1384,11 @@
         # Tabs
         if not tabs:
             tabs = [(T("Basic Details"), None),
+                    (T("Branches"), "branch"),
+                    (T("Offices"), "office"),
                     (T("Staff & Volunteers"), "human_resource"),
-                    (T("Offices"), "office"),
                     (T("Projects"), "project"),
                     #(T("Tasks"), "task"),
-                    (T("Branches"), "branch"),
                    ]
 
         rheader_tabs = s3_rheader_tabs(r, tabs)
