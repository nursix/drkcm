--- conflicted
+++ resolved
@@ -1,517 +1,325 @@
-<<<<<<< HEAD
-# -*- coding: utf-8 -*-
-
-""" Sahana Eden Transport Model
-
-    @copyright: 2012 (c) Sahana Software Foundation
-    @license: MIT
-
-    Permission is hereby granted, free of charge, to any person
-    obtaining a copy of this software and associated documentation
-    files (the "Software"), to deal in the Software without
-    restriction, including without limitation the rights to use,
-    copy, modify, merge, publish, distribute, sublicense, and/or sell
-    copies of the Software, and to permit persons to whom the
-    Software is furnished to do so, subject to the following
-    conditions:
-
-    The above copyright notice and this permission notice shall be
-    included in all copies or substantial portions of the Software.
-
-    THE SOFTWARE IS PROVIDED "AS IS", WITHOUT WARRANTY OF ANY KIND,
-    EXPRESS OR IMPLIED, INCLUDING BUT NOT LIMITED TO THE WARRANTIES
-    OF MERCHANTABILITY, FITNESS FOR A PARTICULAR PURPOSE AND
-    NONINFRINGEMENT. IN NO EVENT SHALL THE AUTHORS OR COPYRIGHT
-    HOLDERS BE LIABLE FOR ANY CLAIM, DAMAGES OR OTHER LIABILITY,
-    WHETHER IN AN ACTION OF CONTRACT, TORT OR OTHERWISE, ARISING
-    FROM, OUT OF OR IN CONNECTION WITH THE SOFTWARE OR THE USE OR
-    OTHER DEALINGS IN THE SOFTWARE.
-"""
-
-__all__ = ["S3TransportModel",
-           ]
-
-from gluon import *
-from gluon.storage import Storage
-
-from ..s3 import *
-
-# =============================================================================
-class S3TransportModel(S3Model):
-    """
-        http://eden.sahanafoundation.org/wiki/BluePrint/Transport
-    """
-
-    names = ["transport_airport",
-             "transport_seaport",
-             ]
-
-    def model(self):
-
-        T = current.T
-        messages = current.messages
-        UNKNOWN_OPT = messages.UNKNOWN_OPT
-        configure = self.configure
-        crud_strings = current.response.s3.crud_strings
-        define_table = self.define_table
-        super_link = self.super_link
-
-        # ---------------------------------------------------------------------
-        # Airports
-        #
-        tablename = "transport_airport"
-        table = define_table(tablename,
-                             self.super_link("site_id", "org_site"),
-                             Field("name", notnull=True,
-                                   length=64, # Mayon Compatibility
-                                   label=T("Name")),
-                             Field("code",
-                                   length=10,
-                                   # Deployments that don't wants office codes can hide them
-                                   #readable=False,
-                                   #writable=False,
-                                   # Mayon compatibility
-                                   # @ToDo: Deployment Setting to add validator to make these unique
-                                   #notnull=True,
-                                   #unique=True,
-                                   label=T("Code")),
-                             self.org_organisation_id(widget=S3OrganisationAutocompleteWidget(
-                                default_from_profile=True)),
-                             self.gis_location_id(),
-                             Field("obsolete", "boolean",
-                                   label=T("Obsolete"),
-                                   represent=lambda bool: \
-                                     (bool and [T("Obsolete")] or [current.messages.NONE])[0],
-                                   default=False,
-                                   readable=False,
-                                   writable=False),
-                             s3_comments(),
-                             *s3_meta_fields())
-
-        # CRUD strings
-        crud_strings[tablename] = Storage(
-            title_create=T("Add Airport"),
-            title_display=T("Airport Details"),
-            title_list=T("Airports"),
-            title_update=T("Edit Airport"),
-            title_search=T("Search Facilities"),
-            title_upload=T("Import Facilities"),
-            subtitle_create=T("Add New Airport"),
-            label_list_button=T("List Airports"),
-            label_create_button=T("Add New Airport"),
-            label_delete_button=T("Delete Airport"),
-            msg_record_created=T("Airport added"),
-            msg_record_modified=T("Airport updated"),
-            msg_record_deleted=T("Airport deleted"),
-            msg_list_empty=T("No Airports currently registered"))
-
-        configure(tablename,
-                  super_entity="org_site"
-                  )
-
-        # ---------------------------------------------------------------------
-        # Seaports
-        #
-        
-        storageTyp_opts = {
-            1:"",
-            2:T("warehousing"),
-            3:T("secure storage"),
-            4:T("customs warehousing")
-        }
-        
-        operationStatus_opts = {
-            1: T("Operational"),
-            2: T("Closed")
-        }
-        
-        ownership_opts = {
-            1: T("Public"),
-            2: T("Private")
-        }
-        
-        heightUnit_opts = {
-            1: T("ft"),
-            2: T("m")
-        }
-        
-        tablename = "transport_seaport"
-        table = define_table(tablename,
-                             self.super_link("site_id", "org_site"),
-                             Field("name", notnull=True,
-                                   length=64, # Mayon Compatibility
-                                   label=T("Name")),
-                             Field("code",
-                                   length=10,
-                                   # Deployments that don't wants office codes can hide them
-                                   #readable=False,
-                                   #writable=False,
-                                   # Mayon compatibility
-                                   # @ToDo: Deployment Setting to add validator to make these unique
-                                   #notnull=True,
-                                   #unique=True,
-                                   label=T("Code")),
-                             Field("ownershipType", "integer",
-                                   requires = IS_IN_SET(ownership_opts, zero=None),
-                                   default = 1,
-                                   label = T("Ownership"),
-                                   represent = lambda opt: \
-                                   ownership_opts.get(opt, UNKNOWN_OPT)),
-                             Field("operationStatus", "integer",
-                                   requires = IS_IN_SET(operationStatus_opts, zero=None),
-                                   default = 1,
-                                   label = T("Operation Status"),
-                                   represent = lambda opt: \
-                                   operationStatus_opts.get(opt, UNKNOWN_OPT)),
-                             Field("maxHeight", "double",
-                                   label=T("Max Height")),
-                             Field("maxHeightUnits", "integer",
-                                   requires = IS_IN_SET(heightUnit_opts, zero=None),
-                                   default = 1,
-                                   label = T("Units"),
-                                   represent = lambda opt: \
-                                   heightUnit_opts.get(opt, UNKNOWN_OPT)),
-                             
-                             Field("roll_OnOff", "boolean",
-                                   default=False,
-                                   label=T("Roll On Roll Off Berth")),
-                                    
-                             Field("cargoPierDepth", "double",
-                                   label=T("Cargo Pier Depth")),                             
-                             Field("cargoPierDepthUnits", "integer",
-                                   requires = IS_IN_SET(heightUnit_opts, zero=None),
-                                   default = 1,
-                                   label = T("Units"),
-                                   represent = lambda opt: \
-                                   heightUnit_opts.get(opt, UNKNOWN_OPT)),
-                             
-                             Field("oilTerminalDepth", "double",
-                                   label=T("Oil Terminal Depth")),
-                             Field("oilTerminalDepthUnits", "integer",
-                                   requires = IS_IN_SET(heightUnit_opts, zero=None),
-                                   default = 1,
-                                   label = T("Units"),
-                                   represent = lambda opt: \
-                                   heightUnit_opts.get(opt, UNKNOWN_OPT)),
-                             
-                             Field("dryDock", "boolean",
-                                    default=False,
-                                    label=T("Dry Dock")),
-                                    
-                             Field("vesselMaxLength", "double",
-                                   label=T("Vessel Max Length")),
-                             Field("vesselMaxLengthUnits", "integer",
-                                   requires = IS_IN_SET(heightUnit_opts, zero=None),
-                                   default = 1,
-                                   label = T("Units"),
-                                   represent = lambda opt: \
-                                   heightUnit_opts.get(opt, UNKNOWN_OPT)),
-                             Field("seaportRepairs","text",
-                                   label=T("Seaport Repairs")),
-                             Field ("seaportShelter","text",
-                                   label=T("Seaport Shelter")),
-                             Field("wareCap", "double",     
-                                   label=T("Warehousing Storage Capacity")),
-                             Field("secStrCap", "double",      
-                                   label=T("Secure Storage Capacity")),
-                             Field("custWareCap", "double",     
-                                   label=T("Customs Warehousing Storage Capacity")),
-                             Field("tugNum", "integer",    
-                                   label=T("Number of Tugboats")),
-                             Field("tugCap", "double",     
-                                   label=T("Tugboat Capacity")),
-                             Field("bargeNum", "integer",     
-                                   label=T("Number of Barges")),
-                             Field("bargeCap", "double",     
-                                   label=T("Barge Capacity")),
-                             Field("seaportLoadingEquipment","text",
-                                   label=T("Seaport Loading Equipment")),
-                             Field("seaportCustomsCapacity","text",
-                                   label=T("Seaport Customs Capacity")),
-                             Field ("seaportSecurity","text",
-                                   label=T("Seaport Security")),
-                             Field("highTideDepth", "double",
-                                   label=T("High Tide Depth")),                             
-                             Field("highTideDepthUnits", "integer",
-                                   requires = IS_IN_SET(heightUnit_opts, zero=None),
-                                   default = 1,
-                                   label = T("Units"),
-                                   represent = lambda opt: \
-                                   heightUnit_opts.get(opt, UNKNOWN_OPT)),
-                             
-                             Field("lowTideDepth", "double",
-                                   label=T("Low Tide Depth")),
-                             Field("lowTideDepthUnits", "integer",
-                                   requires = IS_IN_SET(heightUnit_opts, zero=None),
-                                   default = 1,
-                                   label = T("Units"),
-                                   represent = lambda opt: \
-                                   heightUnit_opts.get(opt, UNKNOWN_OPT)),
-                             
-                             Field("floodDepth", "double",
-                                   label=T("Flood Depth")),                             
-                             Field("floodDepthUnits", "integer",
-                                   requires = IS_IN_SET(heightUnit_opts, zero=None),
-                                   default = 1,
-                                   label = T("Units"),
-                                   represent = lambda opt: \
-                                   heightUnit_opts.get(opt, UNKNOWN_OPT)),
-                             
-                             self.org_organisation_id(widget=S3OrganisationAutocompleteWidget(
-                                default_from_profile=True)),
-                             self.gis_location_id(),
-                             Field("obsolete", "boolean",
-                                   label=T("Obsolete"),
-                                   represent=lambda bool: \
-                                     (bool and [T("Obsolete")] or [current.messages.NONE])[0],
-                                   default=False,
-                                   readable=False,
-                                   writable=False),
-                             s3_comments(),
-                             *s3_meta_fields())
-
-        # CRUD strings
-        crud_strings[tablename] = Storage(
-            title_create=T("Add Seaport"),
-            title_display=T("Seaport Details"),
-            title_list=T("Seaports"),
-            title_update=T("Edit Seaport"),
-            title_search=T("Search Facilities"),
-            title_upload=T("Import Facilities"),
-            subtitle_create=T("Add New Seaport"),
-            label_list_button=T("List Seaports"),
-            label_create_button=T("Add New Seaport"),
-            label_delete_button=T("Delete Seaport"),
-            msg_record_created=T("Seaport added"),
-            msg_record_modified=T("Seaport updated"),
-            msg_record_deleted=T("Seaport deleted"),
-            msg_list_empty=T("No Seaports currently registered"))
-
-        configure(tablename,
-                  super_entity="org_site"
-                  )
-
-        # ---------------------------------------------------------------------
-        # Pass variables back to global scope (s3db.*)
-        #
-        return Storage(
-                )
-
-# END =========================================================================
-=======
-# -*- coding: utf-8 -*-
-
-""" Sahana Eden Transport Model
-
-    @copyright: 2012 (c) Sahana Software Foundation
-    @license: MIT
-
-    Permission is hereby granted, free of charge, to any person
-    obtaining a copy of this software and associated documentation
-    files (the "Software"), to deal in the Software without
-    restriction, including without limitation the rights to use,
-    copy, modify, merge, publish, distribute, sublicense, and/or sell
-    copies of the Software, and to permit persons to whom the
-    Software is furnished to do so, subject to the following
-    conditions:
-
-    The above copyright notice and this permission notice shall be
-    included in all copies or substantial portions of the Software.
-
-    THE SOFTWARE IS PROVIDED "AS IS", WITHOUT WARRANTY OF ANY KIND,
-    EXPRESS OR IMPLIED, INCLUDING BUT NOT LIMITED TO THE WARRANTIES
-    OF MERCHANTABILITY, FITNESS FOR A PARTICULAR PURPOSE AND
-    NONINFRINGEMENT. IN NO EVENT SHALL THE AUTHORS OR COPYRIGHT
-    HOLDERS BE LIABLE FOR ANY CLAIM, DAMAGES OR OTHER LIABILITY,
-    WHETHER IN AN ACTION OF CONTRACT, TORT OR OTHERWISE, ARISING
-    FROM, OUT OF OR IN CONNECTION WITH THE SOFTWARE OR THE USE OR
-    OTHER DEALINGS IN THE SOFTWARE.
-"""
-
-__all__ = ["S3TransportModel",
-           ]
-
-from gluon import *
-from gluon.storage import Storage
-
-from ..s3 import *
-
-# =============================================================================
-class S3TransportModel(S3Model):
-    """
-        http://eden.sahanafoundation.org/wiki/BluePrint/Transport
-    """
-
-    names = ["transport_airport",
-             "transport_seaport",
-             "transport_airport_capacity_opts",
-             "transport_airport_capacity",
-             ]
-
-    def model(self):
-
-        T = current.T
-
-        configure = self.configure
-        crud_strings = current.response.s3.crud_strings
-        define_table = self.define_table
-        super_link = self.super_link
-
-        # ---------------------------------------------------------------------
-        # Airports
-        #
-        storage_types = {
-            1: "covered",
-            2: "uncovered",
-        }
-        transport_airport_capacity_opts = {
-            1:"",
-            2:T("number of planes"),
-            3:T("m3")
-        }
-        transport_airport_capacity = S3ReusableField("capacity", "integer",
-                                                     requires = IS_IN_SET(transport_airport_capacity_opts, zero=None),
-                                                     default = 1,
-                                                     label = T("Units"),
-                                                     represent = lambda opt: \
-                                                                 transport_airport_capacity_opts.get(opt, UNKNOWN_OPT))
-
-        tablename = "transport_airport"
-        table = define_table(tablename,
-                             self.super_link("site_id", "org_site"),
-                             Field("name", notnull=True,
-                                   length=64, # Mayon Compatibility
-                                   label=T("Name")),
-                             Field("code",
-                                   length=10,
-                                   # Deployments that don't wants office codes can hide them
-                                   #readable=False,
-                                   #writable=False,
-                                   # Mayon compatibility
-                                   # @ToDo: Deployment Setting to add validator to make these unique
-                                   #notnull=True,
-                                   #unique=True,
-                                   label=T("Code")),
-                             self.org_organisation_id(widget=S3OrganisationAutocompleteWidget(
-                                default_from_profile=True)),
-                             self.gis_location_id(),
-                             Field("restrictions", "text",
-                                   label=T("Restrictions")),
-                             Field("ils", "boolean",
-                                   label=T("Instrument Landing System")),
-                             Field("lighting", "boolean",
-                                   label=T("Lighting")),
-                             Field("immigration_customs_capabilities", "text",
-                                   label=T("Immigration and Customs Capabilities")),
-                             Field("aircraft_max_size", "text",
-                                   label=T("Aircraft Maximum Size")),
-                             Field("security_desc", "text",
-                                   label=T("Security Description"),
-                                   comment=DIV(_class="tooltip",
-                                                 _title="%s|%s" % (T("Security Description"),
-                                                                   T("Description of perimeter fencing, security guards, security lighting.")))),
-                             # @ToDo: put storage type inline
-                             Field("storage_capacity", "double",
-                                   label=T("Storage Capacity (m3)")),
-                             Field("storage_type", "integer",
-                                   requires = IS_NULL_OR(IS_IN_SET(storage_types)),
-                                   label=T("Storage Type")),
-                             # @ToDo: put units inline 
-                             Field("parking_tarmac_space", "double",
-                                   label=T("Parking/Tarmac Space Capacity")),
-                             transport_airport_capacity(label=T("Parking/Tarmac Space Units")),
-                             Field("helipad_info", "text",
-                                   label=T("Helipad Information")),
-                             self.pr_person_id(label=T("Information Source")),
-                             Field("obsolete", "boolean",
-                                   label=T("Obsolete"),
-                                   represent=lambda bool: \
-                                     (bool and [T("Obsolete")] or [current.messages.NONE])[0],
-                                   default=False,
-                                   readable=False,
-                                   writable=False),
-                             s3_comments(),
-                             *s3_meta_fields())
-
-        # CRUD strings
-        crud_strings[tablename] = Storage(
-            title_create=T("Add Airport"),
-            title_display=T("Airport Details"),
-            title_list=T("Airports"),
-            title_update=T("Edit Airport"),
-            title_search=T("Search Facilities"),
-            title_upload=T("Import Facilities"),
-            subtitle_create=T("Add New Airport"),
-            label_list_button=T("List Airports"),
-            label_create_button=T("Add New Airport"),
-            label_delete_button=T("Delete Airport"),
-            msg_record_created=T("Airport added"),
-            msg_record_modified=T("Airport updated"),
-            msg_record_deleted=T("Airport deleted"),
-            msg_list_empty=T("No Airports currently registered"))
-
-        configure(tablename,
-                  super_entity="org_site"
-                  )
-
-        # ---------------------------------------------------------------------
-        # Seaports
-        #
-        tablename = "transport_seaport"
-        table = define_table(tablename,
-                             self.super_link("site_id", "org_site"),
-                             Field("name", notnull=True,
-                                   length=64, # Mayon Compatibility
-                                   label=T("Name")),
-                             Field("code",
-                                   length=10,
-                                   # Deployments that don't wants office codes can hide them
-                                   #readable=False,
-                                   #writable=False,
-                                   # Mayon compatibility
-                                   # @ToDo: Deployment Setting to add validator to make these unique
-                                   #notnull=True,
-                                   #unique=True,
-                                   label=T("Code")),
-                             self.org_organisation_id(widget=S3OrganisationAutocompleteWidget(
-                                default_from_profile=True)),
-                             self.gis_location_id(),
-                             Field("obsolete", "boolean",
-                                   label=T("Obsolete"),
-                                   represent=lambda bool: \
-                                     (bool and [T("Obsolete")] or [current.messages.NONE])[0],
-                                   default=False,
-                                   readable=False,
-                                   writable=False),
-                             s3_comments(),
-                             *s3_meta_fields())
-
-        # CRUD strings
-        crud_strings[tablename] = Storage(
-            title_create=T("Add Seaport"),
-            title_display=T("Seaport Details"),
-            title_list=T("Seaports"),
-            title_update=T("Edit Seaport"),
-            title_search=T("Search Facilities"),
-            title_upload=T("Import Facilities"),
-            subtitle_create=T("Add New Seaport"),
-            label_list_button=T("List Seaports"),
-            label_create_button=T("Add New Seaport"),
-            label_delete_button=T("Delete Seaport"),
-            msg_record_created=T("Seaport added"),
-            msg_record_modified=T("Seaport updated"),
-            msg_record_deleted=T("Seaport deleted"),
-            msg_list_empty=T("No Seaports currently registered"))
-
-        configure(tablename,
-                  super_entity="org_site"
-                  )
-
-        # ---------------------------------------------------------------------
-        # Pass variables back to global scope (s3db.*)
-        #
-        return Storage(
-                )
-
-# END =========================================================================
->>>>>>> 86ebee38
+# -*- coding: utf-8 -*-
+
+""" Sahana Eden Transport Model
+
+    @copyright: 2012 (c) Sahana Software Foundation
+    @license: MIT
+
+    Permission is hereby granted, free of charge, to any person
+    obtaining a copy of this software and associated documentation
+    files (the "Software"), to deal in the Software without
+    restriction, including without limitation the rights to use,
+    copy, modify, merge, publish, distribute, sublicense, and/or sell
+    copies of the Software, and to permit persons to whom the
+    Software is furnished to do so, subject to the following
+    conditions:
+
+    The above copyright notice and this permission notice shall be
+    included in all copies or substantial portions of the Software.
+
+    THE SOFTWARE IS PROVIDED "AS IS", WITHOUT WARRANTY OF ANY KIND,
+    EXPRESS OR IMPLIED, INCLUDING BUT NOT LIMITED TO THE WARRANTIES
+    OF MERCHANTABILITY, FITNESS FOR A PARTICULAR PURPOSE AND
+    NONINFRINGEMENT. IN NO EVENT SHALL THE AUTHORS OR COPYRIGHT
+    HOLDERS BE LIABLE FOR ANY CLAIM, DAMAGES OR OTHER LIABILITY,
+    WHETHER IN AN ACTION OF CONTRACT, TORT OR OTHERWISE, ARISING
+    FROM, OUT OF OR IN CONNECTION WITH THE SOFTWARE OR THE USE OR
+    OTHER DEALINGS IN THE SOFTWARE.
+"""
+
+__all__ = ["S3TransportModel",
+           ]
+
+from gluon import *
+from gluon.storage import Storage
+
+from ..s3 import *
+
+# =============================================================================
+class S3TransportModel(S3Model):
+    """
+        http://eden.sahanafoundation.org/wiki/BluePrint/Transport
+    """
+
+    names = ["transport_airport",
+             "transport_seaport",
+             ]
+
+    def model(self):
+
+        T = current.T
+        messages = current.messages
+        UNKNOWN_OPT = messages.UNKNOWN_OPT
+        configure = self.configure
+        crud_strings = current.response.s3.crud_strings
+        define_table = self.define_table
+        super_link = self.super_link
+
+        # ---------------------------------------------------------------------
+        # Airports
+        #
+        storage_types = {
+            1: T("covered"),
+            2: T("uncovered"),
+        }
+        transport_airport_capacity_opts = {
+            1: "",
+            2: T("number of planes"),
+            3: T("m3")
+        }
+
+        tablename = "transport_airport"
+        table = define_table(tablename,
+                             self.super_link("site_id", "org_site"),
+                             Field("name", notnull=True,
+                                   length=64, # Mayon Compatibility
+                                   label=T("Name")),
+                             Field("code",
+                                   length=10,
+                                   # Deployments that don't wants office codes can hide them
+                                   #readable=False,
+                                   #writable=False,
+                                   # Mayon compatibility
+                                   # @ToDo: Deployment Setting to add validator to make these unique
+                                   #notnull=True,
+                                   #unique=True,
+                                   label=T("Code")),
+                             self.org_organisation_id(widget=S3OrganisationAutocompleteWidget(
+                                default_from_profile=True)),
+                             self.gis_location_id(),
+                             Field("restrictions", "text",
+                                   label=T("Restrictions")),
+                             Field("ils", "boolean",
+                                   represent=lambda bool: \
+                                     (bool and [T("Yes")] or [T("No")])[0],
+                                   label=T("Instrument Landing System")),
+                             Field("lighting", "boolean",
+                                   represent=lambda bool: \
+                                     (bool and [T("Yes")] or [T("No")])[0],
+                                   label=T("Lighting")),
+                             Field("immigration_customs_capabilities", "text",
+                                   label=T("Immigration and Customs Capabilities")),
+                             Field("aircraft_max_size", "text",
+                                   label=T("Aircraft Maximum Size")),
+                             Field("security_desc", "text",
+                                   label=T("Security Description"),
+                                   comment=DIV(_class="tooltip",
+                                                 _title="%s|%s" % (T("Security Description"),
+                                                                   T("Description of perimeter fencing, security guards, security lighting.")))),
+                             # @ToDo: put storage type inline
+                             Field("storage_capacity", "double",
+                                   label=T("Storage Capacity (m3)")),
+                             Field("storage_type", "integer",
+                                   requires = IS_NULL_OR(IS_IN_SET(storage_types)),
+                                   label=T("Storage Type")),
+                             # @ToDo: put units inline 
+                             Field("parking_tarmac_space", "double",
+                                   label=T("Parking/Tarmac Space Capacity")),
+                             Field("capacity", "integer",
+                                   label = T("Parking/Tarmac Space Units")
+                                   requires = IS_IN_SET(transport_airport_capacity_opts, zero=None),
+                                   default = 1,
+                                   represent = lambda opt: \
+                                    transport_airport_capacity_opts.get(opt, UNKNOWN_OPT)),
+                             Field("helipad_info", "text",
+                                   label=T("Helipad Information")),
+                             self.pr_person_id(label=T("Information Source")),
+                             Field("obsolete", "boolean",
+                                   label=T("Obsolete"),
+                                   represent=lambda bool: \
+                                     (bool and [T("Obsolete")] or [current.messages.NONE])[0],
+                                   default=False,
+                                   readable=False,
+                                   writable=False),
+                             s3_comments(),
+                             *s3_meta_fields())
+
+        # CRUD strings
+        crud_strings[tablename] = Storage(
+            title_create=T("Add Airport"),
+            title_display=T("Airport Details"),
+            title_list=T("Airports"),
+            title_update=T("Edit Airport"),
+            title_search=T("Search Facilities"),
+            title_upload=T("Import Facilities"),
+            subtitle_create=T("Add New Airport"),
+            label_list_button=T("List Airports"),
+            label_create_button=T("Add New Airport"),
+            label_delete_button=T("Delete Airport"),
+            msg_record_created=T("Airport added"),
+            msg_record_modified=T("Airport updated"),
+            msg_record_deleted=T("Airport deleted"),
+            msg_list_empty=T("No Airports currently registered"))
+
+        configure(tablename,
+                  super_entity="org_site"
+                  )
+
+        # ---------------------------------------------------------------------
+        # Seaports
+        #
+
+        ownership_opts = {
+            1: T("Public"),
+            2: T("Private")
+        }
+
+        unit_opts = {
+            1: T("ft"),
+            2: T("m")
+        }
+
+        tablename = "transport_seaport"
+        table = define_table(tablename,
+                             self.super_link("site_id", "org_site"),
+                             Field("name", notnull=True,
+                                   length=64, # Mayon Compatibility
+                                   label=T("Name")),
+                             Field("code",
+                                   length=10,
+                                   # Deployments that don't wants office codes can hide them
+                                   #readable=False,
+                                   #writable=False,
+                                   # Mayon compatibility
+                                   # @ToDo: Deployment Setting to add validator to make these unique
+                                   #notnull=True,
+                                   #unique=True,
+                                   label=T("Code")),
+
+                             Field("ownership_type", "integer",
+                                   requires = IS_IN_SET(ownership_opts, zero=None),
+                                   default = 1,
+                                   label = T("Ownership"),
+                                   represent = lambda opt: \
+                                    ownership_opts.get(opt, UNKNOWN_OPT)),
+                             Field("max_height", "double",
+                                   label=T("Max Height")),
+                             Field("max_height_units", "integer",
+                                   requires = IS_IN_SET(unit_opts, zero=None),
+                                   default = 1,
+                                   label = T("Units"),
+                                   represent = lambda opt: \
+                                    unit_opts.get(opt, UNKNOWN_OPT)),
+                             Field("roll_on_off", "boolean",
+                                   default=False,
+                                   represent=lambda bool: \
+                                     (bool and [T("Yes")] or [T("No")])[0],
+                                   label=T("Roll On Roll Off Berth")),
+                             Field("cargo_pier_depth", "double",
+                                   label=T("Cargo Pier Depth")),                             
+                             Field("cargo_pier_depth_units", "integer",
+                                   requires = IS_IN_SET(unit_opts, zero=None),
+                                   default = 1,
+                                   label = T("Units"),
+                                   represent = lambda opt: \
+                                    unit_opts.get(opt, UNKNOWN_OPT)),
+                             Field("oil_terminal_depth", "double",
+                                   label=T("Oil Terminal Depth")),
+                             Field("oil_terminal_depth_units", "integer",
+                                   requires = IS_IN_SET(unit_opts, zero=None),
+                                   default = 1,
+                                   label = T("Units"),
+                                   represent = lambda opt: \
+                                    unit_opts.get(opt, UNKNOWN_OPT)),
+                             Field("dry_dock", "boolean",
+                                   default=False,
+                                   represent=lambda bool: \
+                                     (bool and [T("Yes")] or [T("No")])[0],
+                                   label=T("Dry Dock")),
+                             Field("vessel_max_length", "double",
+                                   label=T("Vessel Max Length")),
+                             Field("vessel_max_length_units", "integer",
+                                   requires = IS_IN_SET(unit_opts, zero=None),
+                                   default = 1,
+                                   label = T("Units"),
+                                   represent = lambda opt: \
+                                    unit_opts.get(opt, UNKNOWN_OPT)),
+                             Field("repairs", "text",
+                                   label=T("Repairs")),
+                             Field ("shelter", "text",
+                                   label=T("Shelter")),
+                             Field("warehouse_capacity", "double",     
+                                   label=T("Warehousing Storage Capacity")),
+                             Field("secure_storage_capacity", "double",      
+                                   label=T("Secure Storage Capacity")),
+                             Field("customs_warehouse_capacity", "double",     
+                                   label=T("Customs Warehousing Storage Capacity")),
+                             Field("tugs", "integer",    
+                                   label=T("Number of Tugboats")),
+                             Field("tug_capacity", "double",     
+                                   label=T("Tugboat Capacity")),
+                             Field("barges", "integer",     
+                                   label=T("Number of Barges")),
+                             Field("barge_capacity", "double",     
+                                   label=T("Barge Capacity")),
+                             Field("loading_equipment", "text",
+                                   label=T("Loading Equipment")),
+                             Field("customs_capacity", "text",
+                                   label=T("Customs Capacity")),
+                             Field ("security", "text",
+                                   label=T("Security")),
+                             Field("high_tide_depth", "double",
+                                   label=T("High Tide Depth")),                             
+                             Field("high_tide_depth_units", "integer",
+                                   requires = IS_IN_SET(unit_opts, zero=None),
+                                   default = 1,
+                                   label = T("Units"),
+                                   represent = lambda opt: \
+                                    unit_opts.get(opt, UNKNOWN_OPT)),
+                             Field("low_tide_depth", "double",
+                                   label=T("Low Tide Depth")),
+                             Field("low_tide_depth_units", "integer",
+                                   requires = IS_IN_SET(unit_opts, zero=None),
+                                   default = 1,
+                                   label = T("Units"),
+                                   represent = lambda opt: \
+                                    unit_opts.get(opt, UNKNOWN_OPT)),
+                             Field("flood_depth", "double",
+                                   label=T("Flood Depth")),                             
+                             Field("flood_depth_units", "integer",
+                                   requires = IS_IN_SET(unit_opts, zero=None),
+                                   default = 1,
+                                   label = T("Units"),
+                                   represent = lambda opt: \
+                                    unit_opts.get(opt, UNKNOWN_OPT)),
+
+                             self.org_organisation_id(widget=S3OrganisationAutocompleteWidget(
+                                default_from_profile=True)),
+                             self.gis_location_id(),
+                             Field("obsolete", "boolean",
+                                   label=T("Obsolete"),
+                                   represent=lambda bool: \
+                                     (bool and [T("Closed")] or [T("Operational")])[0],
+                                   default=False,
+                                   ),
+                             s3_comments(),
+                             *s3_meta_fields())
+
+        # CRUD strings
+        crud_strings[tablename] = Storage(
+            title_create=T("Add Seaport"),
+            title_display=T("Seaport Details"),
+            title_list=T("Seaports"),
+            title_update=T("Edit Seaport"),
+            title_search=T("Search Facilities"),
+            title_upload=T("Import Facilities"),
+            subtitle_create=T("Add New Seaport"),
+            label_list_button=T("List Seaports"),
+            label_create_button=T("Add New Seaport"),
+            label_delete_button=T("Delete Seaport"),
+            msg_record_created=T("Seaport added"),
+            msg_record_modified=T("Seaport updated"),
+            msg_record_deleted=T("Seaport deleted"),
+            msg_list_empty=T("No Seaports currently registered"))
+
+        configure(tablename,
+                  super_entity="org_site"
+                  )
+
+        # ---------------------------------------------------------------------
+        # Pass variables back to global scope (s3db.*)
+        #
+        return Storage(
+                )
+
+# END =========================================================================