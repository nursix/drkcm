# -*- coding: utf-8 -*-

""" Sahana Eden Transport Model

    @copyright: 2012-15 (c) Sahana Software Foundation
    @license: MIT

    Permission is hereby granted, free of charge, to any person
    obtaining a copy of this software and associated documentation
    files (the "Software"), to deal in the Software without
    restriction, including without limitation the rights to use,
    copy, modify, merge, publish, distribute, sublicense, and/or sell
    copies of the Software, and to permit persons to whom the
    Software is furnished to do so, subject to the following
    conditions:

    The above copyright notice and this permission notice shall be
    included in all copies or substantial portions of the Software.

    THE SOFTWARE IS PROVIDED "AS IS", WITHOUT WARRANTY OF ANY KIND,
    EXPRESS OR IMPLIED, INCLUDING BUT NOT LIMITED TO THE WARRANTIES
    OF MERCHANTABILITY, FITNESS FOR A PARTICULAR PURPOSE AND
    NONINFRINGEMENT. IN NO EVENT SHALL THE AUTHORS OR COPYRIGHT
    HOLDERS BE LIABLE FOR ANY CLAIM, DAMAGES OR OTHER LIABILITY,
    WHETHER IN AN ACTION OF CONTRACT, TORT OR OTHERWISE, ARISING
    FROM, OUT OF OR IN CONNECTION WITH THE SOFTWARE OR THE USE OR
    OTHER DEALINGS IN THE SOFTWARE.
"""

__all__ = ("S3TransportModel",
           "transport_rheader",
           )

from gluon import *
from gluon.storage import Storage

from ..s3 import *
from ..s3layouts import S3PopupLink

# =============================================================================
class S3TransportModel(S3Model):
    """
        http://eden.sahanafoundation.org/wiki/BluePrint/Transport
    """

    names = ("transport_airport",
             "transport_heliport",
             "transport_seaport",
             "transport_border_crossing",
             "transport_border_crossing_country",
             "transport_border_control_point",
             )

    def model(self):

        T = current.T
        db = current.db
        messages = current.messages
        UNKNOWN_OPT = messages.UNKNOWN_OPT
        settings = current.deployment_settings

        configure = self.configure
        crud_strings = current.response.s3.crud_strings
        define_table = self.define_table
        super_link = self.super_link

        location_id = self.gis_location_id
        organisation_id = self.org_organisation_id

        obsolete_options = {True: T("Closed"),
                            False: T("Operational"),
                            }

        # ---------------------------------------------------------------------
        # Airports
        #
        storage_types = {
            1: T("covered"),
            2: T("uncovered"),
        }
        airport_capacity_opts = {
            2: T("number of planes"),
            3: T("m3")
        }

        # http://en.wikipedia.org/wiki/Runway#Surface_type_codes
        runway_surface_opts = {"ASP": T("Asphalt"),
                               "BIT": T("Bitumenous asphalt or tarmac"),
                               #"BRI": T("Bricks"), (no longer in use, covered with asphalt or concrete now)
                               "CLA": T("Clay"),
                               "COM": T("Composite"),
                               "CON": T("Concrete"),
                               "COP": T("Composite"),
                               "COR": T("Coral (coral reef structures)"),
                               "GRE": T("Graded or rolled earth, grass on graded earth"),
                               "GRS": T("Grass or earth not graded or rolled"),
                               "GVL": T("Gravel"),
                               "ICE": T("Ice"),
                               "LAT": T("Laterite"),
                               "MAC": T("Macadam"),
                               "PEM": T("Partially concrete, asphalt or bitumen-bound macadam"),
                               "PER": T("Permanent surface, details unknown"),
                               "PSP": T("Marsden Matting (derived from pierced/perforated steel planking)"),
                               "SAN": T("Sand"),
                               "SMT": T("Sommerfeld Tracking"),
                               "SNO": T("Snow"),
                               "U": T("Unknown surface"),
                               }
        # SIGCAF has these:
        # http://www.humanitarianresponse.info/operations/central-african-republic/dataset/central-african-republic-aerodromes-airports-airfields
        # BASG, BL, BLA, BLAG, BLG, PM/BL
        # WFP just use Paved/Unpaved

        # SIGCAF classifications
        # We could consider using these instead?
        # http://en.wikipedia.org/wiki/Pavement_classification_number
        aircraft_size_opts = {"MH1521": "MH.1521", # 1 ton 6-seater monoplane: http://en.wikipedia.org/wiki/Max_Holste_Broussard#Specifications_.28MH.1521M.29
                              "PA31": "PA-31",     # 1.3 tons twin prop http://en.wikipedia.org/wiki/Piper_PA-31_Navajo#Specifications_.28PA-31_Navajo.29
                              "3TN": T("3 Tons"),
                              "DC3": "DC-3",       # 4 tons http://en.wikipedia.org/wiki/Douglas_DC-3#Specifications_.28DC-3A.29
                              "SE210": "SE 210",   # 8 tons http://en.wikipedia.org/wiki/Sud_Aviation_Caravelle#Specifications_.28Caravelle_III.29
                              "DC4": "DC-4",       # 10 tons http://en.wikipedia.org/wiki/Douglas_DC-4#Specifications_.28DC-4-1009.29
                              "13TN": T("13 Tons"),
                              "C160": "C-160",     # 17 tons http://en.wikipedia.org/wiki/Transall_C-160#Specifications_.28C-160.29
                              "Larger": T("Larger"),
                              }

        # Numbers are also in the XSL
        humanitarian_use_opts = {1: T("No"),
                                 2: T("Upon request"),
                                 3: T("Connection"),
                                 4: T("Hub"),
                                 9: T("Closed"),
                                 }

        if settings.get_transport_airport_code_unique():
            code_requires = IS_EMPTY_OR([IS_LENGTH(10),
                                         IS_NOT_IN_DB(db, "transport_airport.code"),
                                         ])
        else:
            code_requires = IS_EMPTY_OR(IS_LENGTH(10))

        tablename = "transport_airport"
        define_table(tablename,
                     #super_link("doc_id", "doc_entity"),
                     #super_link("pe_id", "pr_pentity"),
                     super_link("site_id", "org_site"),
                     Field("name", notnull=True,
                           length = 64, # Mayon Compatibility
                           label = T("Name"),
                           ),
                     # Code is part of the SE
                     Field("code",
                           label = T("Code"),
                           length = 10, # Mayon Compatibility
                           requires = code_requires,
                           # Enable in Templates as-required
                           readable = False,
                           writable = False,
                           ),
                     # Other codes can be added as tags if-required, but these 2 are so common that they are worth putting directly in the table
                     Field("icao", length=4,
                           label = T("ICAO"),
                           requires = IS_EMPTY_OR(IS_NOT_IN_DB(db, "transport_airport.icao")),
                           ),
                     Field("iata", length=3,
                           label = T("IATA"),
                           requires = IS_EMPTY_OR(IS_NOT_IN_DB(db, "transport_airport.iata")),
                           ),
                     # @ToDo: Expose Elevation & Lat/Lon to Widget
                     location_id(),
                     # We should be more specific:
                     # http://en.wikipedia.org/wiki/Runway#Declared_distances
                     Field("runway_length", "integer",
                           label = T("Runway Length (m)"),
                           ),
                     Field("runway_width", "integer",
                           label = T("Runway Width (m)"),
                           ),
                     Field("runway_surface",
                           default = "U",
                           label = T("Runway Surface"),
                           represent = lambda opt: \
                            runway_surface_opts.get(opt, UNKNOWN_OPT),
                           requires = IS_IN_SET(runway_surface_opts),
                           ),
                     Field("aircraft_max_size",
                           label = T("Aircraft Maximum Size"),
                           represent = lambda opt: \
                            aircraft_size_opts.get(opt, UNKNOWN_OPT),
                           requires = IS_EMPTY_OR(
                                        IS_IN_SET(aircraft_size_opts)
                                        ),
                           ),
                     Field("humanitarian_use", "integer",
                           label = T("Humanitarian Use"),
                           represent = lambda opt: \
                            humanitarian_use_opts.get(opt, UNKNOWN_OPT),
                           requires = IS_EMPTY_OR(
                                        IS_IN_SET(humanitarian_use_opts)
                                        ),
                           ),
                     organisation_id(),
                     Field("restrictions", "text",
                           label = T("Restrictions"),
                           # Enable in Templates as-required
                           readable = False,
                           writable = False,
                           ),
                     Field("ils", "boolean",
                           label = T("Instrument Landing System"),
                           represent=lambda bool: \
                             (bool and [T("Yes")] or [T("No")])[0],
                           # Enable in Templates as-required
                           readable = False,
                           writable = False,
                           ),
                     Field("lighting", "boolean",
                           label = T("Lighting"),
                           represent = lambda bool: \
                             (bool and [T("Yes")] or [T("No")])[0],
                           # Enable in Templates as-required
                           readable = False,
                           writable = False,
                           ),
                     Field("immigration_customs_capabilities", "text",
                           label = T("Immigration and Customs Capabilities"),
                           # Enable in Templates as-required
                           readable = False,
                           writable = False,
                           ),
                     Field("security_desc", "text",
                           label = T("Security Description"),
                           comment = DIV(_class="tooltip",
                                         _title="%s|%s" % (T("Security Description"),
                                                           T("Description of perimeter fencing, security guards, security lighting."))),
                           # Enable in Templates as-required
                           readable = False,
                           writable = False,
                           ),
                     # @ToDo: put storage type inline
                     Field("storage_capacity", "double",
                           label = T("Storage Capacity (m3)"),
                           # Enable in Templates as-required
                           readable = False,
                           writable = False,
                           ),
                     Field("storage_type", "integer",
                           label = T("Storage Type"),
                           represent = lambda opt: \
                            storage_types.get(opt, UNKNOWN_OPT),
                           requires = IS_EMPTY_OR(
                                        IS_IN_SET(storage_types)
                                        ),
                           # Enable in Templates as-required
                           readable = False,
                           writable = False,
                           ),
                     # @ToDo: put units inline
                     Field("parking_tarmac_space", "double",
                           label = T("Parking/Tarmac Space Capacity"),
                           # Enable in Templates as-required
                           readable = False,
                           writable = False,
                           ),
                     Field("capacity", "integer",
                           default = 1,
                           label = T("Parking/Tarmac Space Units"),
                           represent = lambda opt: \
                            airport_capacity_opts.get(opt, UNKNOWN_OPT),
                           requires = IS_EMPTY_OR(
                                        IS_IN_SET(airport_capacity_opts)
                                        ),
                           # Enable in Templates as-required
                           readable = False,
                           writable = False,
                           ),
                     Field("helipad_info", "text",
                           label = T("Helipad Information"),
                           # Enable in Templates as-required
                           readable = False,
                           writable = False,
                           ),
                     self.pr_person_id(
                        label = T("Information Source"),
                        # Enable in Templates as-required
                        readable = False,
                        writable = False,
                        ),
                     Field("obsolete", "boolean",
                           default = False,
                           label = T("Obsolete"),
                           represent = S3Represent(options=obsolete_options),
                           readable = False,
                           writable = False,
                           ),
                     s3_comments(),
                     *s3_meta_fields())

        # CRUD strings
        crud_strings[tablename] = Storage(
            label_create=T("Create Airport"),
            title_display=T("Airport Details"),
            title_list=T("Airports"),
            title_update=T("Edit Airport"),
            title_upload=T("Import Airports"),
            label_list_button=T("List Airports"),
            label_delete_button=T("Delete Airport"),
            msg_record_created=T("Airport added"),
            msg_record_modified=T("Airport updated"),
            msg_record_deleted=T("Airport deleted"),
            msg_list_empty=T("No Airports currently registered"))

        configure(tablename,
                  list_fields = ["name",
                                 "humanitarian_use",
                                 "organisation_id",
                                 "location_id$lat",
                                 "location_id$lon",
                                 "location_id$elevation",
                                 "runway_length",
                                 "runway_width",
                                 "runway_surface",
                                 "aircraft_max_size",
                                 ],
                  #onaccept = self.transport_airport_onaccept,
                  #super_entity = ("doc_entity", "pr_pentity", "org_site"),
                  super_entity = "org_site",
                  )

        # ---------------------------------------------------------------------
        # Heliports
        #
        if settings.get_transport_heliport_code_unique():
            code_requires = IS_EMPTY_OR([IS_LENGTH(10),
                                         IS_NOT_IN_DB(db, "transport_heliport.code"),
                                         ])
        else:
            code_requires = IS_EMPTY_OR(IS_LENGTH(10))

        tablename = "transport_heliport"
        define_table(tablename,
                     #super_link("doc_id", "doc_entity"),
                     #super_link("pe_id", "pr_pentity"),
                     super_link("site_id", "org_site"),
                     Field("name", notnull=True,
                           length = 64, # Mayon Compatibility
                           label = T("Name"),
                           ),
                     Field("code",
                           label = T("Code"),
                           length = 10, # Mayon Compatibility
                           requires = code_requires,
                           # Deployments that don't want site codes can hide them
                           #readable = False,
                           #writable = False,
                           ),
                     organisation_id(),
                     location_id(),
                     Field("obsolete", "boolean",
                           default = False,
                           label = T("Obsolete"),
                           represent = S3Represent(options=obsolete_options),
                           readable = False,
                           writable = False,
                           ),
                     s3_comments(),
                     *s3_meta_fields())

        # CRUD strings
        crud_strings[tablename] = Storage(
            label_create=T("Create Heliport"),
            title_display=T("Heliport Details"),
            title_list=T("Heliports"),
            title_update=T("Edit Heliport"),
            title_upload=T("Import Heliports"),
            label_list_button=T("List Heliports"),
            label_delete_button=T("Delete Heliport"),
            msg_record_created=T("Heliport added"),
            msg_record_modified=T("Heliport updated"),
            msg_record_deleted=T("Heliport deleted"),
            msg_list_empty=T("No Heliports currently registered"))

        configure(tablename,
                  #onaccept = self.transport_heliport_onaccept,
                  #super_entity = ("doc_entity", "pr_pentity", "org_site"),
                  super_entity = "org_site",
                  )

        # ---------------------------------------------------------------------
        # Seaports
        #
        ownership_opts = {
            1: T("Public"),
            2: T("Private")
        }

        unit_opts = {
            1: T("ft"),
            2: T("m")
        }
        if settings.get_transport_seaport_code_unique():
            code_requires = IS_EMPTY_OR([IS_LENGTH(10),
                                         IS_NOT_IN_DB(db, "transport_seaport.code"),
                                         ])
        else:
            code_requires = IS_EMPTY_OR(IS_LENGTH(10))

        tablename = "transport_seaport"
        define_table(tablename,
                     #super_link("doc_id", "doc_entity"),
                     #super_link("pe_id", "pr_pentity"),
                     super_link("site_id", "org_site"),
                     Field("name", notnull=True,
                           length = 64, # Mayon Compatibility
                           label = T("Name"),
                           ),
                     Field("code",
                           label = T("Code"),
                           length = 10, # Mayon Compatibility
                           requires = code_requires,
                           # Deployments that don't want site codes can hide them
                           #readable = False,
                           #writable = False,
                           ),
                     Field("ownership_type", "integer",
                           default = 1,
                           label = T("Ownership"),
                           represent = lambda opt: \
                            ownership_opts.get(opt, UNKNOWN_OPT),
                           requires = IS_IN_SET(ownership_opts, zero=None),
                           ),
                     Field("max_height", "double",
                           label = T("Max Height"),
                           ),
                     Field("max_height_units", "integer",
                           default = 1,
                           label = T("Units"),
                           represent = lambda opt: \
                            unit_opts.get(opt, UNKNOWN_OPT),
                           requires = IS_IN_SET(unit_opts, zero=None),
                           ),
                     Field("roll_on_off", "boolean",
                           default = False,
                           represent = lambda opt: \
                                     (opt and [T("Yes")] or [T("No")])[0],
                           label = T("Roll On Roll Off Berth"),
                           ),
                     Field("cargo_pier_depth", "double",
                           label = T("Cargo Pier Depth"),
                           ),
                     Field("cargo_pier_depth_units", "integer",
                           default = 1,
                           label = T("Units"),
                           represent = lambda opt: \
                                       unit_opts.get(opt, UNKNOWN_OPT),
                           requires = IS_IN_SET(unit_opts, zero=None),
                           ),
                     Field("oil_terminal_depth", "double",
                           label = T("Oil Terminal Depth"),
                           ),
                     Field("oil_terminal_depth_units", "integer",
                           default = 1,
                           label = T("Units"),
                           represent = lambda opt: \
                                       unit_opts.get(opt, UNKNOWN_OPT),
                           requires = IS_IN_SET(unit_opts, zero=None),
                           ),
                     Field("dry_dock", "boolean",
                           default = False,
                           label = T("Dry Dock"),
                           represent = lambda opt: \
                                     (opt and [T("Yes")] or [T("No")])[0],
                           ),
                     Field("vessel_max_length", "double",
                           label = T("Vessel Max Length"),
                           ),
                     Field("vessel_max_length_units", "integer",
                           default = 1,
                           label = T("Units"),
                           represent = lambda opt: \
                            unit_opts.get(opt, UNKNOWN_OPT),
                           requires = IS_IN_SET(unit_opts, zero=None),
                           ),
                     Field("repairs", "text",
                           label = T("Repairs"),
                           ),
                     Field ("shelter", "text",
                           label = T("Shelter"),
                           ),
                     Field("warehouse_capacity", "double",
                           label = T("Warehousing Storage Capacity"),
                           ),
                     Field("secure_storage_capacity", "double",
                           label = T("Secure Storage Capacity"),
                           ),
                     Field("customs_warehouse_capacity", "double",
                           label = T("Customs Warehousing Storage Capacity"),
                           ),
                     Field("tugs", "integer",
                           label = T("Number of Tugboats"),
                           ),
                     Field("tug_capacity", "double",
                           label = T("Tugboat Capacity"),
                           ),
                     Field("barges", "integer",
                           label = T("Number of Barges"),
                           ),
                     Field("barge_capacity", "double",
                           label = T("Barge Capacity"),
                           ),
                     Field("loading_equipment", "text",
                           label = T("Loading Equipment"),
                           ),
                     Field("customs_capacity", "text",
                           label = T("Customs Capacity"),
                           ),
                     Field("security", "text",
                           label = T("Security"),
                           ),
                     Field("high_tide_depth", "double",
                           label = T("High Tide Depth"),
                           ),
                     Field("high_tide_depth_units", "integer",
                           default = 1,
                           label = T("Units"),
                           represent = lambda opt: \
                                       unit_opts.get(opt, UNKNOWN_OPT),
                           requires = IS_IN_SET(unit_opts, zero=None),
                           ),
                     Field("low_tide_depth", "double",
                           label = T("Low Tide Depth"),
                           ),
                     Field("low_tide_depth_units", "integer",
                           default = 1,
                           label = T("Units"),
                           represent = lambda opt: \
                                       unit_opts.get(opt, UNKNOWN_OPT),
                           requires = IS_IN_SET(unit_opts, zero=None),
                           ),
                     Field("flood_depth", "double",
                           label = T("Flood Depth"),
                           ),
                     Field("flood_depth_units", "integer",
                           default = 1,
                           label = T("Units"),
                           represent = lambda opt: \
                                       unit_opts.get(opt, UNKNOWN_OPT),
                           requires = IS_IN_SET(unit_opts, zero=None),
                           ),
                     organisation_id(),
                     location_id(),
                     Field("obsolete", "boolean",
                           default = False,
                           label = T("Obsolete"),
                           represent = S3Represent(options=obsolete_options),
                           ),
                     s3_comments(),
                     *s3_meta_fields())

        # CRUD strings
        crud_strings[tablename] = Storage(
            label_create=T("Create Seaport"),
            title_display=T("Seaport Details"),
            title_list=T("Seaports"),
            title_update=T("Edit Seaport"),
            title_upload=T("Import Seaports"),
            label_list_button=T("List Seaports"),
            label_delete_button=T("Delete Seaport"),
            msg_record_created=T("Seaport added"),
            msg_record_modified=T("Seaport updated"),
            msg_record_deleted=T("Seaport deleted"),
            msg_list_empty=T("No Seaports currently registered"))

        configure(tablename,
                  #onaccept = self.transport_seaport_onaccept,
                  #super_entity = ("doc_entity", "pr_pentity", "org_site"),
                  super_entity = "org_site",
                  )

        # ---------------------------------------------------------------------
        # Border Crossings
        #
        border_crossing_status = (("OPEN", T("Open")),
                                  ("RESTRICTED", T("Restricted")),
                                  ("CLOSED", T("Closed")),
                                  )

        tablename = "transport_border_crossing"
        define_table(tablename,
                     Field("name", notnull=True,
                           length = 64, # Mayon Compatibility
                           label = T("Name"),
                           ),
<<<<<<< HEAD
                     location_id(
                        widget = S3LocationSelector(levels = [],
                                                    show_address = False,
                                                    show_postcode = False,
                                                    show_latlon = True,
                                                    show_map = True,
                                                    ),
                     ),
                     Field("status",
                           default = "OPEN",
                           represent = S3Represent(options = dict(border_crossing_status)),
                           requires = IS_IN_SET(border_crossing_status,
                                                zero = None,
                                                sort = False,
                                                ),
                           ),
=======
                     # The exact location of the border
                     location_id(),
                     # @todo: status
>>>>>>> c6af6663
                     s3_comments(),
                     *s3_meta_fields())

        # Components
        self.add_components(tablename,
                            transport_border_crossing_country = "border_crossing_id",
                            transport_border_control_point = "border_crossing_id",
                            )

        # CRUD strings
        crud_strings[tablename] = Storage(
            label_create=T("Create Border Crossing"),
            title_display=T("Border Crossing Details"),
            title_list=T("Border Crossings"),
            title_update=T("Edit Border Crossing"),
            title_upload=T("Import Border Crossings"),
            label_list_button=T("List Border Crossings"),
            label_delete_button=T("Delete Border Crossing"),
            msg_record_created=T("Border Crossing added"),
            msg_record_modified=T("Border Crossing updated"),
            msg_record_deleted=T("Border Crossing deleted"),
            msg_list_empty=T("No Border Crossings currently registered"))

        # CRUD Form
        crud_form = S3SQLCustomForm("name",
                                    "location_id",
                                    S3SQLInlineComponent("border_crossing_country",
                                                         label = T("Countries"),
                                                         fields = [("", "country")],
                                                         ),
                                    "status",
                                    "comments",
                                    )

        # List Fields
        list_fields = ["name",
                       (T("Countries"), "border_crossing_country.country"),
                       "location_id",
                       "status",
                       "comments",
                       ]

        # Filter Widgets
        filter_widgets = [S3TextFilter(["name",
                                        "comments",
                                        ],
                                       label = T("Search"),
                                       ),
                          S3OptionsFilter("border_crossing_country.country",
                                          label = T("Country"),
                                          )
                          ]

        # Table Configuration
        configure(tablename,
                  crud_form = crud_form,
<<<<<<< HEAD
                  deduplicate = S3Duplicate(primary=("name",)),
                  filter_widgets = filter_widgets,
                  list_fields = list_fields,
=======
                  #context = {"location": "border_crossing_location.location_id"},
                  #onaccept = self.transport_border_crossing_onaccept,
>>>>>>> c6af6663
                  )

        # Reusable field
        represent = transport_BorderCrossingRepresent(show_link=True)
        border_crossing_id = S3ReusableField("border_crossing_id", "reference %s" % tablename,
                                             label = T("Border Crossing"),
                                             represent = represent,
                                             requires = IS_ONE_OF(db, "%s.id" % tablename,
                                                                  represent,
                                                                  ),
                                             sortby = "name",
                                             comment = S3PopupLink(c="transport",
                                                                   f="border_crossing",
                                                                   tooltip=T("Create a new border crossing"),
                                                                   ),
                                             )

        # ---------------------------------------------------------------------
<<<<<<< HEAD
        # Countries involved in a border crossing
        #
        current_countries = lambda: current.gis.get_countries(key_type="code")

        tablename = "transport_border_crossing_country"
=======
        # Border crossing <> Location
        #
        # The locations either side of the border - typically just the Countries
        #
        tablename = "transport_border_crossing_location"
>>>>>>> c6af6663
        define_table(tablename,
                     border_crossing_id(),
                     Field("country", length=2,
                           label = T("Country"),
                           represent = self.gis_country_code_represent,
                           requires = IS_EMPTY_OR(IS_IN_SET_LAZY(
                                        current_countries,
                                        zero=messages.SELECT_LOCATION,
                                        )),
                           ),
                     *s3_meta_fields())

        # ---------------------------------------------------------------------
        # Border Control Points
        # - the Facilities at either side of the Border
        #
        tablename = "transport_border_control_point"
        define_table(tablename,
                     super_link("doc_id", "doc_entity"),
                     super_link("site_id", "org_site"),
                     #super_link("pe_id", "pr_pentity"),
                     Field("name", notnull=True,
                           length = 64, # Mayon Compatibility
                           label = T("Name"),
                           ),
                     border_crossing_id(),
                     organisation_id(),
                     location_id(),
                     s3_comments(),
                     *s3_meta_fields())

        # CRUD strings
        crud_strings[tablename] = Storage(
           label_create=T("Create Border Control Point"),
           title_display=T("Border Control Points"),
           title_list=T("Border Control Points"),
           title_update=T("Edit Border Control Point"),
           title_upload=T("Import Border Control Points"),
           label_list_button=T("List Border Control Points"),
           label_delete_button=T("Delete Border Control Point"),
           msg_record_created=T("Border Control Point added"),
           msg_record_modified=T("Border Control Point updated"),
           msg_record_deleted=T("Border Control Point deleted"),
           msg_list_empty=T("No Border Control Points currently registered"),
           )

        configure(tablename,
                  super_entity = ("doc_entity",
                                  "org_site",
                                  #"pr_pentity",
                                  ),
                  )

        # ---------------------------------------------------------------------
        # Pass names back to global scope (s3.*)
        #
        return {}

    # -------------------------------------------------------------------------
    @staticmethod
    def transport_airport_onaccept(form):
        """
            Update Affiliation, record ownership and component ownership
        """

        # If made into a pe_id:
        #current.s3db.org_update_affiliations("transport_airport", form.vars)
        return

    # -------------------------------------------------------------------------
    @staticmethod
    def transport_heliport_onaccept(form):
        """
            Update Affiliation, record ownership and component ownership
        """

        # If made into a pe_id:
        #current.s3db.org_update_affiliations("transport_heliport", form.vars)
        return

    # -------------------------------------------------------------------------
    @staticmethod
    def transport_seaport_onaccept(form):
        """
            Update Affiliation, record ownership and component ownership
        """

        # If made into a pe_id:
        #current.s3db.org_update_affiliations("transport_seaport", form.vars)
        return

# =============================================================================
class transport_BorderCrossingRepresent(S3Represent):
    """ Representations for border_crossing_id """

    def __init__(self, show_link=False):
        """
            Constructor

            @param show_link: render as link to the border crossing
        """

        super(transport_BorderCrossingRepresent, self).__init__(
                                    lookup = "transport_border_crossing",
                                    show_link = show_link,
                                    )

    # -------------------------------------------------------------------------
    def represent_row(self, row):
        """
            Represent a row

            @param row: the Row
        """

        if hasattr(row, "transport_border_crossing"):
            row = row.transport_border_crossing
        representation = row.name

        if hasattr(row, "countries"):
            representation = "%s (%s)" % (representation,
                                          ", ".join(row.countries),
                                          )

        return representation

    # -------------------------------------------------------------------------
    def lookup_rows(self, key, values, fields=[]):
        """
            Custom rows lookup

            @param key: the key Field
            @param values: the values
            @param fields: unused (retained for API compatibility)
        """

        s3db = current.s3db

        btable = self.table
        ctable = s3db.transport_border_crossing_country
        left = ctable.on((ctable.border_crossing_id == btable.id) & \
                         (ctable.deleted != True))

        if len(values) == 1:
            query = (key == values[0])
        else:
            query = key.belongs(values)
        rows = current.db(query).select(btable.id,
                                        btable.name,
                                        ctable.country,
                                        left = left)
        self.queries += 1

        output = {}
        country_represent = s3db.gis_country_code_represent
        for row in rows:

            country = country_represent(row[ctable.country])

            crossing = row["transport_border_crossing"]
            crossing_id = crossing.id

            output_row = output.get(crossing_id)
            if output_row:
                countries = output_row.countries
                countries.append(country)
            else:
                crossing.countries = [country]
                output[crossing_id] = crossing

        return output.values()

# =============================================================================
def transport_rheader(r, tabs=[]):
    """ Transport module resource headers """

    if r.representation != "html":
        # RHeaders only used in interactive views
        return None

    settings = current.deployment_settings
    s3db = current.s3db

    tablename, record = s3_rheader_resource(r)
    table = s3db.table(tablename)

    rheader = None
    rheader_fields = []

    if record:

        T = current.T

        if tablename == "transport_border_crossing":

            if not tabs:
                tabs = [(T("Details"), None),
                        (T("Control Points"), "border_control_point"),
                        ]

            rheader_fields = [["name"],
                              ["location_id"],
                              ]

        else:
            # All other entities
            # - Airports
            # - Seaports
            # - Heliports
            # - Border Control Points
            if not tabs:
                tabs = [(T("Details"), None),
                        ]

            rheader_fields = [["name"],
                              ["location_id"],
                              ]
            if settings.has_module("req"):
                tabs.extend(s3db.req_tabs(r))
            if settings.has_module("inv"):
                tabs.extend(s3db.inv_tabs(r))

        rheader = S3ResourceHeader(rheader_fields, tabs)(r,
                                                         table=table,
                                                         record=record,
                                                         )
    return rheader

# END =========================================================================<|MERGE_RESOLUTION|>--- conflicted
+++ resolved
@@ -592,7 +592,6 @@
                            length = 64, # Mayon Compatibility
                            label = T("Name"),
                            ),
-<<<<<<< HEAD
                      location_id(
                         widget = S3LocationSelector(levels = [],
                                                     show_address = False,
@@ -609,11 +608,6 @@
                                                 sort = False,
                                                 ),
                            ),
-=======
-                     # The exact location of the border
-                     location_id(),
-                     # @todo: status
->>>>>>> c6af6663
                      s3_comments(),
                      *s3_meta_fields())
 
@@ -670,14 +664,9 @@
         # Table Configuration
         configure(tablename,
                   crud_form = crud_form,
-<<<<<<< HEAD
                   deduplicate = S3Duplicate(primary=("name",)),
                   filter_widgets = filter_widgets,
                   list_fields = list_fields,
-=======
-                  #context = {"location": "border_crossing_location.location_id"},
-                  #onaccept = self.transport_border_crossing_onaccept,
->>>>>>> c6af6663
                   )
 
         # Reusable field
@@ -696,19 +685,11 @@
                                              )
 
         # ---------------------------------------------------------------------
-<<<<<<< HEAD
         # Countries involved in a border crossing
         #
         current_countries = lambda: current.gis.get_countries(key_type="code")
 
         tablename = "transport_border_crossing_country"
-=======
-        # Border crossing <> Location
-        #
-        # The locations either side of the border - typically just the Countries
-        #
-        tablename = "transport_border_crossing_location"
->>>>>>> c6af6663
         define_table(tablename,
                      border_crossing_id(),
                      Field("country", length=2,
