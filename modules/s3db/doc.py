--- conflicted
+++ resolved
@@ -323,7 +323,7 @@
     # -------------------------------------------------------------------------
     def defaults(self):
         """ Safe defaults if the module is disabled """
-
+        
         document_id = S3ReusableField("document_id", "integer",
                                       readable=False, writable=False)
 
@@ -411,6 +411,7 @@
             form.errors.file = msg
             form.errors.url = msg
 
+
         if hasattr(doc, "file"):
             name = form_vars.name
             if not name:
@@ -457,17 +458,13 @@
     # -------------------------------------------------------------------------
     @staticmethod
     def document_onaccept(form):
-<<<<<<< HEAD
         """
             Build a full-text index
         """
         
-=======
-
->>>>>>> 047c9420
         form_vars = form.vars
         doc = form_vars.file
-
+       
         table = current.db.doc_document
 
         document = json.dumps(dict(filename=doc,
@@ -481,14 +478,10 @@
     # -------------------------------------------------------------------------
     @staticmethod
     def document_ondelete(row):
-<<<<<<< HEAD
         """
             Remove the full-text index
         """
         
-=======
-
->>>>>>> 047c9420
         db = current.db
         table = db.doc_document
         record = db(table.id == row.id).select(table.file,
@@ -497,14 +490,9 @@
         document = json.dumps(dict(filename=record.file,
                                    id=row.id,
                                    ))
-
+        
         current.s3task.async("document_delete_index",
                              args = [document])
-<<<<<<< HEAD
-=======
-
-        return
->>>>>>> 047c9420
 
 # =============================================================================
 def doc_image_represent(filename):
