--- conflicted
+++ resolved
@@ -2337,12 +2337,8 @@
                              widget="multiselect",
                              ),
             S3OptionsFilter("course_id",
-<<<<<<< HEAD
-                            represent="%(name)s",
-=======
                             # Doesn't support translations
                             #represent="%(name)s",
->>>>>>> 10bac4ff
                             widget="multiselect",
                             ),
             S3OptionsFilter("training_event_id$site_id",
