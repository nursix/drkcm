--- conflicted
+++ resolved
@@ -1289,7 +1289,7 @@
     return item
 
 # =============================================================================
-def deploy_application(r, **attr):
+def deploy_add_members(r, **attr):
     """
         Custom method to select new RDRT members
 
@@ -1373,19 +1373,11 @@
                             ),
             ]
         if settings.get_org_regions():
-<<<<<<< HEAD
             filter_widgets.insert(1,
                 S3HierarchyFilter("organisation_id$region_id",
                                   lookup="org_region",
-                                  #hidden=True,
+                                  hidden=True,
                                   ))
-=======
-           filter_widgets.insert(1,
-               S3HierarchyFilter("organisation_id$region_id",
-                                 lookup="org_region",
-                                 hidden=True,
-                               ))
->>>>>>> cfccc4d6
 
         # List fields
         list_fields = ["id", "person_id", "organisation_id"]
@@ -1447,6 +1439,8 @@
                 filter_ajax_url = URL(f="human_resource",
                                       args=["filter.options"],
                                       vars={})
+
+
 
                 get_config = resource.get_config
                 filter_clear = get_config("filter_clear", True)
