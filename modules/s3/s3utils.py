# -*- coding: utf-8 -*-

""" Utilities

    @requires: U{B{I{gluon}} <http://web2py.com>}

    @copyright: (c) 2010-2012 Sahana Software Foundation
    @license: MIT

    Permission is hereby granted, free of charge, to any person
    obtaining a copy of this software and associated documentation
    files (the "Software"), to deal in the Software without
    restriction, including without limitation the rights to use,
    copy, modify, merge, publish, distribute, sublicense, and/or sell
    copies of the Software, and to permit persons to whom the
    Software is furnished to do so, subject to the following
    conditions:

    The above copyright notice and this permission notice shall be
    included in all copies or substantial portions of the Software.

    THE SOFTWARE IS PROVIDED "AS IS", WITHOUT WARRANTY OF ANY KIND,
    EXPRESS OR IMPLIED, INCLUDING BUT NOT LIMITED TO THE WARRANTIES
    OF MERCHANTABILITY, FITNESS FOR A PARTICULAR PURPOSE AND
    NONINFRINGEMENT. IN NO EVENT SHALL THE AUTHORS OR COPYRIGHT
    HOLDERS BE LIABLE FOR ANY CLAIM, DAMAGES OR OTHER LIABILITY,
    WHETHER IN AN ACTION OF CONTRACT, TORT OR OTHERWISE, ARISING
    FROM, OUT OF OR IN CONNECTION WITH THE SOFTWARE OR THE USE OR
    OTHER DEALINGS IN THE SOFTWARE.
"""

import datetime
import os
import re
import sys
import urllib

try:
    import json # try stdlib (Python 2.6)
except ImportError:
    try:
        import simplejson as json # try external module
    except:
        import gluon.contrib.simplejson as json # fallback to pure-Python module

from gluon import *
from gluon.storage import Storage
from gluon.dal import Row
from gluon.sqlhtml import SQLTABLE
from gluon.tools import Crud
from gluon.contrib.simplejson.ordered_dict import OrderedDict

from s3validators import IS_UTC_OFFSET

DEBUG = False
if DEBUG:
    print >> sys.stderr, "S3Utils: DEBUG MODE"
    def _debug(m):
        print >> sys.stderr, m
else:
    _debug = lambda m: None

# =============================================================================
def s3_debug(message, value=None):
    """
       Debug Function (same name/parameters as JavaScript one)

       Provide an easy, safe, systematic way of handling Debug output
       (print to stdout doesn't work with WSGI deployments)

       @ToDo: Should be using python's built-in logging module?
    """

    try:
        output = "S3 Debug: %s" % str(message)
        if value:
            output = "%s: %s" % (output, str(value))
    except:
        output = u"S3 Debug: %s" % unicode(message)
        if value:
            output = u"%s: %s" % (output, unicode(value))

    print >> sys.stderr, output

# =============================================================================
def s3_dev_toolbar():
    """
        Developer Toolbar - ported from gluon.Response.toolbar()
        Shows useful stuff at the bottom of the page in Debug mode
    """

    from gluon.dal import thread
    from gluon.utils import web2py_uuid

    BUTTON = TAG.button

    if hasattr(thread, "instances"):
        dbstats = [TABLE(*[TR(PRE(row[0]),
                           "%.2fms" % (row[1]*1000)) \
                           for row in i.db._timings]) \
                         for i in thread.instances]
    else:
        dbstats = [] # if no db or on GAE
    u = web2py_uuid()
    return DIV(
        BUTTON("request", _onclick="$('#request-%s').slideToggle()" % u),
        DIV(BEAUTIFY(current.request), _class="dbg_hidden", _id="request-%s" % u),
        BUTTON("session", _onclick="$('#session-%s').slideToggle()" % u),
        DIV(BEAUTIFY(current.session), _class="dbg_hidden", _id="session-%s" % u),
        # Disabled response as it breaks S3SearchLocationWidget
        #BUTTON("response", _onclick="$('#response-%s').slideToggle()" % u),
        #DIV(BEAUTIFY(current.response), _class="dbg_hidden", _id="response-%s" % u),
        BUTTON("db stats", _onclick="$('#db-stats-%s').slideToggle()" % u),
        DIV(BEAUTIFY(dbstats), _class="dbg_hidden", _id="db-stats-%s" % u),
        SCRIPT("$('.dbg_hidden').hide()")
        )

# =============================================================================
def s3_mark_required(fields,
                     mark_required=[],
                     label_html=(lambda field_label:
                                 DIV("%s:" % field_label,
                                     SPAN(" *", _class="req")))):
    """
        Add asterisk to field label if a field is required

        @param fields: list of fields (or a table)
        @param mark_required: list of field names which are always required

        @returns: dict of labels

        @todo: complete parameter description?
    """

    labels = dict()

    # Do we have any required fields?
    _required = False
    for field in fields:
        if field.writable:
            validators = field.requires
            if isinstance(validators, IS_EMPTY_OR) and field.name not in mark_required:
                # Allow notnull fields to be marked as not required
                # if we populate them onvalidation
                labels[field.name] = "%s:" % field.label
                continue
            else:
                required = field.required or field.notnull or \
                            field.name in mark_required
            if not validators and not required:
                labels[field.name] = "%s:" % field.label
                continue
            if not required:
                if not isinstance(validators, (list, tuple)):
                    validators = [validators]
                for v in validators:
                    if hasattr(v, "options"):
                        if hasattr(v, "zero") and v.zero is None:
                            continue
                    if hasattr(v, "mark_required"):
                        if v.mark_required:
                            required = True
                            break
                        else:
                            continue
                    try:
                        val, error = v("")
                    except TypeError:
                        # default validator takes no args
                        pass
                    else:
                        if error:
                            required = True
                            break
            if required:
                _required = True
                labels[field.name] = label_html(field.label)
            else:
                labels[field.name] = "%s:" % field.label
        else:
            labels[field.name] = "%s:" % field.label

    if labels:
        return (labels, _required)
    else:
        return None

# =============================================================================
def s3_truncate(text, length=48, nice=True):
    """
        Nice truncating of text

        @param text: the text
        @param length: the maximum length
        @param nice: do not truncate words
    """

    if len(text) > length:
        if nice:
            return "%s..." % text[:length].rsplit(" ", 1)[0][:45]
        else:
            return "%s..." % text[:45]
    else:
        return text

# =============================================================================
def s3_split_multi_value(value):
    """
        Converts a series of numbers delimited by |, or already in a
        string into a list. If value = None, returns []

        @todo: parameter description
        @todo: is this still used?
    """

    if not value:
        return []

    elif isinstance(value, ( str ) ):
        if "[" in value:
            #Remove internal lists
            value = value.replace("[", "")
            value = value.replace("]", "")
            value = value.replace("'", "")
            value = value.replace('"', "")
            return eval("[" + value + "]")
        else:
            return re.compile('[\w\-:]+').findall(str(value))
    else:
        return [str(value)]

# =============================================================================
def s3_get_db_field_value(tablename=None,
                          fieldname=None,
                          look_up_value=None,
                          look_up_field="id",
                          match_case=True):
    """
        Returns the value of <field> from the first record in <table_name>
        with <look_up_field> = <look_up>

        @param table: The name of the table
        @param field: the field to find the value from
        @param look_up: the value to find
        @param look_up_field: the field to find <look_up> in
        @type match_case: boolean

        @returns:
            - Field Value if there is a record
            - None - if there is no matching record

        Example::
            s3_get_db_field_value("or_organisation", "id",
                                   look_up = "UNDP",
                                   look_up_field = "name" )

        @todo: update parameter description
    """

    db = current.db
    lt = db[tablename]
    lf = lt[look_up_field]
    if match_case or str(lf.type) != "string":
        query = (lf == look_up_value)
    else:
        query = (lf.lower() == str.lower(look_up_value))
    if "deleted" in lt:
        query = (lt.deleted == False) & query
    row = db(query).select(lt[fieldname], limitby=(0, 1)).first()
    return row and row[fieldname] or None

# =============================================================================
def s3_filter_staff(r):
    """
        Filter out people which are already staff for this facility

        @todo: make the Person-AC pick up the filter options from
               the person_id field (currently not implemented)
    """

    db = current.db
    try:
        hrtable = db.hrm_human_resource
        site_id = r.record.site_id
        person_id_field = r.target()[2].person_id
    except:
        return
    query = (hrtable.site_id == site_id) & \
            (hrtable.deleted == False)

    staff = db(query).select(hrtable.person_id)
    person_ids = [row.person_id for row in staff]
    try:
        person_id_field.requires.set_filter(not_filterby = "id",
                                            not_filter_opts = person_ids)
    except:
        pass

# =============================================================================
def s3_format_fullname(fname=None, mname=None, lname=None, truncate=True):
    """
        Formats the full name of a person

        @param fname: the person's pr_person.first_name value
        @param mname: the person's pr_person.middle_name value
        @param lname: the person's pr_person.last_name value
        @param truncate: truncate the name to max 24 characters
    """

    name = ""
    if fname or mname or lname:
        if not fname:
            fname = ""
        if not mname:
            mname = ""
        if not lname:
            lname = ""
        if truncate:
            fname = "%s" % s3_truncate(fname, 24)
            mname = "%s" % s3_truncate(mname, 24)
            lname = "%s" % s3_truncate(lname, 24, nice = False)
        if not mname or mname.isspace():
            name = ("%s %s" % (fname, lname)).rstrip()
        else:
            name = ("%s %s %s" % (fname, mname, lname)).rstrip()
        if truncate:
            name = s3_truncate(name, 24, nice = False)
    return name

# =============================================================================
def s3_fullname(person=None, pe_id=None, truncate=True):
    """
        Returns the full name of a person

        @param person: the pr_person record or record_id or a list of record_ids
                       (last used by gis.get_representation())
        @param pe_id: alternatively, the person entity ID
        @param truncate: truncate the name to max 24 characters
    """

    DEFAULT = ""

    db = current.db
    ptable = db.pr_person

    record = None
    query = None
    rows = None
    if isinstance(person, (int, long)) or str(person).isdigit():
        query = (ptable.id == person) & (ptable.deleted != True)
    elif isinstance(person, list):
        query = (ptable.id.belongs(person)) & (ptable.deleted != True)
        rows = db(query).select(ptable.id,
                                ptable.first_name,
                                ptable.middle_name,
                                ptable.last_name)
    elif person is not None:
        record = person
    elif pe_id is not None:
        query = (ptable.pe_id == pe_id) & (ptable.deleted != True)

    if not record and not rows and query is not None:
        record = db(query).select(ptable.first_name,
                                  ptable.middle_name,
                                  ptable.last_name,
                                  limitby=(0, 1)).first()
    if record:
        fname, mname, lname = "", "", ""
        if "pr_person" in record:
            record = record["pr_person"]
        if record.first_name:
            fname = record.first_name.strip()
        if record.middle_name:
            mname = record.middle_name.strip()
        if record.last_name:
            lname = record.last_name.strip()
        return s3_format_fullname(fname, mname, lname, truncate)

    elif rows:
        represents = {}
        for row in rows:
            fname, mname, lname = "", "", ""
            if "pr_person" in row:
                record = row["pr_person"]
            else:
                record = row
            if record.first_name:
                fname = record.first_name.strip()
            if record.middle_name:
                mname = record.middle_name.strip()
            if record.last_name:
                lname = record.last_name.strip()
            represent = s3_format_fullname(fname, mname, lname, truncate)
            represents[record.id] = represent
        return represents

    else:
        return DEFAULT

# =============================================================================
def s3_represent_facilities(db, site_ids, link=True):
    """
        Represent Facilities
    """

    table = db.org_site
    sites = db(table._id.belongs(site_ids)).select(table._id,
                                                   table.instance_type)
    if not sites:
        return []

    instance_ids = Storage()
    instance_types = []
    for site in sites:
        site_id = site[table._id.name]
        instance_type = site.instance_type
        if instance_type not in instance_types:
            instance_types.append(instance_type)
            instance_ids[instance_type] = [site_id]
        else:
            instance_ids[instance_type].append(site_id)

    results = []
    for instance_type in instance_types:
        represent = db.org_site.instance_type.represent
        instance_type_nice = represent(instance_type)
        c, f = instance_type.split("_")
        site_ids = instance_ids[instance_type]
        table = db[instance_type]
        query = table.site_id.belongs(site_ids)
        records = db(query).select(table.id,
                                   table.site_id,
                                   table.name)
        for record in records:
            site_str = "%s (%s)" % (record.name, instance_type_nice)
            if link:
                site_str = A(site_str, _href=URL(c=c,
                                                 f=f,
                                                 args=[record.id],
                                                 extension=""))

            results.append((record.site_id, site_str))

    return results

# =============================================================================
def s3_comments_represent(text, show_link=True):
    """
        Represent Comments Fields

        @todo: parameter description?
    """

    if len(text) < 80:
        return text
    elif not show_link:
        return "%s..." % text[:76]
    else:
        import uuid
        unique =  uuid.uuid4()
        represent = DIV(
                        DIV(text,
                            _id=unique,
                            _class="hide popup",
                            _onmouseout="$('#%s').hide();" % unique
                           ),
                        A("%s..." % text[:76],
                          _onmouseover="$('#%s').removeClass('hide').show();" % unique,
                         ),
                       )
        return represent

# =============================================================================
def s3_url_represent(url):
    """
        Make URLs clickable

        @todo: parameter description?
    """

    if not url:
        return ""
    return A(url, _href=url, _target="blank")

# =============================================================================
def s3_avatar_represent(id, tablename="auth_user", _class="avatar"):
    """
        Represent a User as their profile picture or Gravatar

        @todo: parameter description?
    """

    db = current.db
    s3db = current.s3db
    cache = s3db.cache

    table = s3db[tablename]

    email = None
    image = None

    if tablename == "auth_user":
        user = db(table.id == id).select(table.email,
                                         limitby=(0, 1),
                                         cache=cache).first()
        if user:
            email = user.email.strip().lower()
        ltable = s3db.pr_person_user
        itable = s3db.pr_image
        query = (ltable.user_id == id) & \
                (ltable.pe_id == itable.pe_id) & \
                (itable.profile == True)
        image = db(query).select(itable.image,
                                 limitby=(0, 1)).first()
        if image:
            image = image.image
    elif tablename == "pr_person":
        user = db(table.id == id).select(table.pe_id,
                                         limitby=(0, 1),
                                         cache=cache).first()
        if user:
            ctable = s3db.pr_contact
            query = (ctable.pe_id == user.pe_id) & \
                    (ctable.contact_method == "EMAIL")
            email = db(query).select(ctable.value,
                                     limitby=(0, 1),
                                     cache=cache).first()
            if email:
                email = email.value
            itable = s3db.pr_image
            query = (itable.pe_id == user.pe_id) & \
                    (itable.profile == True)
            image = db(query).select(itable.image,
                                     limitby=(0, 1)).first()
            if image:
                image = image.image

    size = (50, 50)
    if image:
        image = s3db.pr_image_represent(image, size=size)
        size = s3db.pr_image_size(image, size)
        url = URL(c="default", f="download",
                  args=image)
    elif email:
        # If no Image uploaded, try Gravatar, which also provides a nice fallback identicon
        import hashlib
        hash = hashlib.md5(email).hexdigest()
        url = "http://www.gravatar.com/avatar/%s?s=50&d=identicon" % hash
    else:
        url = "http://www.gravatar.com/avatar/00000000000000000000000000000000?d=mm"

    return IMG(_src=url,
               _class=_class,
               _width=size[0],
               _height=size[1],
              )

# =============================================================================
def s3_auth_user_represent(id):
    """
        Represent a user as their email address

        @todo: parameter description?
    """

    if not id:
        return current.messages.NONE

    db = current.db
    table = db.auth_user
    user = db(table.id == id).select(table.email,
                                     limitby=(0, 1),
                                     cache=current.s3db.cache).first()
    try:
        return user.email
    except:
        return current.messages.UNKNOWN_OPT

# =============================================================================
def s3_auth_group_represent(opt):
    """
        Represent user groups by their role names

        @todo: parameter description?
    """

    if not opt:
        return current.messages.NONE

    auth = current.auth
    s3db = current.s3db

    table = auth.settings.table_group
    groups = current.db(table.id > 0).select(table.id,
                                             table.role,
                                             cache=s3db.cache).as_dict()
    if not isinstance(opt, (list, tuple)):
        opt = [opt]
    roles = []
    for o in opt:
        try:
            key = int(o)
        except ValueError:
            continue
        if key in groups:
            roles.append(groups[key]["role"])
    if not roles:
        return current.messages.NONE
    return ", ".join(roles)

# =============================================================================
def s3_include_debug_css():
    """
        Generates html to include the css listed in
            /private/templates/<template>/css.cfg
    """

    request = current.request
    folder = request.folder
    appname = request.application
    theme = current.deployment_settings.get_theme()

    css_cfg = "%s/private/templates/%s/css.cfg" % (folder, theme)
    try:
        f = open(css_cfg, "r")
    except:
        raise HTTP(500, "Theme configuration file missing: private/templates/%s/css.cfg" % theme)
    files = f.readlines()
    files = files[:-1]
    include = ""
    for file in files:
        include = '%s\n<link href="/%s/static/styles/%s" rel="stylesheet" type="text/css" />' \
            % (include, appname, file[:-1])
    f.close()

    return XML(include)

# =============================================================================
def s3_include_debug_js():
    """
        Generates html to include the js scripts listed in
            /static/scripts/tools/sahana.js.cfg
    """

    request = current.request
    folder = request.folder
    appname = request.application
    theme = current.deployment_settings.get_theme()

    scripts_dir = os.path.join(folder, "static", "scripts")
    sys.path.append(os.path.join(scripts_dir, "tools"))

    import mergejsmf

    configDictCore = {
        ".": scripts_dir,
        "web2py": scripts_dir,
        "S3":     scripts_dir
    }
    configFilename = "%s/tools/sahana.js.cfg"  % scripts_dir
    (fs, files) = mergejsmf.getFiles(configDictCore, configFilename)

    include = ""
    for file in files:
        include = '%s\n<script src="/%s/static/scripts/%s" type="text/javascript"></script>' \
            % (include, appname, file)

    return XML(include)

# =============================================================================
def s3_is_mobile_client(request):
    """
        Simple UA Test whether client is a mobile device

        @todo: parameter description?
    """

    env = request.env
    if env.http_x_wap_profile or env.http_profile:
        return True
    if env.http_accept and \
       env.http_accept.find("text/vnd.wap.wml") > 0:
        return True
    keys = ["iphone", "ipod", "android", "opera mini", "blackberry", "palm",
            "windows ce", "iemobile", "smartphone", "medi", "sk-0", "vk-v",
            "aptu", "xda-", "mtv ", "v750", "p800", "opwv", "send", "xda2",
            "sage", "t618", "qwap", "veri", "t610", "tcl-", "vx60", "vx61",
            "lg-k", "lg-l", "lg-m", "lg-o", "lg-a", "lg-b", "lg-c", "xdag",
            "lg-f", "lg-g", "sl45", "emul", "lg-p", "lg-s", "lg-t", "lg-u",
            "lg-w", "6590", "t250", "qc21", "ig01", "port", "m1-w", "770s",
            "n710", "ez60", "mt50", "g1 u", "vk40", "bird", "tagt", "pose",
            "jemu", "beck", "go.w", "jata", "gene", "smar", "g-mo", "o2-x",
            "htc_", "hei-", "fake", "qc-7", "smal", "htcp", "htcs", "craw",
            "htct", "aste", "htca", "htcg", "teli", "telm", "kgt", "mwbp",
            "kwc-", "owg1", "htc ", "kgt/", "htc-", "benq", "slid", "qc60",
            "dmob", "blac", "smt5", "nec-", "sec-", "sec1", "sec0", "fetc",
            "spv ", "mcca", "nem-", "spv-", "o2im", "m50/", "ts70", "arch",
            "qtek", "opti", "devi", "winw", "rove", "winc", "talk", "pant",
            "netf", "pana", "esl8", "pand", "vite", "v400", "whit", "scoo",
            "good", "nzph", "mtp1", "doco", "raks", "wonu", "cmd-", "cell",
            "mode", "im1k", "modo", "lg-d", "idea", "jigs", "bumb", "sany",
            "vulc", "vx70", "psio", "fly_", "mate", "pock", "cdm-", "fly-",
            "i230", "lge-", "lge/", "argo", "qc32", "n701", "n700", "mc21",
            "n500", "midp", "t-mo", "airn", "bw-u", "iac", "bw-n", "lg g",
            "erk0", "sony", "alav", "503i", "pt-g", "au-m", "treo", "ipaq",
            "dang", "seri", "mywa", "eml2", "smb3", "brvw", "sgh-", "maxo",
            "pg-c", "qci-", "vx85", "vx83", "vx80", "vx81", "pg-8", "pg-6",
            "phil", "pg-1", "pg-2", "pg-3", "ds12", "scp-", "dc-s", "brew",
            "hipt", "kddi", "qc07", "elai", "802s", "506i", "dica", "mo01",
            "mo02", "avan", "kyoc", "ikom", "siem", "kyok", "dopo", "g560",
            "i-ma", "6310", "sie-", "grad", "ibro", "sy01", "nok6", "el49",
            "rim9", "upsi", "inno", "wap-", "sc01", "ds-d", "aur ", "comp",
            "wapp", "wapr", "waps", "wapt", "wapu", "wapv", "wapy", "newg",
            "wapa", "wapi", "wapj", "wapm", "hutc", "lg/u", "yas-", "hita",
            "lg/l", "lg/k", "i-go", "4thp", "bell", "502i", "zeto", "ez40",
            "java", "n300", "n302", "mmef", "pn-2", "newt", "1207", "sdk/",
            "gf-5", "bilb", "zte-", "maui", "qc-3", "qc-2", "blaz", "r600",
            "hp i", "qc-5", "moto", "cond", "motv", "virg", "ccwa", "audi",
            "shar", "i-20", "samm", "sama", "sams", "sch-", "mot ", "http",
            "505i", "mot-", "n502", "topl", "n505", "mobi", "3gso", "wmlb",
            "ezwa", "qc12", "abac", "tdg-", "neon", "mio8", "sp01", "rozo",
            "vx98", "dait", "t600", "anyw", "tx-9", "sava", "m-cr", "tsm-",
            "mioa", "tsm5", "klon", "capi", "tsm3", "hcit", "libw", "lg50",
            "mc01", "amoi", "lg54", "ez70", "se47", "n203", "vk52", "vk53",
            "vk50", "webc", "haie", "semc", "grun", "play", "palm", "a wa",
            "anny", "prox", "o2 x", "ezze", "symb", "hs-c", "pg13", "mits",
            "kpt ", "qa-a", "501i", "pdxg", "iris", "pluc", "acoo", "soft",
            "hpip", "iac/", "iac-", "aus ", "s55/", "vx53", "vx52", "chtm",
            "meri", "merc", "your", "huaw", "cldc", "voda", "smit", "x700",
            "mozz", "lexi", "up.b", "sph-", "keji", "jbro", "wig ", "attw",
            "pire", "r380", "lynx", "anex", "vm40", "hd-m", "504i", "w3c ",
            "c55/", "w3c-", "upg1", "t218", "tosh", "acer", "hd-t", "eric",
            "hd-p", "noki", "acs-", "dbte", "n202", "tim-", "alco", "ezos",
            "dall", "leno", "alca", "asus", "m3ga", "utst", "aiko", "n102",
            "n101", "n100", "oran"]
    ua = (env.http_user_agent or "").lower()
    if [key for key in keys if key in ua]:
        return True
    return False

# =============================================================================
def s3_populate_browser_compatibility(request):
    """
        Use WURFL for browser compatibility detection

        @todo: parameter description?
        @ToDo: define a list of features to store
    """

    features = Storage(
        #category = ["list","of","features","to","store"]
    )

    try:
        from pywurfl.algorithms import TwoStepAnalysis
    except ImportError:
        s3_debug("pywurfl python module has not been installed, browser compatibility listing will not be populated. Download pywurfl from http://pypi.python.org/pypi/pywurfl/")
        return False
    import wurfl
    device = wurfl.devices.select_ua(unicode(request.env.http_user_agent),
                                     search=TwoStepAnalysis(wurfl.devices))

    browser = Storage()
    #for feature in device:
        #if feature[0] not in category_list:
            #category_list.append(feature[0])
    #for category in features:
        #if category in
        #browser[category] = Storage()
    for feature in device:
        if feature[0] in features and \
           feature[1] in features[feature[0]]:
            browser[feature[0]][feature[1]] = feature[2]

    return browser

# =============================================================================
def s3_register_validation():
    """
        JavaScript client-side validation for Register form
        - needed to check for passwords being same
        @ToDo: Move this to JS. Internationalisation (T()) can be provided in
               views/l10n.js
    """

    T = current.T
    request = current.request
    settings = current.deployment_settings
    s3 = current.response.s3
    appname = current.request.application
    auth = current.auth

    if s3.debug:
        s3.scripts.append("/%s/static/scripts/jquery.validate.js" % appname)
        s3.scripts.append("/%s/static/scripts/jquery.pstrength.1.3.js" % appname)
    else:
        s3.scripts.append("/%s/static/scripts/jquery.validate.min.js" % appname)
        s3.scripts.append("/%s/static/scripts/jquery.pstrength.1.3.min.js" % appname)

    if request.cookies.has_key("registered"):
        password_position = '''last'''
    else:
        password_position = '''first'''

    if settings.get_auth_registration_mobile_phone_mandatory():
        mobile = '''
  mobile:{
   required:true
  },'''
    else:
        mobile = ""

    if settings.get_auth_registration_organisation_required():
        org1 = '''
  organisation_id:{
   required: true
  },'''
        org2 = "".join((''',
  organisation_id:"''', str(T("Enter your organization")), '''"'''))
    else:
        org1 = ""
        org2 = ""

    domains = ""
    if settings.get_auth_registration_organisation_hidden() and \
       request.controller != "admin":
        table = current.auth.settings.table_user
        table.organisation_id

        table = current.s3db.auth_organisation
        query = (table.organisation_id != None) & \
                (table.domain != None)
        whitelists = db(query).select(table.organisation_id,
                                      table.domain)
        if whitelists:
            domains = '''$('#auth_user_organisation_id__row').hide()
S3.whitelists={
'''
            count = 0
            for whitelist in whitelists:
                count += 1
                domains += "'%s':%s" % (whitelist.domain,
                                         whitelist.organisation_id)
                if count < len(whitelists):
                    domains += ",\n"
                else:
                    domains += "\n"
            domains += '''}
$('#regform #auth_user_email').blur(function(){
 var email=$('#regform #auth_user_email').val()
 var domain=email.split('@')[1]
 if(undefined!=S3.whitelists[domain]){
  $('#auth_user_organisation_id').val(S3.whitelists[domain])
 }else{
  $('#auth_user_organisation_id__row').show()
 }
})'''

    # validate signup form on keyup and submit
    # @ToDo: //remote:'emailsurl'
    script = "".join(( domains, '''
$('#regform').validate({
 errorClass:'req',
 rules:{
  first_name:{
   required:true
  },''', mobile, '''
  email:{
   required:true,
   email:true
  },''', org1, '''
  password:{
   required:true
  },
  password_two:{
   required:true,
   equalTo:".password:''', password_position, '''"
  }
 },
 messages:{
  first_name:"''', str(T("Enter your first name")), '''",
  password:{
   required:"''', str(T("Provide a password")), '''"
  },
  password_two:{
   required:"''', str(T("Repeat your password")), '''",
   equalTo:"''', str(T("Enter the same password as above")), '''"
  },
  email:{
   required:"''', str(T("Please enter a valid email address")), '''",
   email:"''', str(T("Please enter a valid email address")), '''"
  }''', org2, '''
 },
 errorPlacement:function(error,element){
  error.appendTo(element.parent().next())
 },
 submitHandler:function(form){
  form.submit()
 }
})
var MinPasswordChar = ''', str(auth.settings.password_min_length), ''';
   $('.password:''', password_position, '''').pstrength({ minchar: MinPasswordChar, minchar_label: null } );
''' ))
    s3.jquery_ready.append(script)

# =============================================================================
def s3_filename(filename):
    """
        Convert a string into a valid filename on all OS
        http://stackoverflow.com/questions/295135/turn-a-string-into-a-valid-filename-in-python/698714#698714

        - currently unused
    """

    import string
    import unicodedata

    validFilenameChars = "-_.() %s%s" % (string.ascii_letters, string.digits)

    filename = unicode(filename)
    cleanedFilename = unicodedata.normalize("NFKD",
                                            filename).encode("ASCII", "ignore")

    return "".join(c for c in cleanedFilename if c in validFilenameChars)

# =============================================================================
def s3_has_foreign_key(field, m2m=True):
    """
        Check whether a field contains a foreign key constraint

        @param field: the field (Field instance)
        @param m2m: also detect many-to-many links

        @note: many-to-many references (list:reference) are no DB constraints,
               but pseudo-references implemented by the DAL. If you only want
               to find real foreign key constraints, then set m2m=False.
    """

    try:
        ftype = str(field.type)
    except:
        # Virtual Field
        return False
    if ftype[:9] == "reference":
        return True
    if m2m and ftype[:14] == "list:reference":
        return True
    return False

# =============================================================================
def s3_get_foreign_key(field, m2m=True):
    """
        Resolve a field type into the name of the referenced table,
        the referenced key and the reference type (M:1 or M:N)

        @param field: the field (Field instance)
        @param m2m: also detect many-to-many references

        @returns: tuple (tablename, key, multiple), where tablename is
                  the name of the referenced table (or None if this field
                  has no foreign key constraint), key is the field name of
                  the referenced key, and multiple indicates whether this is
                  a many-to-many reference (list:reference) or not.

        @note: many-to-many references (list:reference) are no DB constraints,
               but pseudo-references implemented by the DAL. If you only want
               to find real foreign key constraints, then set m2m=False.
    """

    ftype = str(field.type)
    if ftype[:9] == "reference":
        key = ftype[10:]
        multiple = False
    elif m2m and ftype[:14] == "list:reference":
        key = ftype[15:]
        multiple = True
    else:
        return (None, None, None)
    if "." in key:
        rtablename, key = key.split(".")
    else:
        rtablename = key
        rtable = current.s3db.table(rtablename)
        if rtable:
            key = rtable._id.name
        else:
            key = None
    return (rtablename, key, multiple)

# =============================================================================
def s3_unicode(s, encoding="utf-8"):
    """
        Convert an object into an unicode instance, to be used instead of
        unicode(s) (Note: user data should never be converted into str).

        @param s: the object
        @param encoding: the character encoding
    """

    if isinstance(s, unicode):
        return s
    try:
        if not isinstance(s, basestring):
            if hasattr(s, "__unicode__"):
                s = unicode(s)
            else:
                try:
                    s = unicode(str(s), encoding, "strict")
                except UnicodeEncodeError:
                    if not isinstance(s, Exception):
                        raise
                    s = " ".join([s3_unicode(arg, encoding) for arg in s])
        else:
            s = s.decode(encoding)
    except UnicodeDecodeError:
        if not isinstance(s, Exception):
            raise
        else:
            s = " ".join([s3_unicode(arg, encoding) for arg in s])
    return s

# =============================================================================
def search_vars_represent(search_vars):
    """
        Unpickle and convert saved search form variables into
        a human-readable HTML.

        @param search_vars: the (c)pickled search form variables

        @returns: HTML as string
    """

    import cPickle

    s = ""
    search_vars = search_vars.replace("&apos;", "'")

    try:
        search_vars = cPickle.loads(str(search_vars))
    except:
        raise HTTP(500,"ERROR RETRIEVING THE SEARCH CRITERIA")
    else:
        s = "<p>"
        pat = '_'
        for var in search_vars.iterkeys():
            if var == "criteria" :
                c_dict = search_vars[var]
                #s = s + crud_string("pr_save_search", "Search Criteria")
                for j in c_dict.iterkeys():
                    st = str(j)
                    if st[0] == '_':
                        continue
                    else:
                        st = st.replace("_search_", " ")
                        st = st.replace("_advanced", "")
                        st = st.replace("_simple", "")
                        st = st.replace("text", "text matching")
                        """st = st.replace(search_vars["function"], "")
                        st = st.replace(search_vars["prefix"], "")"""
                        st = st.replace("_", " ")
                        s = "%s <b> %s </b>: %s <br />" % \
                            (s, st.capitalize(), str(c_dict[j]))
            elif var == "simple" or var == "advanced":
                continue
            else:
                if var == "function":
                    v1 = "Resource Name"
                elif var == "prefix":
                    v1 = "Module"
                s = "%s<b>%s</b>: %s<br />" %(s, v1, str(search_vars[var]))
        s = s + "</p>"

    return XML(s)

# =============================================================================
def s3_jaro_winkler(str1, str2):
    """
        Return Jaro_Winkler distance of two strings (between 0.0 and 1.0)

        Used as a measure of similarity between two strings

        @see http://en.wikipedia.org/wiki/Jaro-Winkler_distance

        @param str1: the first string
        @param str2: the second string
    """

    jaro_winkler_marker_char = chr(1)

    if (str1 == str2):
        return 1.0

    if str1 == None:
        return 0

    if str2 == None:
        return 0

    len1 = len(str1)
    len2 = len(str2)
    halflen = max(len1, len2) / 2 - 1

    ass1  = ""  # Characters assigned in str1
    ass2  = ""  # Characters assigned in str2
    workstr1 = str1
    workstr2 = str2

    common1 = 0    # Number of common characters
    common2 = 0

    # If the type is list  then check for each item in
    # the list and find out final common value
    if isinstance(workstr2, list):
        for item1 in workstr1:
            for item2 in workstr2:
                for i in range(len1):
                    start = max(0, i - halflen)
                    end = min(i + halflen + 1, len2)
                    index = item2.find(item1[i], start, end)
                    if (index > -1):
                        # Found common character
                        common1 += 1
                    ass1 = ass1 + item1[i]
                    item2 = item2[:index] + \
                            jaro_winkler_marker_char + \
                            item2[index + 1:]
    else:
        for i in range(len1):
            start = max(0, i - halflen)
            end   = min(i + halflen + 1, len2)
            index = workstr2.find(str1[i], start, end)
            if (index > -1):
                # Found common character
                common1 += 1
            ass1 = ass1 + str1[i]
            workstr2 = workstr2[:index] + \
                       jaro_winkler_marker_char + \
                       workstr2[index + 1:]

    # If the type is list
    if isinstance(workstr1, list):
        for item1 in workstr2:
            for item2 in workstr1:
                for i in range(len2):
                    start = max(0, i - halflen)
                    end = min(i + halflen + 1, len1)
                    index = item2.find(item1[i], start, end)
                    if (index > -1):
                        # Found common character
                        common2 += 1
                    ass2 = ass2 + item1[i]
                    item1 = item1[:index] + \
                            jaro_winkler_marker_char + \
                            item1[index + 1:]
    else:
        for i in range(len2):
            start = max(0, i - halflen)
            end   = min(i + halflen + 1, len1)
            index = workstr1.find(str2[i], start, end)
            if (index > -1):
                # Found common character
                common2 += 1
            ass2 = ass2 + str2[i]
            workstr1 = workstr1[:index] + \
                       jaro_winkler_marker_char + \
                       workstr1[index + 1:]

    if (common1 != common2):
        common1 = float(common1 + common2) / 2.0

    if (common1 == 0):
        return 0.0

    # Compute number of transpositions
    if (len1 == len2):
        transposition = 0
        for i in range(len(ass1)):
            if (ass1[i] != ass2[i]):
                transposition += 1
        transposition = transposition / 2.0
    elif (len1 > len2):
        transposition = 0
        for i in range(len(ass2)): #smaller length one
            if (ass1[i] != ass2[i]):
                transposition += 1
        while (i < len1):
            transposition += 1
            i += 1
        transposition = transposition / 2.0
    elif (len1 < len2):
        transposition = 0
        for i in range(len(ass1)): #smaller length one
            if (ass1[i] != ass2[i]):
                transposition += 1
        while (i < len2):
            transposition += 1
            i += 1
        transposition = transposition / 2.0

    # Compute number of characters common to beginning of both strings,
    # for Jaro-Winkler distance
    minlen = min(len1, len2)
    for same in range(minlen + 1):
        if (str1[:same] != str2[:same]):
            break
    same -= 1
    if (same > 4):
        same = 4

    common1 = float(common1)
    w = 1. / 3. * (common1 / float(len1) + \
                   common1 / float(len2) + \
                   (common1 - transposition) / common1)

    wn = w + same * 0.1 * (1.0 - w)
    if (wn < 0.0):
        wn = 0.0
    elif (wn > 1.0):
        wn = 1.0
    return wn

# =============================================================================
def s3_jaro_winkler_distance_row(row1, row2):
    """
        Calculate the percentage match for two db records

        @todo: parameter description?
    """

    dw = 0
    num_similar = 0
    if len(row1) != len(row2):
            #print "The records columns does not match."
            return
    for x in range(0, len(row1)):
        str1 = row1[x]    # get row fields
        str2 = row2[x]    # get row fields
        dw += s3_jaro_winkler(str1, str2) #Calculate match value for two column values

    dw = dw / len(row1) # Average of all column match value.
    dw = dw * 100       # Convert to percentage
    return dw

# =============================================================================
def soundex(name, len=4):
    """
        Code referenced from http://code.activestate.com/recipes/52213-soundex-algorithm/

        @todo: parameter description?
    """

    # digits holds the soundex values for the alphabet
    digits = "01230120022455012623010202"
    sndx = ""
    fc = ""

    # Translate alpha chars in name to soundex digits
    for c in name.upper():
        if c.isalpha():
            if not fc:
                # remember first letter
                fc = c
            d = digits[ord(c)-ord("A")]
            # duplicate consecutive soundex digits are skipped
            if not sndx or (d != sndx[-1]):
                sndx += d

    # replace first digit with first alpha character
    sndx = fc + sndx[1:]

    # remove all 0s from the soundex code
    sndx = sndx.replace("0", "")

    # return soundex code padded to len characters
    return (sndx + (len * "0"))[:len]

# =============================================================================
def sort_dict_by_values(adict):
    """
        Sort a dict by value and return an OrderedDict
        - used by modules/eden/irs.py
    """

    return OrderedDict(sorted(adict.items(), key = lambda item: item[1]))

# =============================================================================
class CrudS3(Crud):
    """
        S3 extension of the gluon.tools.Crud class
        - select() uses SQLTABLES3 (to allow different linkto construction)

        @todo: is this still used anywhere?
    """

    def __init__(self):
        """ Initialise parent class & make any necessary modifications """
        Crud.__init__(self, current.db)

    def select(
        self,
        table,
        query=None,
        fields=None,
        orderby=None,
        limitby=None,
        headers={},
        **attr):

        db = current.db
        request = current.request
        if not (isinstance(table, db.Table) or table in db.tables):
            raise HTTP(404)
        if not self.has_permission("select", table):
            redirect(current.auth.settings.on_failed_authorization)
        #if record_id and not self.has_permission("select", table):
        #    redirect(current.auth.settings.on_failed_authorization)
        if not isinstance(table, db.Table):
            table = db[table]
        if not query:
            query = table.id > 0
        if not fields:
            fields = [table.ALL]
        rows = db(query).select(*fields, **dict(orderby=orderby,
            limitby=limitby))
        if not rows:
            return None # Nicer than an empty table.
        if not "linkto" in attr:
            attr["linkto"] = self.url(args="read")
        if not "upload" in attr:
            attr["upload"] = self.url("download")
        if request.extension != "html":
            return rows.as_list()
        return SQLTABLES3(rows, headers=headers, **attr)

# =============================================================================
class SQLTABLES3(SQLTABLE):
    """
        S3 custom version of gluon.sqlhtml.SQLTABLE

        Given a SQLRows object, as returned by a db().select(), generates
        an html table with the rows.

            - we need a different linkto construction for our CRUD controller
            - we need to specify a different ID field to direct to for the M2M controller
            - used by S3Resource.sqltable

        Optional arguments:

        @keyword linkto: URL (or lambda to generate a URL) to edit individual records
        @keyword upload: URL to download uploaded files
        @keyword orderby: Add an orderby link to column headers.
        @keyword headers: dictionary of headers to headers redefinions
        @keyword truncate: length at which to truncate text in table cells.
            Defaults to 16 characters.

        Optional names attributes for passed to the <table> tag

        Simple linkto example::

            rows = db.select(db.sometable.ALL)
            table = SQLTABLES3(rows, linkto="someurl")

        This will link rows[id] to .../sometable/value_of_id

        More advanced linkto example::

            def mylink(field):
                return URL(args=[field])

            rows = db.select(db.sometable.ALL)
            table = SQLTABLES3(rows, linkto=mylink)

        This will link rows[id] to::

            current_app/current_controller/current_function/value_of_id
    """

    def __init__(self, sqlrows,
                 linkto=None,
                 upload=None,
                 orderby=None,
                 headers={},
                 truncate=16,
                 columns=None,
                 th_link="",
                 **attributes):

        # reverted since it causes errors (admin/user & manual importing of req/req/import)
        # super(SQLTABLES3, self).__init__(**attributes)
        TABLE.__init__(self, **attributes)

        self.components = []
        self.attributes = attributes
        self.sqlrows = sqlrows
        (components, row) = (self.components, [])
        if not columns:
            columns = sqlrows.colnames
        if headers=="fieldname:capitalize":
            headers = {}
            for c in columns:
                headers[c] = " ".join([w.capitalize() for w in c.split(".")[-1].split("_")])
        elif headers=="labels":
            headers = {}
            for c in columns:
                (t, f) = c.split(".")
                field = sqlrows.db[t][f]
                headers[c] = field.label

        if headers!=None:
            for c in columns:
                if orderby:
                    row.append(TH(A(headers.get(c, c),
                                    _href=th_link+"?orderby=" + c)))
                else:
                    row.append(TH(headers.get(c, c)))
            components.append(THEAD(TR(*row)))

        tbody = []
        table_field = re.compile("[\w_]+\.[\w_]+")
        for (rc, record) in enumerate(sqlrows):
            row = []
            if rc % 2 == 0:
                _class = "even"
            else:
                _class = "odd"
            for colname in columns:
                if not table_field.match(colname):
                    if "_extra" in record and colname in record._extra:
                        r = record._extra[colname]
                        row.append(TD(r))
                        continue
                    else:
                        raise KeyError("Column %s not found (SQLTABLE)" % colname)
                (tablename, fieldname) = colname.split(".")
                try:
                    field = sqlrows.db[tablename][fieldname]
                except (KeyError, AttributeError):
                    field = None
                if tablename in record \
                        and isinstance(record, Row) \
                        and isinstance(record[tablename], Row):
                    r = record[tablename][fieldname]
                elif fieldname in record:
                    r = record[fieldname]
                else:
                    raise SyntaxError("something wrong in Rows object")
                r_old = r
                if not field:
                    pass
                elif linkto and field.type == "id":
                    #try:
                        #href = linkto(r, "table", tablename)
                    #except TypeError:
                        #href = "%s/%s/%s" % (linkto, tablename, r_old)
                    #r = A(r, _href=href)
                    try:
                        href = linkto(r)
                    except TypeError:
                        href = "%s/%s" % (linkto, r)
                    r = A(r, _href=href)
                #elif linkto and field.type.startswith("reference"):
                    #ref = field.type[10:]
                    #try:
                        #href = linkto(r, "reference", ref)
                    #except TypeError:
                        #href = "%s/%s/%s" % (linkto, ref, r_old)
                        #if ref.find(".") >= 0:
                            #tref,fref = ref.split(".")
                            #if hasattr(sqlrows.db[tref],"_primarykey"):
                                #href = "%s/%s?%s" % (linkto, tref, urllib.urlencode({fref:r}))
                    #r = A(str(r), _href=str(href))
                elif linkto \
                     and hasattr(field._table, "_primarykey") \
                     and fieldname in field._table._primarykey:
                    # have to test this with multi-key tables
                    key = urllib.urlencode(dict([ \
                                ((tablename in record \
                                      and isinstance(record, Row) \
                                      and isinstance(record[tablename], Row)) \
                                      and (k, record[tablename][k])) \
                                      or (k, record[k]) \
                                    for k in field._table._primarykey]))
                    r = A(r, _href="%s/%s?%s" % (linkto, tablename, key))
                elif field.type.startswith("list:"):
                    r = field.represent(r or [])
                elif field.represent:
                    r = field.represent(r)
                elif field.type.startswith("reference"):
                    pass
                elif field.type == "blob" and r:
                    r = "DATA"
                elif field.type == "upload":
                    if upload and r:
                        r = A("file", _href="%s/%s" % (upload, r))
                    elif r:
                        r = "file"
                    else:
                        r = ""
                elif field.type in ["string", "text"]:
                    r = str(field.formatter(r))
                    ur = unicode(r, "utf8")
                    if truncate!=None and len(ur) > truncate:
                        r = ur[:truncate - 3].encode("utf8") + "..."
                row.append(TD(r))
            tbody.append(TR(_class=_class, *row))
        components.append(TBODY(*tbody))

# =============================================================================
class S3BulkImporter(object):
    """
        Import CSV files of data to pre-populate the database.
        Suitable for use in Testing, Demos & Simulations
    """

    def __init__(self):
        """ Constructor """

        import csv
        from xml.sax.saxutils import unescape

        self.csv = csv
        self.unescape = unescape
        self.importTasks = []
        self.specialTasks = []
        self.tasks = []
        # loaders aren't defined currently
        #s3 = current.response.s3
        self.alternateTables = {"hrm_person": {"tablename":"hrm_human_resource",
                                               #"loader":s3.hrm_person_loader,
                                               "prefix":"pr",
                                               "name":"person"},
                                "inv_warehouse": {"tablename":"org_office",
                                                  "prefix":"org",
                                                  "name":"office"},
                                "member_person": {"tablename":"member_membership",
                                                  "prefix":"pr",
                                                  "name":"person"},
                                #"req_req":     {"loader":s3.req_loader},
                                #"req_req_item":{"loader":s3.req_item_loader},
                               }
        self.errorList = []
        self.resultList = []

    # -------------------------------------------------------------------------
    def load_descriptor(self, path):
        """ Method that will load the descriptor file and then all the
            import tasks in that file into the importTasks property.
            The descriptor file is the file called tasks.txt in path.
            The file consists of a comma separated list of:
            application, resource name, csv filename, xsl filename.
        """

        source = open(os.path.join(path, "tasks.cfg"), "r")
        values = self.csv.reader(source)
        for details in values:
            if details == []:
                continue
            prefix = details[0][0].strip('" ')
            if prefix == "#": # comment
                continue
            if prefix == "*": # specialist function
                self.extractSpecialistLine(path, details)
            else: # standard importer
                self.extractImporterLine(path, details)

    # -------------------------------------------------------------------------
    def extractImporterLine(self, path, details):
        """
            Method that extract the details for an import Task
        """
        argCnt = len(details)
        if argCnt == 4 or argCnt == 5:
             # remove any spaces and enclosing double quote
            app = details[0].strip('" ')
            res = details[1].strip('" ')
            request = current.request

            csvFileName = details[2].strip('" ')
            if csvFileName[:7] == "http://":
                csv = csvFileName
            else:
                (csvPath, csvFile) = os.path.split(csvFileName)
                if csvPath != "":
                    path = os.path.join(request.folder,
                                        "private",
                                        "templates",
                                        csvPath)
                csv = os.path.join(path, csvFile)

            xslFileName = details[3].strip('" ')
            templateDir = os.path.join(request.folder,
                                       "static",
                                       "formats",
                                       "s3csv",
                                      )
            # try the app directory in the templates directory first
            xsl = os.path.join(templateDir, app, xslFileName)
            _debug("%s %s" % (xslFileName, xsl))
            if os.path.exists(xsl) == False:
                # now try the templates directory
                xsl = os.path.join(templateDir, xslFileName)
                _debug ("%s %s" % (xslFileName, xsl))
                if os.path.exists(xsl) == False:
                    # use the same directory as the csv file
                    xsl = os.path.join(path, xslFileName)
                    _debug ("%s %s" % (xslFileName, xsl))
                    if os.path.exists(xsl) == False:
                        self.errorList.append(
                        "Failed to find a transform file %s, Giving up." % xslFileName)
                        return
            vars = None
            if argCnt == 5:
                vars = details[4]
            self.tasks.append([1, app, res, csv, xsl, vars])
            self.importTasks.append([app, res, csv, xsl, vars])
        else:
            self.errorList.append(
            "prepopulate error: job not of length 4. %s job ignored" % task)

    # -------------------------------------------------------------------------
    def extractSpecialistLine(self, path, details):
        """ Method that will store a single import job into
            the importTasks property.
        """
        function = details[1].strip('" ')
        csv = None
        if len(details) == 3:
            fileName = details[2].strip('" ')
            (csvPath, csvFile) = os.path.split(fileName)
            if csvPath != "":
                path = os.path.join(current.request.folder,
                                    "private",
                                    "templates",
                                    csvPath)
            csv = os.path.join(path, csvFile)
        extraArgs = None
        if len(details) == 4:
            extraArgs = details[3].strip('" ')
        self.tasks.append([2, function, csv, extraArgs])
        self.specialTasks.append([function, csv, extraArgs])

    # -------------------------------------------------------------------------
    def load_import(self, controller, csv, xsl):
        """ Method that will store a single import job into
            the importTasks property.
        """
        self.importTasks.append([controller, csv, xsl])

    # -------------------------------------------------------------------------
    def execute_import_task(self, task):
        """ Method that will execute each import job, in order """
        start = datetime.datetime.now()
        if task[0] == 1:
            db = current.db
            request = current.request
            response = current.response
            errorString = "prepopulate error: file %s missing"
            # Store the view
            view = response.view

            _debug ("Running job %s %s (filename=%s transform=%s)" % (task[1], task[2], task[3], task[4]))
            prefix = task[1]
            name = task[2]
            tablename = "%s_%s" % (prefix, name)
            if tablename in self.alternateTables:
                details = self.alternateTables[tablename]
                if "tablename" in details:
                    tablename = details["tablename"]
                current.s3db.table(tablename)
                if "loader" in details:
                    loader = details["loader"]
                    if loader is not None:
                        loader()
                if "prefix" in details:
                    prefix = details["prefix"]
                if "name" in details:
                    name = details["name"]

            try:
                resource = current.s3db.resource(tablename)
            except AttributeError:
                # Table cannot be loaded
                self.errorList.append("WARNING: Unable to find table %s import job skipped" % tablename)
                return

            # Check if the source file is accessible
            filename = task[3]
            if filename[:7] == "http://":
                import urllib2
                req = urllib2.Request(url=filename)
                try:
                    f = urllib2.urlopen(req)
                except urllib2.HTTPError, e:
                    self.errorList.append("Could not access %s: %s" % (filename, e.read()))
                    return
                except:
                    self.errorList.append(errorString % filename)
                    return
                else:
                    csv = f
            else:
                try:
                    csv = open(filename, "r")
                except IOError:
                    self.errorList.append(errorString % filename)
                    return

            # Check if the stylesheet is accessible
            try:
                open(task[4], "r")
            except IOError:
                self.errorList.append(errorString % task[4])
                return

            extra_data = None
            if task[5]:
                try:
                    extradata = self.unescape(task[5], {"'": '"'})
                    extradata = json.loads(extradata)
                    extra_data = extradata
                except:
                    self.errorList.append("WARNING:5th parameter invalid, parameter %s ignored" % task[5])
            try:
                # @todo: add extra_data and file attachments
                result = resource.import_xml(csv,
                                             format="csv",
                                             stylesheet=task[4],
                                             extra_data=extra_data)
            except SyntaxError, e:
                self.errorList.append("WARNING: import error - %s" % e)
                return

            if not resource.error:
                db.commit()
            else:
                # Must roll back if there was an error!
                error = resource.error
                self.errorList.append("%s - %s: %s" % (
                                      task[3], resource.tablename, error))
                errors = current.xml.collect_errors(resource)
                if errors:
                    self.errorList.extend(errors)
                db.rollback()

            # Restore the view
            response.view = view
            end = datetime.datetime.now()
            duration = end - start
            csvName = task[3][task[3].rfind("/")+1:]
            try:
                # Python-2.7
                duration = '{:.2f}'.format(duration.total_seconds()/60)
                msg = "%s import job completed in %s mins" % (csvName, duration)
            except AttributeError:
                # older Python
                msg = "%s import job completed in %s" % (csvName, duration)
            self.resultList.append(msg)
            if response.s3.debug:
                s3_debug(msg)

    # -------------------------------------------------------------------------
    def execute_special_task(self, task):
        """
        """

        start = datetime.datetime.now()
        s3 = current.response.s3
        if task[0] == 2:
            fun = task[1]
            csv = task[2]
            extraArgs = task[3]
            if csv is None:
                if extraArgs is None:
                    error = s3[fun]()
                else:
                    error = s3[fun](extraArgs)
            elif extraArgs is None:
                error = s3[fun](csv)
            else:
                error = s3[fun](csv, extraArgs)
            if error:
                self.errorList.append(error)
            end = datetime.datetime.now()
            duration = end - start
            try:
                # Python-2.7
                duration = '{:.2f}'.format(duration.total_seconds()/60)
                msg = "%s import job completed in %s mins" % (fun, duration)
            except AttributeError:
                # older Python
                msg = "%s import job completed in %s" % (fun, duration)
            self.resultList.append(msg)
            if s3.debug:
                s3_debug(msg)

    # -------------------------------------------------------------------------
    def import_role(self, filename):
        """ Import Roles from CSV """

        # Check if the source file is accessible
        try:
            openFile = open(filename, "r")
        except IOError:
            return "Unable to open file %s" % filename

        auth = current.auth
        acl = auth.permission
        create_role = auth.s3_create_role

        def parseACL(_acl):
            permissions = _acl.split("|")
            aclValue = 0
            for permission in permissions:
                if permission == "READ":
                    aclValue = aclValue | acl.READ
                if permission == "CREATE":
                    aclValue = aclValue | acl.CREATE
                if permission == "UPDATE":
                    aclValue = aclValue | acl.UPDATE
                if permission == "DELETE":
                    aclValue = aclValue | acl.DELETE
                if permission == "ALL":
                    aclValue = aclValue | acl.ALL
            return aclValue

        reader = self.csv.DictReader(openFile)
        roles = {}
        acls = {}
        args = {}
        for row in reader:
            if row != None:
                role = row["role"]
                if "description" in row:
                    desc = row["description"]
                else:
                    desc = ""
                rules = {}
                extra_param = {}
                if "controller" in row and row["controller"]:
                    rules["c"] = row["controller"]
                if "function" in row and row["function"]:
                    rules["f"] = row["function"]
                if "table" in row and row["table"]:
                    rules["t"] = row["table"]
                if row["oacl"]:
                    rules["oacl"] = parseACL(row["oacl"])
                if row["uacl"]:
                    rules["uacl"] = parseACL(row["uacl"])
                #if "org" in row and row["org"]:
                    #rules["organisation"] = row["org"]
                #if "facility" in row and row["facility"]:
                    #rules["facility"] = row["facility"]
                if "entity" in row and row["entity"]:
                    rules["entity"] = row["entity"]
                if "hidden" in row and row["hidden"]:
                    extra_param["hidden"] = row["hidden"]
                if "system" in row and row["system"]:
                    extra_param["system"] = row["system"]
                if "protected" in row and row["protected"]:
                    extra_param["protected"] = row["protected"]
                if "uid" in row and row["uid"]:
                    extra_param["uid"] = row["uid"]
            if role in roles:
                acls[role].append(rules)
            else:
                roles[role] = [role,desc]
                acls[role] = [rules]
            if len(extra_param) > 0 and role not in args:
                args[role] = extra_param
        for rulelist in roles.values():
            if rulelist[0] in args:
                create_role(rulelist[0],
                            rulelist[1],
                            *acls[rulelist[0]],
                            **args[rulelist[0]])
            else:
                create_role(rulelist[0],
                            rulelist[1],
                            *acls[rulelist[0]])

    # -------------------------------------------------------------------------
    def clear_tasks(self):
        """ Clear the importTask list """
        self.tasks = []

    # -------------------------------------------------------------------------
    def perform_tasks(self, path):
        """ convenience method that will load and then execute the import jobs
            that are listed in the descriptor file
        """
        self.load_descriptor(path)
        for task in self.tasks:
            if task[0] == 1:
                self.execute_import_task(task)
            elif task[0] == 2:
                self.execute_special_task(task)

# =============================================================================
class S3DateTime(object):
    """
        Toolkit for date+time parsing/representation
    """

    # -------------------------------------------------------------------------
    @staticmethod
    def date_represent(date, utc=False):
        """
            Represent the date according to deployment settings &/or T()

            @param date: the date
            @param utc: the date is given in UTC
        """

        session = current.session
        settings = current.deployment_settings

        format = settings.get_L10n_date_format()

        if date and isinstance(date, datetime.datetime) and utc:
            offset = IS_UTC_OFFSET.get_offset_value(session.s3.utc_offset)
            if offset:
                date = date + datetime.timedelta(seconds=offset)

        if date:
            return date.strftime(str(format))
        else:
            return current.messages.NONE

    # -----------------------------------------------------------------------------
    @staticmethod
    def time_represent(time, utc=False):
        """
            Represent the date according to deployment settings &/or T()

            @param time: the time
            @param utc: the time is given in UTC
        """

        session = current.session
        settings = current.deployment_settings
        format = settings.get_L10n_time_format()

        if time and utc:
            offset = IS_UTC_OFFSET.get_offset_value(session.s3.utc_offset)
            if offset:
                time = time + datetime.timedelta(seconds=offset)

        if time:
            return time.strftime(str(format))
        else:
            return current.messages.NONE

    # -----------------------------------------------------------------------------
    @staticmethod
    def datetime_represent(dt, utc=False):
        """
            Represent the datetime according to deployment settings &/or T()

            @param dt: the datetime
            @param utc: the datetime is given in UTC
        """

        session = current.session
        xml = current.xml

        if dt and utc:
            offset = IS_UTC_OFFSET.get_offset_value(session.s3.utc_offset)
            if offset:
                dt = dt + datetime.timedelta(seconds=offset)

        if dt:
            return xml.encode_local_datetime(dt)
        else:
            return current.messages.NONE

# =============================================================================
class S3MultiPath:
    """
        Simplified path toolkit for managing multi-ancestor-hypergraphs
        in a relational database.

        MultiPaths allow single-query searches for all ancestors and
        descendants of a node, as well as single-query affiliation
        testing - whereas they require multiple writes on update (one
        per each descendant node), so they should only be used for
        hypergraphs which rarely change.

        Every node of the hypergraph contains a path attribute, with the
        following MultiPath-syntax:

        MultiPath: <SimplePath>,<SimplePath>,...
        SimplePath: [|<Node>|<Node>|...|]
        Node: ID of the ancestor node

        SimplePaths contain only ancestors, not the node itself.

        SimplePaths contain the ancestors in reverse order, i.e. the nearest
        ancestor first (this is important because removing a vertex from the
        path will cut off the tail, not the head)

        A path like A<-B<-C can be constructed like:

            path = S3MultiPath([["C", "B", "A"]])
            [|C|B|A|]

        Extending this path by a vertex E<-B will result in a multipath like:

            path.extend("B", "E")
            [|C|B|A|],[|C|B|E|]

        Cutting the vertex A<-B reduces the multipath to:

            path.cut("B", "A")
            [|C|B|E|]

        Note the reverse notation (nearest ancestor first)!

        MultiPaths will be normalized automatically, i.e.:

            path = S3MultiPath([["C", "B", "A", "D", "F", "B", "E", "G"]])
            [|C|B|A|D|F|],[|C|B|E|G|]
    """

    # -------------------------------------------------------------------------
    # Construction
    #
    def __init__(self, paths=None):
        """ Constructor """
        self.paths = []
        if isinstance(paths, S3MultiPath):
            self.paths = list(paths.paths)
        else:
            if paths is None:
                paths = []
            elif type(paths) is str:
                paths = self.__parse(paths)
            elif not isinstance(paths, (list, tuple)):
                paths = [paths]
            append = self.append
            for p in paths:
                append(p)

    # -------------------------------------------------------------------------
    def append(self, path):
        """
            Append a new ancestor path to this multi-path

            @param path: the ancestor path
        """
        Path = self.Path

        if isinstance(path, Path):
            path = path.nodes
        else:
            path = Path(path).nodes
        multipath = None

        # Normalize any recurrent paths
        paths = self.__normalize(path)

        append = self.paths.append
        for p in paths:
            p = Path(p)
            if not self & p:
                append(p)
                multipath = self
        return multipath

    # -------------------------------------------------------------------------
    def extend(self, head, ancestors=None, cut=None):
        """
            Extend this multi-path with a new vertex ancestors<-head

            @param head: the head node
            @param ancestors: the ancestor (multi-)path of the head node
        """

        # If ancestors is a multi-path, extend recursively with all paths
        if isinstance(ancestors, S3MultiPath):
            extend = self.extend
            for p in ancestors.paths:
                extend(head, p, cut=cut)
            return self

        # Split-extend all paths which contain the head node
        extensions = []
        Path = self.Path
        append = extensions.append
        for p in self.paths:
            if cut:
                pos = p.find(cut)
                if pos > 0:
                    p.nodes = p.nodes[:pos-1]
            i = p.find(head)
            if i > 0:
                path = Path(p.nodes[:i]).extend(head, ancestors)
                detour = None
                for tail in self.paths:
                    j = tail.find(path.last())
                    if j > 0:
                        # append original tail
                        detour = Path(path)
                        detour.extend(path.last(), tail[j:])
                        append(detour)
                if not detour:
                    append(path)
        self.paths.extend(extensions)

        # Finally, cleanup for duplicate and empty paths
        return self.clean()

    # -------------------------------------------------------------------------
    def cut(self, head, ancestor=None):
        """
            Cut off the vertex ancestor<-head in this multi-path

            @param head: the head node
            @param ancestor: the ancestor node to cut off
        """
        for p in self.paths:
            p.cut(head, ancestor)
        # Must cleanup for duplicates
        return self.clean()

    # -------------------------------------------------------------------------
    def clean(self):
        """
            Remove any duplicate and empty paths from this multi-path
        """
        mp = S3MultiPath(self)
        pop = mp.paths.pop
        self.paths = []
        append = self.paths.append
        while len(mp):
            item = pop(0)
            if len(item) and not mp & item and not self & item:
                append(item)
        return self

    # -------------------------------------------------------------------------
    # Serialization/Deserialization
    #
    def __parse(self, value):
        """ Parse a multi-path-string into nodes """
        return value.split(",")

    def __repr__(self):
        """ Serialize this multi-path as string """
        return ",".join([str(p) for p in self.paths])

    def as_list(self):
        """ Return this multi-path as list of node lists """
        return [p.as_list() for p in self.paths if len(p)]

    # -------------------------------------------------------------------------
    # Introspection
    #
    def __len__(self):
        """ The number of paths in this multi-path """
        return len(self.paths)

    # -------------------------------------------------------------------------
    def __and__(self, sequence):
        """
            Check whether sequence is the start sequence of any of
            the paths in this multi-path (for de-duplication)

            @param sequence: sequence of node IDs (or path)
        """
        for p in self.paths:
            if p.startswith(sequence):
                return 1
        return 0

    # -------------------------------------------------------------------------
    def __contains__(self, sequence):
        """
            Check whether sequence is contained in any of the paths (can
            also be used to check whether this multi-path contains a path
            to a particular node)

            @param sequence: the sequence (or node ID)
        """
        for p in self.paths:
            if sequence in p:
                return 1
        return 0

    # -------------------------------------------------------------------------
    def nodes(self):
        """ Get all nodes from this path """
        nodes = []
        for p in self.paths:
            n = [i for i in p.nodes if i not in nodes]
            nodes.extend(n)
        return nodes

    # -------------------------------------------------------------------------
    @staticmethod
    def all_nodes(paths):
        """
            Get all nodes from all paths

            @param paths: list of multi-paths
        """
        nodes = []
        for p in paths:
            n = [i for i in p.nodes() if i not in nodes]
            nodes.extend(n)
        return nodes

    # -------------------------------------------------------------------------
    # Normalization
    #
    @staticmethod
    def __normalize(path):
        """
            Normalize a path into a sequence of non-recurrent paths

            @param path: the path as a list of node IDs
        """
        seq = map(str, path)
        l = zip(seq, seq[1:])
        if not l:
            return [path]
        seq = S3MultiPath.__resolve(seq)
        pop = seq.pop
        paths = []
        append = paths.append
        while len(seq):
            p = pop(0)
            s = paths + seq
            contained = False
            lp = len(p)
            for i in s:
                if i[:lp] == p:
                    contained = True
                    break
            if not contained:
                append(p)
        return paths

    # -------------------------------------------------------------------------
    @staticmethod
    def __resolve(seq):
        """
            Resolve a sequence of vertices (=pairs of node IDs) into a
            sequence of non-recurrent paths

            @param seq: the vertex sequence
        """
        resolve = S3MultiPath.__resolve
        if seq:
            head = seq[0]
            tail = seq[1:]
            tails = []
            index = tail.index
            append = tails.append
            while head in tail:
                pos = index(head)
                append(tail[:pos])
                tail = tail[pos + 1:]
            append(tail)
            r = []
            append = r.append
            for tail in tails:
                nt = resolve(tail)
                for t in nt:
                    append([head] + t)
            return r
        else:
            return [seq]

    # -------------------------------------------------------------------------
    # Helper class for simple ancestor paths
    #
    class Path:

        # ---------------------------------------------------------------------
        # Construction methods
        #
        def __init__(self, nodes=None):
            """ Constructor """
            self.nodes = []
            if isinstance(nodes, S3MultiPath.Path):
                self.nodes = list(nodes.nodes)
            else:
                if nodes is None:
                    nodes = []
                elif type(nodes) is str:
                    nodes = self.__parse(nodes)
                elif not isinstance(nodes, (list, tuple)):
                    nodes = [nodes]
                append = self.append
                for n in nodes:
                    if not append(n):
                        break

        # ---------------------------------------------------------------------
        def append(self, node=None):
            """
                Append a node to this path

                @param node: the node
            """
            if node is None:
                return True
            n = str(node)
            if not n:
                return True
            if n not in self.nodes:
                self.nodes.append(n)
                return True
            return False

        # ---------------------------------------------------------------------
        def extend(self, head, ancestors=None):
            """
                Extend this path with a new vertex ancestors<-head, if this
                path ends at the head node

                @param head: the head node
                @param ancestors: the ancestor sequence
            """
            if ancestors is None:
                # If no head node is specified, use the first ancestor node
                path = S3MultiPath.Path(head)
                head = path.first()
                ancestors = path.nodes[1:]
            last = self.last()
            if last is None or last == str(head):
                append = self.append
                path = S3MultiPath.Path(ancestors)
                for i in path.nodes:
                    if not append(i):
                        break
                return self
            else:
                return None

        # ---------------------------------------------------------------------
        def cut(self, head, ancestor=None):
            """
                Cut off the ancestor<-head vertex from this path, retaining
                the head node

                @param head: the head node
                @param ancestor: the ancestor node

            """
            if ancestor is not None:
                sequence = [str(head), str(ancestor)]
                pos = self.find(sequence)
                if pos > 0:
                    self.nodes = self.nodes[:pos]
            else:
                # if ancestor is None and the path starts with head,
                # then remove the entire path
                if str(head) == self.first():
                    self.nodes = []
            return self

        # ---------------------------------------------------------------------
        # Serialize/Deserialize
        #
        def __repr__(self):
            """ Represent this path as a string """
            return "[|%s|]" % "|".join(self.nodes)

        def __parse(self, value):
            """ Parse a string into nodes """
            return value.strip().strip("[").strip("]").strip("|").split("|")

        def as_list(self):
            """ Return the list of nodes """
            return list(self.nodes)

        # ---------------------------------------------------------------------
        # Item access
        #
        def __getitem__(self, i):
            """ Get the node at position i """
            try:
                return self.nodes.__getitem__(i)
            except IndexError:
                return None

        # ---------------------------------------------------------------------
        def first(self):
            """ Get the first node in this path (the nearest ancestor) """
            return self[0]

        # ---------------------------------------------------------------------
        def last(self):
            """ Get the last node in this path (the most distant ancestor) """
            return self[-1]

        # ---------------------------------------------------------------------
        # Tests
        #
        def __contains__(self, sequence):
            """
                Check whether this path contains sequence

                @param sequence: sequence of node IDs
            """
            if self.find(sequence) != -1:
                return 1
            else:
                return 0

        # ---------------------------------------------------------------------
        def __len__(self):
            """
                Get the number of nodes in this path
            """
            return len(self.nodes)

        # ---------------------------------------------------------------------
        def find(self, sequence):
            """
                Find a sequence of node IDs in this path

                @param sequence: sequence of node IDs (or path)
                @returns: position of the sequence (index+1), 0 if the path
                          is empty, -1 if the sequence wasn't found
            """
            path = S3MultiPath.Path(sequence)
            sequence = path.nodes
            nodes = self.nodes
            if not sequence:
                return -1
            if not nodes:
                return 0
            head, tail = sequence[0], sequence[1:]
            pos = 0
            l = len(tail)
            index = nodes.index
            while head in nodes[pos:]:
                pos = index(head, pos) + 1
                if not tail or nodes[pos:pos+l] == tail:
                    return pos
            return -1

        # ---------------------------------------------------------------------
        def startswith(self, sequence):
            """
                Check whether this path starts with sequence

                @param sequence: sequence of node IDs (or path)
            """
            sequence = S3MultiPath.Path(sequence).nodes
            if self.nodes[0:len(sequence)] == sequence:
                return True
            else:
                return False

# =============================================================================
class Traceback(object):
    """ Generate the traceback for viewing error Tickets """

    def __init__(self, text):
        """ Traceback constructor """

        self.text = text


    def xml(self):
        """ Returns the xml """

        output = self.make_links(CODE(self.text).xml())
        return output

    def make_link(self, path):
        """ Create a link from a path """
        tryFile = path.replace("\\", "/")

        if os.path.isabs(tryFile) and os.path.isfile(tryFile):
            (folder, filename) = os.path.split(tryFile)
            (base, ext) = os.path.splitext(filename)
            app = current.request.args[0]

            editable = {"controllers": ".py", "models": ".py", "views": ".html"}
            for key in editable.keys():
                check_extension = folder.endswith("%s/%s" % (app, key))
                if ext.lower() == editable[key] and check_extension:
                    return A('"' + tryFile + '"',
                             _href=URL("edit/%s/%s/%s" % \
                                           (app, key, filename))).xml()
        return ""

    def make_links(self, traceback):
        """ Make links using the given traceback """

        lwords = traceback.split('"')

        # Make the short circuit compatible with <= python2.4
        result = (len(lwords) != 0) and lwords[0] or ""

        i = 1

        while i < len(lwords):
            link = self.make_link(lwords[i])

            if link == "":
                result += '"' + lwords[i]
            else:
                result += link

                if i + 1 < len(lwords):
                    result += lwords[i + 1]
                    i = i + 1

            i = i + 1

        return result

# =============================================================================
def URL2(a=None, c=None, r=None):
    """
        Modified version of URL from gluon/html.py
            - used by views/layout_iframe.html for our jquery function

        @example:

        >>> URL(a="a",c="c")
        "/a/c"

        generates a url "/a/c" corresponding to application a & controller c
        If r=request is passed, a & c are set, respectively,
        to r.application, r.controller

        The more typical usage is:

        URL(r=request) that generates a base url with the present
        application and controller.

        The function (& optionally args/vars) are expected to be added
        via jquery based on attributes of the item.
    """
    application = controller = None
    if r:
        application = r.application
        controller = r.controller
    if a:
        application = a
    if c:
        controller = c
    if not (application and controller):
        raise SyntaxError, "not enough information to build the url"
    #other = ""
    url = "/%s/%s" % (application, controller)
    return url

# =============================================================================
class S3DataTable(object):
    """
        Generate a datatable from a list of Storages and a list of fields
    """

    # The dataTable id if no explicit value has been provided
    id_counter = 1

    def __init__(self,
                 rfields,
                 data,
                 start=0,
                 limit=None,
                 filterString=None,
                 orderby=None,
                 ):
        """
            S3DataTable constructor

            @param rfields: A list of S3Resourcefield
            @param data: A list of Storages the key is of the form table.field
                         The value is the data to be displayed in the dataTable
            @param start: the first row to return from the data
            @param limit: the (maximum) number of records to return
            @param filterString: The string that was used in filtering the records
            @param orderby: the DAL orderby construct
        """

        from gluon.dal import Expression

        self.data = data
        self.rfields = rfields
        self.lfields = []
        self.heading = {}
        for field in rfields:
            selector = "%s.%s" % (field.tname, field.fname)
            self.lfields.append(selector)
            self.heading[selector] = (field.label)
        max = len(data)
        if start < 0:
            start == 0
        if start > max:
            start = max
        if limit == None:
            end = max
        else:
            end = start + limit
            if end > max:
                end = max
        self.start = start
        self.end = end
        self.filterString = filterString

        def selectAction(orderby):
            if isinstance(orderby, tuple):
                for el in orderby:
                    selectAction(el)
            if isinstance(orderby, Field):
                extractField(orderby)
            elif isinstance(orderby, Expression):
                extractExpression(orderby)
            else:
                self.orderby.append([1, "asc"])

        def extractField(field):
            cnt = 0
            for rfield in rfields:
                if str(field) == rfield.colname:
                    self.orderby.append([cnt, "asc"])
                    break
                cnt += 1

        def extractExpression(exp):
            cnt = 0
            if isinstance(exp.first, Field):
                for rfield in rfields:
                    if str(exp.first) == rfield.colname:
                        if exp.op == exp.db._adapter.INVERT:
                            self.orderby.append([cnt, "desc"])
                        else:
                            self.orderby.append([cnt, "asc"])
                        break
                    cnt += 1
            else:
                extractExpression(exp.first)
            if exp.second:
                selectAction(exp.second)

        self.orderby = []
        selectAction(orderby)

    # -------------------------------------------------------------------------
    @staticmethod
    def getConfigData():
        """
            Method to extract the configuration data from S3 globals and
            store them as an attr variable

            @return: dictionary of attributes which can be passed into html()

            @param attr: dictionary of attributes which can be passed in
                   dt_displayLength : The default number of records that will be shown
                   dt_pagination: Enable pagination
                   dt_pagination_type: type of pagination, either:
                                        (default) full_numbers
                                        OR two_button
                   dt_bFilter: Enable or disable filtering of data.
                   dt_group: The colum that is used to group the data
                   dt_ajax_url: The URL to be used for the Ajax call
                   dt_action_col: The column where the action buttons will be placed
                   dt_bulk_actions: list of labels for the bulk actions.
                   dt_bulk_col: The column in which the checkboxes will appear,
                                by default it will be the column immediately
                                before the first data item
                   dt_bulk_selected: A list of selected items
                   dt_actions: dictionary of actions
                   dt_styles: dictionary of styles to be applied to a list of ids
                              for example:
                              {"warning" : [1,3,6,7,9],
                               "alert" : [2,10,13]}
        """

        request = current.request
        s3 = current.response.s3

        attr = Storage()
        if s3.datatable_ajax_source:
            attr.dt_ajax_url = s3.datatable_ajax_source
#        else:
#            attr.dt_ajax_url = URL(extension="aaData",
#                                   args=request.args,
#                                   vars=request.get_vars)
#            attr.dt_ajax_url = "%s.aaData" % request.url
#            if "viewing" in request.get_vars:
#                attr.dt_ajax_url = "%s?viewing=%s" % (attr.dt_ajax_url,
#                                                      request.get_vars.viewing)
        if s3.actions:
            attr.dt_actions = s3.actions
        if s3.dataTableBulkActions:
            attr.dt_bulk_actions = s3.dataTableBulkActions
        if s3.dataTable_iDisplayLength:
            attr.dt_displayLength = s3.dataTable_iDisplayLength
        attr.dt_pagination = "false" if s3.no_sspag else "true"
        if s3.dataTable_sPaginationType:
            attr.dt_pagination_type = s3.dataTable_sPaginationType
        if s3.dataTable_group:
            attr.dt_group = s3.dataTable_group
        if s3.dataTable_NobFilter:
            attr.dt_bFilter = not s3.dataTable_NobFilter
        if s3.dataTable_sDom:
            attr.dt_sDom = s3.dataTable_sDom
        if s3.dataTableDisplay:
            attr.dt_display = s3.dataTableDisplay
        if s3.dataTableStyleDisabled or s3.dataTableStyleWarning or s3.dataTableStyleAlert:
            attr.dt_styles = {}
            if s3.dataTableStyleDisabled:
                attr.dt_styles["dtdisable"] = s3.dataTableStyleDisabled
            if s3.dataTableStyleWarning:
                attr.dt_styles["dtwarning"] = s3.dataTableStyleWarning
            if s3.dataTableStyleAlert:
                attr.dt_styles["dtalert"] = s3.dataTableStyleAlert
        return attr

    # -------------------------------------------------------------------------
    @staticmethod
    def getControlData(rfields, vars):
        """
            Method that will return the orderby and filter from the vars
            returned by the browser, from an ajax call.

            @param rfields: A list of S3Resourcefield
            @param vars: A list of variables sent from the dataTable
        """

<<<<<<< HEAD
=======
        # @todo: does not sort properly in option fields nor
        #        FK references, see S3CRUD.ssp_orderby
>>>>>>> ce34038a
        if not vars.iSortingCols:
            return (False, "")

        sort_cols = int(vars.iSortingCols)
        orderby = False
        for x in range(sort_cols):
            index = int(vars["iSortCol_%s" % x])
            f = rfields[index].field
            if vars["sSortDir_%s" % x] == "desc":
                f = ~f
            if not orderby:
                orderby = f
            else:
                orderby |= f

        # @todo: does not search properly in option fields nor
        #        FK references, see S3CRUD.ssp_filter
        words = vars.sSearch
        if not words:
            return (orderby, "")
        words = words.split()
        query = None
        for rf in rfields:
            if rf.ftype in ("string", "text") :
                if not query:
                    query = rf.field.contains(words)
                else:
                    query |= (rf.field.contains(words))

        return (orderby, query)

    # ---------------------------------------------------------------------
    @staticmethod
    def listFormats(id, rfields=None):
        """
            Calculate the export formats that can be added to the table

            @param id: The unique dataTabel ID
            @param rfields: optional list of rfields
        """

        T = current.T
        s3 = current.response.s3
        application = current.request.application

        if s3.datatable_ajax_source:
            end = s3.datatable_ajax_source.find(".aaData")
            default_url = s3.datatable_ajax_source[:end] # strip '.aaData' extension
        else:
            default_url = current.request.url
        iconList = []
        url = s3.formats.pdf if s3.formats.pdf else default_url
        iconList.append(IMG(_src="/%s/static/img/pdficon_small.gif" % application,
                            _onclick="s3FormatRequest('pdf','%s','%s');" % (id, url),
                            _alt=T("Export in PDF format"),
                            ))
        url = s3.formats.xls if s3.formats.xls else default_url
        iconList.append(IMG(_src="/%s/static/img/icon-xls.png" % application,
                            _onclick="s3FormatRequest('xls','%s','%s');" % (id, url),
                            _alt=T("Export in XLS format"),
                            ))
        url = s3.formats.rss if s3.formats.rss else default_url
        iconList.append(IMG(_src="/%s/static/img/RSS_16.png" % application,
                            _onclick="s3FormatRequest('rss','%s','%s');" % (id, url),
                            _alt=T("Export in RSS format"),
                            ))
        div = DIV(_class='list_formats')
        div.append(current.T("Export to:"))
        if "have" in s3.formats:
            iconList.append(IMG(_src="/%s/static/img/have_16.png" % application,
                                _onclick="s3FormatRequest('have','%s','%s');" % (id, s3.formats.have),
                                _alt=T("Export in HAVE format"),
                                ))
        if "kml" in s3.formats:
            iconList.append(IMG(_src="/%s/static/img/kml_icon.png" % application,
                                _onclick="s3FormatRequest('kml','%s','%s');" % (id, s3.formats.kml),
                                _alt=T("Export in KML format"),
                                ))
        elif rfields:
            kml_list = ["location_id",
                        "site_id",
                        ]
            for r in rfields:
                if r.fname in kml_list:
                    iconList.append(IMG(_src="/%s/static/img/kml_icon.png" % application,
                                        _onclick="s3FormatRequest('kml','%s','%s');" % (id, default_url),
                                        _alt=T("Export in KML format"),
                                        ))
        if "map" in s3.formats:
            iconList.append(IMG(_src="/%s/static/img/map_icon.png" % application,
                                _onclick="s3FormatRequest('map','%s','%s');" % (id, s3.formats.map),
                                _alt=T("Show on map"),
                                ))

        for icon in iconList:
            div.append(icon)
        return div

    # ---------------------------------------------------------------------
    @staticmethod
    def defaultActionButtons(resource,
                             custom_actions=None,
                             r=None):
        """
            Configure default action buttons

            @param resource: the resource
            @param r: the request, if specified, all action buttons will
                      be linked to the controller/function of this request
                      rather than to prefix/name of the resource
            @param custom_actions: custom actions as list of dicts like
                                   {"label":label, "url":url, "_class":class},
                                   will be appended to the default actions
        """

        from s3crud import S3CRUD

        auth = current.auth
        s3 = current.response.s3

        table = resource.table
        s3.actions = None
<<<<<<< HEAD
=======

        # Choose controller/function to link to
        if r is not None:
            c = r.controller
            f = r.function
        else:
            c = resource.prefix
            f = resource.name

        auth = current.auth
>>>>>>> ce34038a
        has_permission = auth.s3_has_permission
        ownership_required = auth.permission.ownership_required

        labels = current.manager.LABEL
        args = ["[id]"]

        # "Open" button
        if has_permission("update", table) and \
           not ownership_required("update", table):
            update_url = URL(c=c, f=f, args = args + ["update"])
            S3CRUD.action_button(labels.UPDATE, update_url)
        else:
            read_url = URL(c=c, f=f, args = args)
            S3CRUD.action_button(labels.READ, read_url)
<<<<<<< HEAD
        deletable = current.s3db.get_config(resource.tablename, "deletable",
                                            True)
=======

        # Delete action
        # @todo: does not apply selective action (renders DELETE for
        #        all items even if the user is only permitted to delete
        #        some of them) => should implement "restrict", see
        #        S3CRUD.action_buttons
        deletable = current.s3db.get_config(resource.tablename,"deletable", True)
>>>>>>> ce34038a
        if deletable and \
           has_permission("delete", table) and \
           not ownership_required("delete", table):
            delete_url = URL(c=c, f=f, args = args + ["delete"])
            S3CRUD.action_button(labels.DELETE, delete_url)

        # Append custom actions
        if custom_actions:
            s3.actions = s3.actions + custom_actions

    # ---------------------------------------------------------------------
    @staticmethod
    def htmlConfig(html,
                   id,
                   orderby,
                   rfields = None,
                   cache = None,
                   filteredrows = None,
                   **attr
                   ):
        """
            Method to wrap the html for a dataTable in a form, the list of formats
            used for data export and add the config details required by dataTables,

            @param html: The html table
            @param id: The id of the table
            @param orderby: the sort details see aaSort at http://datatables.net/ref
            @param rfields: The list of resource fields
            @param attr: dictionary of attributes which can be passed in
                   dt_displayLength : The default number of records that will be shown
                   dt_sDom : The Datatable DOM initialisation variable, describing
                             the order in which elements are displayed.
                             See http://datatables.net/ref for more details.
                   dt_pagination : Is pagination enabled, dafault 'true'
                   dt_pagination_type : How the pagination buttons are displayed
                   dt_bFilter: Enable or disable filtering of data.
                   dt_ajax_url: The URL to be used for the Ajax call
                   dt_action_col: The column where the action buttons will be placed
                   dt_bulk_actions: list of labels for the bulk actions.
                   dt_bulk_col: The column in which the checkboxes will appear,
                                by default it will be the column immediately
                                before the first data item
                   dt_group: The column that is used to group the data
                   dt_group_totals: The number of record in each group.
                                    This will be displayed in parenthesis
                                    after the group title.
                   dt_bulk_selected: A list of selected items
                   dt_actions: dictionary of actions
                   dt_styles: dictionary of styles to be applied to a list of ids
                              for example:
                              {"warning" : [1,3,6,7,9],
                               "alert" : [2,10,13]}
                   dt_text_maximum_len: The maximum length of text before it is condensed
                   dt_text_condense_len: The length displayed text is condensed down to
                   dt_shrink_groups: If true then the rows within a group will be hidden
            @global current.response.s3.actions used to get the RowActions
        """

        from gluon.serializers import json
        from gluon.storage import Storage

        request = current.request
        s3 = current.response.s3

        if not s3.dataTableID or not isinstance(s3.dataTableID, list):
            s3.dataTableID = [id]
        elif id not in s3.dataTableID:
            s3.dataTableID.append(id)
        # The configuration parameter from the server to the client will be
        # sent in a json object stored in an hidden input field. This object
        # will then be parsed by s3.dataTable.js and the values used.
        config = Storage()
        config.id = id
        displayLength = attr.get("dt_displayLength", current.manager.ROWSPERPAGE)
        # Make sure that the displayed length is not greater than the number of filtered records
        if filteredrows and displayLength > filteredrows:
            displayLength = filteredrows
        config.displayLength = displayLength
        config.sDom = attr.get("dt_sDom", 'fril<"dataTable_table"t>pi')
        config.pagination = attr.get("dt_pagination", "true")
        config.paginationType = attr.get("dt_pagination_type", "full_numbers")
        config.bFilter = attr.get("dt_bFilter", "true")
        config.ajaxUrl = attr.get("dt_ajax_url", URL(c=request.controller,
                                                     f=request.function,
                                                     extension="aaData",
                                                     args=current.request.args,
                                                     vars=current.request.get_vars,
                                                     ))
        config.rowStyles = attr.get("dt_styles", [])


        rowActions = s3.actions
        if rowActions:
            config.rowActions = rowActions
        else:
            config.rowActions = []
        bulkActions = attr.get("dt_bulk_actions", None)
        if bulkActions and not isinstance(bulkActions, list):
            bulkActions = [bulkActions]
        config.bulkActions = bulkActions
        config.bulkCol = attr.get("dt_bulk_col", 0)
        action_col = attr.get("dt_action_col", 0)
        if bulkActions and config.bulkCol <= action_col:
            action_col += 1
        config.actionCol = action_col
        group_list = attr.get("dt_group", [])
        if not isinstance(group_list, list):
            group_list = [group_list]
        dt_group = []
        for group in group_list:
            if bulkActions and config.bulkCol <= group:
                group += 1
            if action_col >= group:
                group -= 1
            dt_group.append([group, "asc"])
        config.group = dt_group
        config.groupTotals = attr.get("dt_group_totals", [])
        if bulkActions:
            for order in orderby:
                if config.bulkCol <= order[0]:
                    order[0] += 1
                if action_col >= order[0]:
                    order[0] -= 1
        config.aaSort = orderby
        config.textMaxLength = attr.get("dt_text_maximum_len", 80)
        config.textShrinkLength = attr.get("dt_text_condense_len", 75)
        config.shrinkGroupedRows = attr.get("dt_shrink_groups", "false")
        # Wrap the table in a form and add some data in hidden fields
        form = FORM()
        if not s3.no_formats and len(html) > 0:
            form.append (S3DataTable.listFormats(id, rfields))
        form.append (html)
        # Add the configuration details for this dataTable
        form.append(INPUT(_type="hidden",
                          _id="%s_configurations" % id,
                          _name="config",
                          _value=json(config)))
        # If we have a cache set up then pass it in
        if cache:
            form.append(INPUT(_type="hidden",
                              _id="%s_dataTable_cache" %id,
                              _name="cache",
                              _value=json(cache)))
        # If we have bulk actions then add the hidden fields
        if config.bulkActions:
            form.append(INPUT(_type="hidden",
                              _id="%s_dataTable_bulkMode" % id,
                              _name="mode",
                              _value="Inclusive"))
            bulk_selected = attr.get("dt_bulk_selected", "")
            if isinstance(bulk_selected, list):
                bulk_selected = ",".join(bulk_selected)
            form.append(INPUT(_type="hidden",
                              _id="%s_dataTable_bulkSelection" % id,
                              _name="selected",
                              _value="[%s]" % bulk_selected))
        return form

    # ---------------------------------------------------------------------
    def table(self, id, flist=None, action_col=0):
        """
            Method to render the data as an html table. This is of use if
            and html table is required without the dataTable goodness. However
            if you want html for a dataTable then use the html() method

            @param id: The id of the table
            @param flist: The list of fields
            @param action_col: The column where action columns will be displayed
                               (this is required by dataTables)
        """

        data = self.data
        heading = self.heading
        start = self.start
        end = self.end
        if not flist:
            flist = self.lfields

        # Build the header row
        header = THEAD()
        tr = TR()
        for field in flist:
            if field == "BULK":
                tr.append(TH(""))
            else:
                tr.append(TH(heading[field]))
        header.append(tr)

        # Build the body rows (the actual data)
        body = TBODY()
        rc = 0
        for i in xrange(start, end):
            row = data[i]
            if rc % 2 == 0:
                _class = "even"
            else:
                _class = "odd"
            rc += 1
            tr = TR(_class=_class)
            for field in flist:
                # Insert a checkbox for bulk select
                if field == "BULK":
                    tr.append(TD(INPUT(_id="select%s" % row[flist[action_col]],
                                       _type="checkbox",
                                       _class="bulkcheckbox",
                                       )))
                else:
                    tr.append(TD(row[field]))
            body.append(tr)
        table = TABLE([header,body], _id=id, _class="dataTable display")
        return table

    # ---------------------------------------------------------------------
    def html(self,
             totalrows,
             filteredrows,
             id = None,
             sEcho = 1,
             **attr
             ):
        """
            Method to render the data into html

            @param totalrows: The total rows in the unfiltered query.
            @param filteredrows: The total rows in the filtered query.
            @param id: The id of the table these need to be unique if more
                       than one dataTable is to be rendered on the same page.
                           If this is not passed in then a unique id will be
                           generated. Regardless the id is stored in self.id
                           so it can be easily accessed after rendering.
            @param sEcho: An unaltered copy of sEcho sent from the client used
                          by dataTables as a draw count.
            @param attr: dictionary of attributes which can be passed in
        """

        flist = self.lfields

        if not id:
            id = "list_%s" % self.id_counter
            self.id_counter += 1
        self.id = id

        bulkActions = attr.get("dt_bulk_actions", None)
        bulkCol = attr.get("dt_bulk_col", 0)
        if bulkCol > len(flist):
            bulkCol = len(flist)
        action_col = attr.get("dt_action_col", 0)
        if action_col != 0:
            if action_col == -1 or action_col >= len(flist):
                action_col = len(flist) -1
                attr["dt_action_col"] = action_col
            flist = flist[1:action_col+1] + [flist[0]] + flist[action_col+1:]

        # Get the details for any bulk actions. If we have at least one bulk
        # action then a column will be added, either at the start or in the
        # column identified by dt_bulk_col
        if bulkActions:
            flist.insert(bulkCol, "BULK")
            if bulkCol <= action_col:
                action_col += 1

        pagination = attr.get("dt_pagination", "true") == "true"
        if pagination:
            real_end = self.end
            self.end = self.start + 1
        table = self.table(id, flist, action_col)
        cache = None
        if pagination:
            s3 = current.response.s3
            self.end = real_end
            aadata = self.json(totalrows, filteredrows, id, sEcho, stringify=False, **attr)
            cache = {"iCacheLower":self.start,
                     "iCacheUpper": self.end if filteredrows > self.end else filteredrows,
                     "lastJson": aadata}

        html = self.htmlConfig(table,
                               id,
                               self.orderby,
                               self.rfields,
                               cache,
                               filteredrows,
                               **attr
                               )
        return html

    # ---------------------------------------------------------------------
    def json(self,
             totalrows,
             displayrows,
             id,
             sEcho,
             stringify=True,
             **attr
             ):
        """
            Method to render the data into a json object

            @param totalrows: The total rows in the unfiltered query.
            @param displayrows: The total rows in the filtered query.
            @param id: The id of the table for which this ajax call will
                       respond to.
            @param sEcho: An unaltered copy of sEcho sent from the client used
                          by dataTables as a draw count.
            @param attr: dictionary of attributes which can be passed in
                   dt_action_col: The column where the action buttons will be placed
                   dt_bulk_actions: list of labels for the bulk actions.
                   dt_bulk_col: The column in which the checkboxes will appear,
                                by default it will be the column immediately
                                before the first data item
                   dt_group_totals: The number of record in each group.
                                    This will be displayed in parenthesis
                                    after the group title.
        """

        from gluon.serializers import json

        data = self.data
        flist = self.lfields
        start = self.start
        end = self.end

        action_col = attr.get("dt_action_col", 0)
        if action_col != 0:
            if action_col == -1 or action_col >= len(flist):
                action_col = len(flist) - 1
            flist = flist[1:action_col+1] + [flist[0]] + flist[action_col+1:]
        # Get the details for any bulk actions. If we have at least one bulk
        # action then a column will be added, either at the start or in the
        # column identified by dt_bulk_col
        bulkActions = attr.get("dt_bulk_actions", None)
        bulkCol = attr.get("dt_bulk_col", 0)
        if bulkActions:
            if bulkCol > len(flist):
                bulkCol = len(flist)
            flist.insert(bulkCol, "BULK")
            if bulkCol <= action_col:
                action_col += 1

        structure = {}
        aadata = []
        for i in xrange(start, end):
            row = data[i]
            details = []
            for field in flist:
                if field == "BULK":
                    details.append('<INPUT id="select%s" type="checkbox" class="bulkcheckbox">' % \
                        row[flist[action_col]])
                else:
                    details.append(s3_unicode(row[field]))
            aadata.append(details)
        structure["dataTable_id"] = id
        structure["dataTable_filter"] = self.filterString
        structure["dataTable_groupTotals"] = attr.get("dt_group_totals", [])
        structure["dataTable_sort"] = self.orderby
        structure["aaData"] = aadata
        structure["iTotalRecords"] = totalrows
        structure["iTotalDisplayRecords"] = displayrows
        structure["sEcho"] = sEcho
        if stringify:
            return json(structure)
        else:
            return structure

# END =========================================================================<|MERGE_RESOLUTION|>--- conflicted
+++ resolved
@@ -2681,14 +2681,6 @@
         attr = Storage()
         if s3.datatable_ajax_source:
             attr.dt_ajax_url = s3.datatable_ajax_source
-#        else:
-#            attr.dt_ajax_url = URL(extension="aaData",
-#                                   args=request.args,
-#                                   vars=request.get_vars)
-#            attr.dt_ajax_url = "%s.aaData" % request.url
-#            if "viewing" in request.get_vars:
-#                attr.dt_ajax_url = "%s?viewing=%s" % (attr.dt_ajax_url,
-#                                                      request.get_vars.viewing)
         if s3.actions:
             attr.dt_actions = s3.actions
         if s3.dataTableBulkActions:
@@ -2727,11 +2719,8 @@
             @param vars: A list of variables sent from the dataTable
         """
 
-<<<<<<< HEAD
-=======
         # @todo: does not sort properly in option fields nor
         #        FK references, see S3CRUD.ssp_orderby
->>>>>>> ce34038a
         if not vars.iSortingCols:
             return (False, "")
 
@@ -2746,7 +2735,6 @@
                 orderby = f
             else:
                 orderby |= f
-
         # @todo: does not search properly in option fields nor
         #        FK references, see S3CRUD.ssp_filter
         words = vars.sSearch
@@ -2834,7 +2822,8 @@
     @staticmethod
     def defaultActionButtons(resource,
                              custom_actions=None,
-                             r=None):
+                             r=None
+                             ):
         """
             Configure default action buttons
 
@@ -2854,8 +2843,11 @@
 
         table = resource.table
         s3.actions = None
-<<<<<<< HEAD
-=======
+        has_permission = auth.s3_has_permission
+        ownership_required = auth.permission.ownership_required
+
+        labels = current.manager.LABEL
+        args = ["[id]"]
 
         # Choose controller/function to link to
         if r is not None:
@@ -2865,34 +2857,21 @@
             c = resource.prefix
             f = resource.name
 
-        auth = current.auth
->>>>>>> ce34038a
-        has_permission = auth.s3_has_permission
-        ownership_required = auth.permission.ownership_required
-
-        labels = current.manager.LABEL
-        args = ["[id]"]
-
         # "Open" button
         if has_permission("update", table) and \
            not ownership_required("update", table):
-            update_url = URL(c=c, f=f, args = args + ["update"])
+            update_url = URL(c=c, f=f, args=args + ["update"])
             S3CRUD.action_button(labels.UPDATE, update_url)
         else:
-            read_url = URL(c=c, f=f, args = args)
+            read_url = URL(c=c, f=f, args=args)
             S3CRUD.action_button(labels.READ, read_url)
-<<<<<<< HEAD
-        deletable = current.s3db.get_config(resource.tablename, "deletable",
-                                            True)
-=======
-
         # Delete action
         # @todo: does not apply selective action (renders DELETE for
         #        all items even if the user is only permitted to delete
         #        some of them) => should implement "restrict", see
         #        S3CRUD.action_buttons
-        deletable = current.s3db.get_config(resource.tablename,"deletable", True)
->>>>>>> ce34038a
+        deletable = current.s3db.get_config(resource.tablename, "deletable",
+                                            True)
         if deletable and \
            has_permission("delete", table) and \
            not ownership_required("delete", table):
@@ -2978,8 +2957,8 @@
         config.ajaxUrl = attr.get("dt_ajax_url", URL(c=request.controller,
                                                      f=request.function,
                                                      extension="aaData",
-                                                     args=current.request.args,
-                                                     vars=current.request.get_vars,
+                                                     args=request.args,
+                                                     vars=request.get_vars,
                                                      ))
         config.rowStyles = attr.get("dt_styles", [])
 
@@ -3163,8 +3142,9 @@
         if pagination:
             s3 = current.response.s3
             self.end = real_end
-            aadata = self.json(totalrows, filteredrows, id, sEcho, stringify=False, **attr)
-            cache = {"iCacheLower":self.start,
+            aadata = self.json(totalrows, filteredrows, id, sEcho,
+                               stringify=False, **attr)
+            cache = {"iCacheLower": self.start,
                      "iCacheUpper": self.end if filteredrows > self.end else filteredrows,
                      "lastJson": aadata}
 
