# -*- coding: utf-8 -*-
# -*- coding: utf-8 -*-

""" Authentication, Authorization, Accouting

    @requires: U{B{I{gluon}} <http://web2py.com>}

    @copyright: (c) 2010-2015 Sahana Software Foundation
    @license: MIT

    Permission is hereby granted, free of charge, to any person
    obtaining a copy of this software and associated documentation
    files (the "Software"), to deal in the Software without
    restriction, including without limitation the rights to use,
    copy, modify, merge, publish, distribute, sublicense, and/or sell
    copies of the Software, and to permit persons to whom the
    Software is furnished to do so, subject to the following
    conditions:

    The above copyright notice and this permission notice shall be
    included in all copies or substantial portions of the Software.

    THE SOFTWARE IS PROVIDED "AS IS", WITHOUT WARRANTY OF ANY KIND,
    EXPRESS OR IMPLIED, INCLUDING BUT NOT LIMITED TO THE WARRANTIES
    OF MERCHANTABILITY, FITNESS FOR A PARTICULAR PURPOSE AND
    NONINFRINGEMENT. IN NO EVENT SHALL THE AUTHORS OR COPYRIGHT
    HOLDERS BE LIABLE FOR ANY CLAIM, DAMAGES OR OTHER LIABILITY,
    WHETHER IN AN ACTION OF CONTRACT, TORT OR OTHERWISE, ARISING
    FROM, OUT OF OR IN CONNECTION WITH THE SOFTWARE OR THE USE OR
    OTHER DEALINGS IN THE SOFTWARE.
"""

__all__ = ("AuthS3",
           "S3Permission",
           "S3Audit",
           "S3RoleManager",
           "S3OrgRoleManager",
           "S3PersonRoleManager",
           )

import datetime
#import re
from uuid import uuid4

try:
    import json # try stdlib (Python 2.6)
except ImportError:
    try:
        import simplejson as json # try external module
    except:
        import gluon.contrib.simplejson as json # fallback to pure-Python module

try:
    # Python 2.7
    from collections import OrderedDict
except:
    # Python 2.6
    from gluon.contrib.simplejson.ordered_dict import OrderedDict

from gluon import *
from gluon.sqlhtml import OptionsWidget
from gluon.storage import Storage
from gluon.tools import Auth, callback, DEFAULT, replace_id
from gluon.utils import web2py_uuid

from s3dal import Row, Rows, Query, Table
from s3datetime import S3DateTime
from s3error import S3PermissionError
from s3fields import S3Represent, s3_uid, s3_timestamp, s3_deletion_status, s3_comments
from s3rest import S3Method
from s3track import S3Tracker
from s3utils import s3_addrow, s3_get_extension, s3_mark_required

DEBUG = False
if DEBUG:
    import sys
    print >> sys.stderr, "S3AAA: DEBUG MODE"
    def _debug(m):
        print >> sys.stderr, m
else:
    _debug = lambda m: None

# =============================================================================
class AuthS3(Auth):

    """
        S3 extensions of the gluon.tools.Auth class

        - override:
            - __init__
            - define_tables
            - login_bare
            - set_cookie
            - login
            - register
            - email_reset_password
            - verify_email
            - profile
            - has_membership
            - requires_membership

        - S3 extension for user registration:
            - s3_register_validation
            - s3_user_register_onaccept

        - S3 extension for user administration:
            - configure_user_fields
            - s3_verify_user
            - s3_approve_user
            - s3_link_user
            - s3_user_profile_onaccept
            - s3_link_to_person
            - s3_link_to_organisation
            - s3_link_to_human_resource
            - s3_link_to_member
            - s3_approver

        - S3 custom authentication methods:
            - s3_impersonate
            - s3_logged_in

        - S3 user role management:
            - get_system_roles
            - s3_set_roles
            - s3_create_role
            - s3_delete_role
            - s3_assign_role
            - s3_withdraw_role
            - s3_has_role
            - s3_group_members

        - S3 ACL management:
            - s3_update_acls

        - S3 user identification helpers:
            - s3_get_user_id
            - s3_user_pe_id
            - s3_logged_in_person
            - s3_logged_in_human_resource

        - S3 core authorization methods:
            - s3_has_permission
            - s3_accessible_query

        - S3 variants of web2py authorization methods:
            - s3_has_membership
            - s3_requires_membership

        - S3 record ownership methods:
            - s3_make_session_owner
            - s3_session_owns
            - s3_set_record_owner
    """

    # Configuration of UIDs for system roles
    S3_SYSTEM_ROLES = Storage(ADMIN = "ADMIN",
                              AUTHENTICATED = "AUTHENTICATED",
                              ANONYMOUS = "ANONYMOUS",
                              EDITOR = "EDITOR",
                              MAP_ADMIN = "MAP_ADMIN",
                              ORG_ADMIN = "ORG_ADMIN",
                              ORG_GROUP_ADMIN = "ORG_GROUP_ADMIN",
                              )

    def __init__(self):

        """ Initialise parent class & make any necessary modifications """

        Auth.__init__(self, current.db)

        self.settings.lock_keys = False
        self.settings.login_userfield = "email"
        self.settings.lock_keys = True

        messages = self.messages
        messages.lock_keys = False

        # @ToDo Move these to deployment_settings
        messages.approve_user = \
"""Your action is required to approve a New User for %(system_name)s:
%(first_name)s %(last_name)s
%(email)s
Please go to %(url)s to approve this user."""
        messages.email_approver_failed = "Failed to send mail to Approver - see if you can notify them manually!"
        messages.email_sent = "Verification Email sent - please check your email to validate. If you do not receive this email please check you junk email or spam filters"
        messages.email_verification_failed = "Unable to send verification email - either your email is invalid or our email server is down"
        messages.email_verified = "Email verified - you can now login"
        messages.duplicate_email = "This email address is already in use"
        messages.help_utc_offset = "The time difference between UTC and your timezone, specify as +HHMM for eastern or -HHMM for western timezones."
        messages.help_mobile_phone = "Entering a phone number is optional, but doing so allows you to subscribe to receive SMS messages."
        messages.help_organisation = "Entering an Organization is optional, but doing so directs you to the appropriate approver & means you automatically get the appropriate permissions."
        messages.help_image = "You can either use %(gravatar)s or else upload a picture here. The picture will be resized to 50x50."
        messages.label_image = "Profile Image"
        messages.label_organisation_id = "Organization"
        messages.label_org_group_id = "Coalition"
        messages.label_remember_me = "Remember Me"
        messages.label_utc_offset = "UTC Offset"
        #messages.logged_in = "Signed In"
        #messages.logged_out = "Signed Out"
        #messages.submit_button = "Signed In"
        messages.new_user = \
"""A New User has registered for %(system_name)s:
%(first_name)s %(last_name)s
%(email)s
No action is required."""
        messages.password_reset_button='Request password reset'
        messages.profile_save_button = "Apply changes"
        messages.registration_disabled = "Registration Disabled!"
        messages.registration_verifying = "You haven't yet Verified your account - please check your email"
        messages.reset_password = "Click on the link %(url)s to reset your password"
        messages.verify_email = "Click on the link %(url)s to verify your email"
        messages.verify_email_subject = "%(system_name)s - Verify Email"
        messages.welcome_email_subject = "Welcome to %(system_name)s"
        messages.welcome_email = \
"""Welcome to %(system_name)s
 - You can start using %(system_name)s at: %(url)s
 - To edit your profile go to: %(url)s%(profile)s
Thank you"""
        messages.lock_keys = True

        # S3Permission
        self.permission = S3Permission(self)

        # Set to True to override any authorization
        self.override = False

        # Set to True to indicate that all current transactions
        # are to be rolled back (e.g. trial phase of interactive imports)
        self.rollback = False

        # Site types (for OrgAuth)
        T = current.T
        if current.deployment_settings.get_ui_label_camp():
            shelter = T("Camp")
        else:
            shelter = T("Shelter")
        self.org_site_types = Storage(transport_airport = T("Airport"),
                                      msg_basestation = T("Cell Tower"),
                                      cr_shelter = shelter,
                                      org_facility = T("Facility"),
                                      #org_facility = T("Site"),
                                      org_office = T("Office"),
                                      transport_heliport = T("Heliport"),
                                      hms_hospital = T("Hospital"),
                                      #fire_station = T("Fire Station"),
                                      dvi_morgue = T("Morgue"),
                                      transport_seaport = T("Seaport"),
                                      inv_warehouse = T("Warehouse"),
                                      )

        # Name prefixes of tables which must not be manipulated from remote,
        # CLI can override with auth.override=True
        self.PROTECTED = ("admin",)

    # -------------------------------------------------------------------------
    def define_tables(self, migrate=True, fake_migrate=False):
        """
            to be called unless tables are defined manually

            usages::

                # defines all needed tables and table files
                # UUID + "_auth_user.table", ...
                auth.define_tables()

                # defines all needed tables and table files
                # "myprefix_auth_user.table", ...
                auth.define_tables(migrate="myprefix_")

                # defines all needed tables without migration/table files
                auth.define_tables(migrate=False)
        """

        db = current.db
        settings = self.settings
        messages = self.messages
        deployment_settings = current.deployment_settings
        define_table = db.define_table

        # User table
        utable = settings.table_user
        uname = settings.table_user_name
        if not utable:
            utable_fields = [
                Field("first_name", length=128, notnull=True,
                      default="",
                      requires = \
                      IS_NOT_EMPTY(error_message=messages.is_empty),
                      ),
                Field("last_name", length=128,
                      default=""),
                Field("email", length=255, unique=True,
                      default=""),
                # Used For chat in default deployment config
                Field("username", length=255, default="",
                      readable=False, writable=False),
                Field("language", length=16,
                      default = deployment_settings.get_L10n_default_language()),
                Field("utc_offset", length=16,
                      readable=False, writable=False),
                Field("organisation_id", "integer",
                      readable=False, writable=False),
                Field("org_group_id", "integer",
                      readable=False, writable=False),
                Field("site_id", "integer",
                      readable=False, writable=False),
                Field("link_user_to", "list:string",
                      readable=False, writable=False),
                Field("registration_key", length=512,
                      default="",
                      readable=False, writable=False),
                Field("reset_password_key", length=512,
                      default="",
                      readable=False, writable=False),
                Field("deleted", "boolean",
                      default=False,
                      readable=False, writable=False),
                Field("timestmp", "datetime",
                      default="",
                      readable=False, writable=False),
                s3_comments(readable=False, writable=False)
                ]
            utable_fields += list(s3_uid())
            utable_fields += list(s3_timestamp())

            userfield = settings.login_userfield
            if userfield != "email":
                # Use username (not used by default in Sahana)
                utable_fields.insert(2, Field(userfield, length=128,
                                              default="",
                                              unique=True))

            # Insert password field after either email or username
            passfield = settings.password_field
            utable_fields.insert(3, Field(passfield, "password", length=512,
                                          requires=CRYPT(key=settings.hmac_key,
                                                         min_length=deployment_settings.get_auth_password_min_length(),
                                                         digest_alg="sha512"),
                                          readable=False,
                                          label=messages.label_password))

            define_table(uname,
                         migrate = migrate,
                         fake_migrate=fake_migrate,
                         *utable_fields)
            utable = settings.table_user = db[uname]

        # Fields configured in configure_user_fields

        # Temporary User Table
        # for storing User Data that will be used to create records for
        # the user once they are approved
        define_table("auth_user_temp",
                     Field("user_id", utable),
                     Field("home"),
                     Field("mobile"),
                     Field("image", "upload"),
                     *(s3_uid()+s3_timestamp()))

        # Group table (roles)
        gtable = settings.table_group
        gname = settings.table_group_name
        if not gtable:
            define_table(gname,
                # Group unique ID, must be notnull+unique:
                Field("uuid", length=64, notnull=True, unique=True,
                      readable=False, writable=False),
                # Group does not appear in the Role Manager:
                # (can neither assign, nor modify, nor delete)
                Field("hidden", "boolean",
                      readable=False, writable=False,
                      default=False),
                # Group cannot be modified in the Role Manager:
                # (can assign, but neither modify nor delete)
                Field("system", "boolean",
                      readable=False, writable=False,
                      default=False),
                # Group cannot be deleted in the Role Manager:
                # (can assign and modify, but not delete)
                Field("protected", "boolean",
                      readable=False, writable=False,
                      default=False),
                # Role name:
                Field("role", length=255, unique=True,
                      default="",
                      requires = IS_NOT_IN_DB(db, "%s.role" % gname),
                      label=messages.label_role),
                Field("description", "text",
                      label=messages.label_description),
                migrate = migrate,
                fake_migrate=fake_migrate,
                *(s3_timestamp() + s3_deletion_status()))
            gtable = settings.table_group = db[gname]

        # Group membership table (user<->role)
        if not settings.table_membership:
            define_table(
                settings.table_membership_name,
                Field("user_id", utable,
                      requires = IS_IN_DB(db, "%s.id" % uname,
                                          "%(id)s: %(first_name)s %(last_name)s"),
                      label=messages.label_user_id),
                Field("group_id", gtable,
                      requires = IS_IN_DB(db, "%s.id" % gname,
                                          "%(id)s: %(role)s"),
                      represent = S3Represent(lookup=gname, fields=["role"]),
                      label=messages.label_group_id),
                # Realm
                Field("pe_id", "integer"),
                migrate = migrate,
                fake_migrate=fake_migrate,
                *(s3_uid() + s3_timestamp() + s3_deletion_status()))
            settings.table_membership = db[settings.table_membership_name]

        # Define Eden permission table
        self.permission.define_table(migrate=migrate,
                                     fake_migrate=fake_migrate)

        #security_policy = deployment_settings.get_security_policy()
        #if security_policy not in (1, 2, 3, 4, 5, 6, 7, 8) and \
        #   not settings.table_permission:
        #    # Permissions table (group<->permission)
        #    # NB This Web2Py table is deprecated / replaced in Eden by S3Permission
        #    settings.table_permission = define_table(
        #        settings.table_permission_name,
        #        Field("group_id", gtable,
        #              requires = IS_IN_DB(db, "%s.id" % gname,
        #                                  "%(id)s: %(role)s"),
        #              label=messages.label_group_id),
        #        Field("name", default="default", length=512,
        #              requires = IS_NOT_EMPTY(),
        #              label=messages.label_name),
        #        Field("table_name", length=512,
        #              # Needs to be defined after all tables created
        #              #requires = IS_IN_SET(db.tables),
        #              label=messages.label_table_name),
        #        Field("record_id", "integer",
        #              requires = IS_INT_IN_RANGE(0, 10 ** 9),
        #              label=messages.label_record_id),
        #        migrate = migrate,
        #        fake_migrate=fake_migrate)

        # Event table (auth_event)
        # Records Logins & ?
        # @ToDo: Deprecate? At least make it configurable?
        if not settings.table_event:
            request = current.request
            define_table(
                settings.table_event_name,
                Field("time_stamp", "datetime",
                      default=request.utcnow,
                      #label=messages.label_time_stamp
                      ),
                Field("client_ip",
                      default=request.client,
                      #label=messages.label_client_ip
                      ),
                Field("user_id", utable, default=None,
                      requires = IS_IN_DB(db, "%s.id" % uname,
                                          "%(id)s: %(first_name)s %(last_name)s"),
                      #label=messages.label_user_id
                      ),
                Field("origin", default="auth", length=512,
                      #label=messages.label_origin,
                      requires = IS_NOT_EMPTY()),
                Field("description", "text", default="",
                      #label=messages.label_description,
                      requires = IS_NOT_EMPTY()),
                migrate = migrate,
                fake_migrate=fake_migrate,
                *(s3_uid() + s3_timestamp() + s3_deletion_status()))
            settings.table_event = db[settings.table_event_name]

    # -------------------------------------------------------------------------
    def login_bare(self, username, password):
        """
            Logs user in
                - extended to understand session.s3.roles
        """

        settings = self.settings
        utable = settings.table_user
        userfield = settings.login_userfield
        passfield = settings.password_field
        query = (utable[userfield] == username)
        user = current.db(query).select(limitby=(0, 1)).first()
        password = utable[passfield].validate(password)[0]
        if user:
            if not user.registration_key and user[passfield] == password:
                user = Storage(utable._filter_fields(user, id=True))
                current.session.auth = Storage(user=user,
                                               last_visit=current.request.now,
                                               expiration=settings.expiration)
                self.user = user
                self.s3_set_roles()
                return user
        return False

    # -------------------------------------------------------------------------
    def set_cookie(self):
        """
            Set a Cookie to the client browser so that we know this user has
            registered & so we should present them with a login form instead
            of a register form
        """

        cookies = current.response.cookies

        cookies["registered"] = "yes"
        cookies["registered"]["expires"] = 365 * 24 * 3600 # 1 year
        cookies["registered"]["path"] = "/"

    # -------------------------------------------------------------------------
    def login(self,
              next = DEFAULT,
              onvalidation = DEFAULT,
              onaccept = DEFAULT,
              log = DEFAULT,
              inline = False, # Set to True to use an 'inline' variant of the style
              lost_pw_link = True,
              register_link = True,
              ):
        """
            Overrides Web2Py's login() to use custom flash styles & utcnow

            @return: a login form
        """

        T = current.T
        db = current.db
        messages = self.messages
        request = current.request
        response = current.response
        session = current.session
        settings = self.settings
        deployment_settings = current.deployment_settings

        utable = settings.table_user
        userfield = settings.login_userfield
        old_requires = utable[userfield].requires
        utable[userfield].requires = [IS_NOT_EMPTY(), IS_LOWER()]
        passfield = settings.password_field
        try:
            utable[passfield].requires[-1].min_length = 0
        except:
            pass
        if next is DEFAULT:
            next = request.vars._next or settings.login_next
        if onvalidation is DEFAULT:
            onvalidation = settings.login_onvalidation
        if onaccept is DEFAULT:
            onaccept = settings.login_onaccept
        if log is DEFAULT:
            log = messages.login_log

        user = None # default

        response.title = T("Login")

        # Do we use our own login form, or from a central source?
        if settings.login_form == self:

            if inline:
                formstyle = deployment_settings.get_ui_inline_formstyle()
            else:
                formstyle = deployment_settings.get_ui_formstyle()

            buttons = []

            # Self-registration action link
            self_registration = deployment_settings.get_security_registration_visible()
            if self_registration and register_link:
                if self_registration == "index":
                    # Custom Registration page
                    controller = "index"
                else:
                    # Default Registration page
                    controller = "user"
                register_link = A(T("Register for Account"),
                                  _href=URL(f=controller, args="register"),
                                  _id="register-btn",
                                  _class="action-lnk",
                                  )
                buttons.append(register_link)

            # Lost-password action link
            if lost_pw_link:
                lost_pw_link = A(T("Lost Password"),
                                 _href=URL(f="user", args="retrieve_password"),
                                 _class="action-lnk",
                                 )
                buttons.append(lost_pw_link)

            # If we have custom buttons, add submit button
            if buttons:
                submit_button = INPUT(_type="submit", _value=T("Login"))
                buttons.insert(0, submit_button)

            form = SQLFORM(utable,
                           fields = [userfield, passfield],
                           hidden = dict(_next=request.vars._next),
                           showid = settings.showid,
                           submit_button = T("Login"),
                           delete_label = messages.delete_label,
                           formstyle = formstyle,
                           separator = settings.label_separator,
                           buttons = buttons,
                           )

            # Identify form for CSS
            form.add_class("auth_login")

            if settings.remember_me_form:
                # Add a new input checkbox "remember me for longer"
                s3_addrow(form,
                          "",
                          DIV(INPUT(_type='checkbox',
                                    _class='checkbox',
                                    _id="auth_user_remember",
                                    _name="remember",
                                    ),
                              LABEL(messages.label_remember_me,
                                    _for="auth_user_remember",
                                    ),
                              ),
                          "",
                          formstyle,
                          "auth_user_remember__row",
                          )

            if deployment_settings.get_auth_set_presence_on_login():
                s3_addrow(form,
                          "",
                          INPUT(_id="auth_user_clientlocation",
                                _name="auth_user_clientlocation",
                                _style="display:none",
                                ),
                          "",
                          formstyle,
                          "auth_user_client_location",
                          )
                response.s3.jquery_ready.append('''S3.getClientLocation($('#auth_user_clientlocation'))''')

            captcha = settings.login_captcha or \
                (settings.login_captcha != False and settings.captcha)
            if captcha:
                s3_addrow(form,
                          captcha.label,
                          captcha,
                          captcha.comment,
                          formstyle,
                          "captcha__row",
                          )

            accepted_form = False
            if form.accepts(request.post_vars, session,
                            formname="login", dbio=False,
                            onvalidation=onvalidation):
                accepted_form = True
                if userfield == "email":
                    # Check for Domains which can use Google's SMTP server for passwords
                    # @ToDo: an equivalent email_domains for other email providers
                    gmail_domains = current.deployment_settings.get_auth_gmail_domains()
                    if gmail_domains:
                        from gluon.contrib.login_methods.email_auth import email_auth
                        domain = form.vars[userfield].split("@")[1]
                        if domain in gmail_domains:
                            settings.login_methods.append(
                                email_auth("smtp.gmail.com:587", "@%s" % domain))
                # Check for username in db
                query = (utable[userfield] == form.vars[userfield])
                user = db(query).select(limitby=(0, 1)).first()
                if user:
                    # user in db, check if registration pending or disabled
                    temp_user = user
                    if temp_user.registration_key == "pending":
                        response.warning = deployment_settings.get_auth_registration_pending()
                        return form
                    elif temp_user.registration_key in ("disabled", "blocked"):
                        response.error = messages.login_disabled
                        return form
                    elif not temp_user.registration_key is None and \
                             temp_user.registration_key.strip():
                        response.warning = \
                            messages.registration_verifying
                        return form
                    # Try alternate logins 1st as these have the
                    # current version of the password
                    user = None
                    for login_method in settings.login_methods:
                        if login_method != self and \
                                login_method(request.vars[userfield],
                                             request.vars[passfield]):
                            if not self in settings.login_methods:
                                # do not store password in db
                                form.vars[passfield] = None
                            user = self.get_or_create_user(form.vars)
                            break
                    if not user:
                        # Alternates have failed, maybe because service inaccessible
                        if settings.login_methods[0] == self:
                            # Try logging in locally using cached credentials
                            if temp_user[passfield] == form.vars.get(passfield, ""):
                                # Success
                                user = temp_user
                else:
                    # User not in db
                    if not settings.alternate_requires_registration:
                        # We're allowed to auto-register users from external systems
                        for login_method in settings.login_methods:
                            if login_method != self and \
                                    login_method(request.vars[userfield],
                                                 request.vars[passfield]):
                                if not self in settings.login_methods:
                                    # Do not store password in db
                                    form.vars[passfield] = None
                                user = self.get_or_create_user(form.vars)
                                break
                if not user:
                    self.log_event(settings.login_failed_log,
                                   request.post_vars)
                    # Invalid login
                    session.error = messages.invalid_login
                    if inline:
                        # If inline, stay on the same page
                        next_url = URL(args=request.args,
                                       vars=request.get_vars)
                    else:
                        # If not inline, return to configured login page
                        next_url = self.url(args=request.args,
                                            vars=request.get_vars)
                    redirect(next_url)
        else:
            # Use a central authentication server
            cas = settings.login_form
            cas_user = cas.get_user()
            if cas_user:
                cas_user[passfield] = None
                user = self.get_or_create_user(utable._filter_fields(cas_user))
                # @ToDo: Complete Registration for new users
                #form = Storage()
                #form.vars = user
                #self.s3_user_register_onaccept(form)
            elif hasattr(cas, "login_form"):
                return cas.login_form()
            else:
                # we need to pass through login again before going on
                next = "%s?_next=%s" % (URL(r=request), next)
                redirect(cas.login_url(next))

        # Process authenticated users
        if user:
            user = Storage(utable._filter_fields(user, id=True))
            self.login_user(user)
        if log and self.user:
            self.log_event(log, self.user)

        # How to continue
        if settings.login_form == self:
            if accepted_form:
                if onaccept:
                    onaccept(form)
                if isinstance(next, (list, tuple)):
                    # fix issue with 2.6
                    next = next[0]
                if next and not next[0] == "/" and next[:4] != "http":
                    next = self.url(next.replace("[id]", str(form.vars.id)))
                redirect(next)
            utable[userfield].requires = old_requires
            return form
        else:
            redirect(next)

    # -------------------------------------------------------------------------
    def change_password(self,
                        next=DEFAULT,
                        onvalidation=DEFAULT,
                        onaccept=DEFAULT,
                        log=DEFAULT,
                        ):
        """
            Returns a form that lets the user change password
        """

        if not self.is_logged_in():
            redirect(self.settings.login_url,
                     client_side=self.settings.client_side)

        messages = self.messages
        settings = self.settings
        utable = settings.table_user
        s = self.db(utable.id == self.user.id)

        request = current.request
        session = current.session
        if next is DEFAULT:
            next = self.get_vars_next() or settings.change_password_next
        if onvalidation is DEFAULT:
            onvalidation = settings.change_password_onvalidation
        if onaccept is DEFAULT:
            onaccept = settings.change_password_onaccept
        if log is DEFAULT:
            log = messages["change_password_log"]
        passfield = settings.password_field
        form = SQLFORM.factory(
            Field("old_password", "password",
                  label=messages.old_password,
                  requires=utable[passfield].requires),
            Field("new_password", "password",
                  label=messages.new_password,
                  requires=utable[passfield].requires),
            Field("new_password2", "password",
                  label=messages.verify_password,
                  requires=[IS_EXPR(
                    "value==%s" % repr(request.vars.new_password),
                              messages.mismatched_password)]),
            submit_button=messages.password_change_button,
            hidden=dict(_next=next),
            formstyle=current.deployment_settings.get_ui_formstyle(),
            separator=settings.label_separator
        )
        form.add_class("auth_change_password")

        if form.accepts(request, session,
                        formname="change_password",
                        onvalidation=onvalidation,
                        hideerror=settings.hideerror):

            if not form.vars["old_password"] == s.select(limitby=(0,1), orderby_on_limitby=False).first()[passfield]:
                form.errors["old_password"] = messages.invalid_password
            else:
                d = {passfield: str(form.vars.new_password)}
                s.update(**d)
                session.confirmation = messages.password_changed
                self.log_event(log, self.user)
                callback(onaccept, form)
                if not next:
                    next = self.url(args=request.args)
                else:
                    next = replace_id(next, form)
                redirect(next, client_side=settings.client_side)
        return form

    # -------------------------------------------------------------------------
    def request_reset_password(self,
                               next=DEFAULT,
                               onvalidation=DEFAULT,
                               onaccept=DEFAULT,
                               log=DEFAULT,
                               ):
        """
            Returns a form to reset the user password, overrides web2py's
            version of the method to apply Eden formstyles.

            @param next: URL to redirect to after successful form submission
            @param onvalidation: callback to validate password reset form
            @param onaccept: callback to post-process password reset request
            @param log: event description for the log (string)
        """

        messages = self.messages
        settings = self.settings
        utable = settings.table_user
        request = current.request
        response = current.response
        session = current.session
        captcha = settings.retrieve_password_captcha or \
                  (settings.retrieve_password_captcha != False and settings.captcha)

        if next is DEFAULT:
            next = self.get_vars_next() or settings.request_reset_password_next
        if not settings.mailer:
            response.error = messages.function_disabled
            return ""
        if onvalidation is DEFAULT:
            onvalidation = settings.reset_password_onvalidation
        if onaccept is DEFAULT:
            onaccept = settings.reset_password_onaccept
        if log is DEFAULT:
            log = messages["reset_password_log"]
        userfield = settings.login_userfield
        if userfield == "email":
            utable.email.requires = [
                IS_EMAIL(error_message=messages.invalid_email),
                IS_IN_DB(self.db, utable.email,
                         error_message=messages.invalid_email)]
        else:
            utable[userfield].requires = [
                IS_IN_DB(self.db, utable[userfield],
                         error_message=messages.invalid_username)]
        form = SQLFORM(utable,
                       fields=[userfield],
                       hidden=dict(_next=next),
                       showid=settings.showid,
                       submit_button=messages.password_reset_button,
                       delete_label=messages.delete_label,
                       formstyle=current.deployment_settings.get_ui_formstyle(),
                       separator=settings.label_separator
                       )
        form.add_class("auth_reset_password")
        if captcha:
            addrow(form, captcha.label, captcha,
                   captcha.comment, settings.formstyle, "captcha__row")
        if form.accepts(request, session if self.csrf_prevention else None,
                        formname="reset_password", dbio=False,
                        onvalidation=onvalidation,
                        hideerror=settings.hideerror):
            user = utable(**{userfield:form.vars.get(userfield)})
            if not user:
                session.error = messages["invalid_%s" % userfield]
                redirect(self.url(args=request.args),
                         client_side=settings.client_side)
            elif user.registration_key in ("pending", "disabled", "blocked"):
                session.warning = messages.registration_pending
                redirect(self.url(args=request.args),
                         client_side=settings.client_side)
            if self.email_reset_password(user):
                session.confirmation = messages.email_sent
            else:
                session.error = messages.unable_to_send_email
            self.log_event(log, user)
            callback(onaccept, form)
            if not next:
                next = self.url(args=request.args)
            else:
                next = replace_id(next, form)
            redirect(next, client_side=settings.client_side)
        # old_requires = utable.email.requires
        return form

    # -------------------------------------------------------------------------
    def login_user(self, user):
        """
            Log the user in
            - common function called by login() & register()
        """

        db = current.db
        deployment_settings = current.deployment_settings
        request = current.request
        session = current.session
        settings = self.settings
        vars = request.vars

        # If the user hasn't set a personal UTC offset,
        # then read the UTC offset from the form:
        if not user.utc_offset:
            user.utc_offset = session.s3.utc_offset

        session.auth = Storage(
            user=user,
            last_visit=request.now,
            expiration = vars.get("remember", False) and \
                settings.long_expiration or settings.expiration,
            remember = vars.has_key("remember"),
            hmac_key = web2py_uuid()
            )
        self.user = user
        self.s3_set_roles()

        # Set a Cookie to present user with login box by default
        self.set_cookie()

        # Read their language from the Profile
        language = user.language
        current.T.force(language)
        session.s3.language = language

        session.confirmation = self.messages.logged_in

        # Update the timestamp of the User so we know when they last logged-in
        utable = settings.table_user
        db(utable.id == self.user.id).update(timestmp = request.utcnow)

        # Set user's position
        # @ToDo: Per-User settings
        if deployment_settings.get_auth_set_presence_on_login() and \
           vars.has_key("auth_user_clientlocation") and \
           vars.get("auth_user_clientlocation"):
            position = vars.get("auth_user_clientlocation").split("|", 3)
            userlat = float(position[0])
            userlon = float(position[1])
            accuracy = float(position[2]) / 1000 # Ensures accuracy is in km
            closestpoint = 0;
            closestdistance = 0;
            gis = current.gis
            # @ToDo: Filter to just Sites & Home Addresses?
            locations = gis.get_features_in_radius(userlat, userlon, accuracy)

            ignore_levels_for_presence = deployment_settings.get_auth_ignore_levels_for_presence()
            greatCircleDistance = gis.greatCircleDistance
            for location in locations:
                if location.level not in ignore_levels_for_presence:
                    if closestpoint != 0:
                        currentdistance = greatCircleDistance(closestpoint.lat,
                                                              closestpoint.lon,
                                                              location.lat,
                                                              location.lon)
                        if currentdistance < closestdistance:
                            closestpoint = location
                            closestdistance = currentdistance
                    else:
                        closestpoint = location

            s3tracker = S3Tracker()
            person_id = self.s3_logged_in_person()
            if closestpoint == 0 and deployment_settings.get_auth_create_unknown_locations():
                # There wasn't any near-by location, so create one
                newpoint = {"lat": userlat,
                            "lon": userlon,
                            "name": "Waypoint"
                            }
                closestpoint = current.s3db.gis_location.insert(**newpoint)
                s3tracker(db.pr_person,
                          person_id).set_location(closestpoint,
                                                  timestmp=request.utcnow)
            elif closestpoint != 0:
                s3tracker(db.pr_person,
                          person_id).set_location(closestpoint,
                                                  timestmp=request.utcnow)

    # -------------------------------------------------------------------------
    def register(self,
                 next = DEFAULT,
                 onvalidation = DEFAULT,
                 onaccept = DEFAULT,
                 log = DEFAULT,
                 js_validation = True, # Set to False if using custom validation
                 ):
        """
            Overrides Web2Py's register() to add new functionality:
                - Checks whether registration is permitted
                - Custom Flash styles
                - Allow form to be embedded in other pages
                - Optional addition of Mobile Phone field to the Register form
                - Optional addition of Organisation field to the Register form

                - Lookup Domains/Organisations to check for Whitelists
                  &/or custom Approver

            @return: a registration form
        """

        db = current.db
        settings = self.settings
        messages = self.messages
        request = current.request
        session = current.session
        deployment_settings = current.deployment_settings
        T = current.T

        utable = self.settings.table_user
        utablename = utable._tablename
        passfield = settings.password_field

        # S3: Don't allow registration if disabled
        if not deployment_settings.get_security_self_registration():
            session.error = messages.registration_disabled
            redirect(URL(args=["login"]))

        if self.is_logged_in() and request.function != "index":
            redirect(settings.logged_url)

        if next == DEFAULT:
            next = request.vars._next or settings.register_next
        if onvalidation == DEFAULT:
            onvalidation = settings.register_onvalidation
        if onaccept == DEFAULT:
            onaccept = settings.register_onaccept
        if log == DEFAULT:
            log = messages.register_log

        labels, required = s3_mark_required(utable)

        formstyle = deployment_settings.get_ui_formstyle()
        REGISTER = T("Register")
        buttons = [INPUT(_type="submit", _value=REGISTER),
                   A(T("Login"),
                     _href=URL(f="user", args="login"),
                     _id="login-btn",
                     _class="action-lnk",
                     ),
                   ]
        current.response.form_label_separator = ""
        form = SQLFORM(utable,
                       hidden = dict(_next=request.vars._next),
                       labels = labels,
                       separator = "",
                       showid = settings.showid,
                       submit_button = REGISTER,
                       delete_label = messages.delete_label,
                       formstyle = formstyle,
                       buttons = buttons,
                       )

        # Identify form for CSS & JS Validation
        form.add_class("auth_register")

        if js_validation:
            # Client-side Validation
            self.s3_register_validation()

        # Insert a Password-confirmation field
        for i, row in enumerate(form[0].components):
            item = row.element("input", _name=passfield)
            if item:
                field_id = "%s_password_two" % utablename
                s3_addrow(form,
                          LABEL(DIV("%s:" % messages.verify_password,
                                    SPAN("*", _class="req"),
                                    _for="password_two",
                                    _id=field_id + SQLFORM.ID_LABEL_SUFFIX,
                                    ),
                                ),
                          INPUT(_name="password_two",
                                _id=field_id,
                                _type="password",
                                requires=IS_EXPR("value==%s" % \
                                    repr(request.vars.get(passfield, None)),
                                error_message=messages.mismatched_password)
                                ),
                          "",
                          formstyle,
                          field_id + SQLFORM.ID_ROW_SUFFIX,
                          position = i + 1,
                          )

        # Add an opt in clause to receive emails depending on the deployment settings
        if deployment_settings.get_auth_opt_in_to_email():
            field_id = "%s_opt_in" % utablename
            comment = DIV(DIV(_class="tooltip",
                              _title="%s|%s" % (T("Mailing list"),
                                                T("By selecting this you agree that we may contact you."))))
            checked = deployment_settings.get_auth_opt_in_default() and "selected"
            s3_addrow(form,
                      LABEL("%s:" % T("Receive updates"),
                            _for="opt_in",
                            _id=field_id + SQLFORM.ID_LABEL_SUFFIX,
                            ),
                      INPUT(_name="opt_in", _id=field_id, _type="checkbox", _checked=checked),
                      comment,
                      formstyle,
                      field_id + SQLFORM.ID_ROW_SUFFIX,
                      )

        # S3: Insert Home phone field into form
        if deployment_settings.get_auth_registration_requests_home_phone():
            for i, row in enumerate(form[0].components):
                item = row.element("input", _name="email")
                if item:
                    field_id = "%s_home" % utablename
                    s3_addrow(form,
                              LABEL("%s:" % T("Home Phone"),
                                    _for="home",
                                    _id=field_id + SQLFORM.ID_LABEL_SUFFIX,
                                    ),
                              INPUT(_name="home", _id=field_id),
                              "",
                              formstyle,
                              field_id + SQLFORM.ID_ROW_SUFFIX,
                              position = i + 1,
                              )

        # S3: Insert Mobile phone field into form
        if deployment_settings.get_auth_registration_requests_mobile_phone():
            for i, row in enumerate(form[0].components):
                item = row.element("input", _name="email")
                if item:
                    field_id = "%s_mobile" % utablename
                    if deployment_settings.get_auth_registration_mobile_phone_mandatory():
                        mandatory = SPAN("*", _class="req")
                        comment = ""
                    else:
                        mandatory = ""
                        comment = DIV(_class="tooltip",
                                      _title="%s|%s" % (deployment_settings.get_ui_label_mobile_phone(),
                                                        messages.help_mobile_phone))
                    s3_addrow(form,
                              LABEL("%s:" % deployment_settings.get_ui_label_mobile_phone(),
                                    mandatory,
                                    _for="mobile",
                                    _id=field_id + SQLFORM.ID_LABEL_SUFFIX,
                                    ),
                              INPUT(_name="mobile", _id=field_id),
                              comment,
                              formstyle,
                              field_id + SQLFORM.ID_ROW_SUFFIX,
                              position = i + 1,
                              )

        # S3: Insert Photo widget into form
        if deployment_settings.get_auth_registration_requests_image():
            label = self.messages.label_image
            comment = DIV(_class="stickytip",
                          _title="%s|%s" % (label,
                                            self.messages.help_image % \
                                                dict(gravatar = A("Gravatar",
                                                                  _target="top",
                                                                  _href="http://gravatar.com"))))
            field_id = "%s_image" % utablename
            widget = SQLFORM.widgets["upload"].widget(current.s3db.pr_image.image, None)
            s3_addrow(form,
                      LABEL("%s:" % label,
                            _for="image",
                            _id=field_id + SQLFORM.ID_LABEL_SUFFIX,
                            ),
                      widget,
                      comment,
                      formstyle,
                      field_id + SQLFORM.ID_ROW_SUFFIX,
                      )

        if deployment_settings.get_auth_terms_of_service():
            field_id = "%s_tos" % utablename
            label = T("I agree to the %(terms_of_service)s") % \
                dict(terms_of_service=A(T("Terms of Service"),
                                        _href=URL(c="default", f="tos"),
                                        _target="_blank",
                                        ))
            label = XML("%s:" % label)
            s3_addrow(form,
                      LABEL(label,
                            _for="tos",
                            _id=field_id + SQLFORM.ID_LABEL_SUFFIX,
                            ),
                      INPUT(_name="tos",
                            _id=field_id,
                            _type="checkbox",
                            ),
                      "",
                      formstyle,
                      field_id + SQLFORM.ID_ROW_SUFFIX,
                      )

        if settings.captcha != None:
            form[0].insert(-1, DIV("", settings.captcha, ""))

        utable.registration_key.default = key = str(uuid4())

        if form.accepts(request.vars, session, formname="register",
                        onvalidation=onvalidation):

            # Save temporary user fields
            self.s3_user_register_onaccept(form)

            users = db(utable.id > 0).select(utable.id,
                                             limitby=(0, 2))
            if len(users) == 1:
                # 1st user to register doesn't need verification/approval
                self.s3_approve_user(form.vars)
                current.session.confirmation = self.messages.registration_successful

                # 1st user gets Admin rights
                admin_group_id = 1
                self.add_membership(admin_group_id, users.first().id)

                # Log them in
                if "language" not in form.vars:
                    # Was missing from login form
                    form.vars.language = T.accepted_language
                user = Storage(utable._filter_fields(form.vars, id=True))
                self.login_user(user)

                self.s3_send_welcome_email(form.vars)

            elif settings.registration_requires_verification:
                # Send the Verification email
                if not settings.mailer or \
                   not settings.mailer.settings.server or \
                   not settings.mailer.send(to=form.vars.email,
                                            subject=messages.verify_email_subject % \
    dict(system_name=deployment_settings.get_system_name()),
                                            message=messages.verify_email % \
            dict(url="%s/default/user/verify_email/%s" % \
                (current.response.s3.base_url, key))):
                    current.response.error = messages.email_verification_failed
                    return form
                # @ToDo: Deployment Setting?
                #session.confirmation = messages.email_sent
                next = URL(c="default", f="message",
                           args = ["verify_email_sent"],
                           vars = {"email": form.vars.email})

            else:
                # Does the user need to be approved?
                approved = self.s3_verify_user(form.vars)

                if approved:
                    # Log them in
                    if "language" not in form.vars:
                        # Was missing from login form
                        form.vars.language = T.accepted_language
                    user = Storage(utable._filter_fields(form.vars, id=True))
                    self.login_user(user)

            # Set a Cookie to present user with login box by default
            self.set_cookie()

            if log:
                self.log_event(log, form.vars)
            if onaccept:
                onaccept(form)
            if not next:
                next = self.url(args = request.args)
            elif isinstance(next, (list, tuple)):
                # fix issue with 2.6
                next = next[0]
            elif next and not next[0] == "/" and next[:4] != "http":
                next = self.url(next.replace("[id]", str(form.vars.id)))
            redirect(next)

        return form

    # -------------------------------------------------------------------------
    def email_reset_password(self, user):
        """
             Overrides Web2Py's email_reset_password() to modify the message
             structure

             @param user: the auth_user record (Row)
        """

        mailer = self.settings.mailer
        if not mailer:
            return False

        import time
        reset_password_key = str(int(time.time())) + '-' + web2py_uuid()
        reset_password_url = "%s/default/user/reset_password/%s" % \
                             (current.response.s3.base_url, reset_password_key)

        message = self.messages.reset_password % dict(url=reset_password_url)
        if mailer.send(to=user.email,
                       subject=self.messages.reset_password_subject,
                       message=message):
            user.update_record(reset_password_key=reset_password_key)
            return True

        return False

    # -------------------------------------------------------------------------
    def add_membership(self, group_id=None, user_id=None, role=None,
                       entity=None):
        """
            gives user_id membership of group_id or role
            if user is None than user_id is that of current logged in user
            S3: extended to support Entities
        """

        group_id = group_id or self.id_group(role)
        try:
            group_id = int(group_id)
        except:
            group_id = self.id_group(group_id) # interpret group_id as a role
        if not user_id and self.user:
            user_id = self.user.id
        membership = self.settings.table_membership
        record = membership(user_id=user_id, group_id=group_id, pe_id=entity)
        if record:
            return record.id
        else:
            id = membership.insert(group_id=group_id, user_id=user_id, pe_id=entity)
        self.update_groups()
        self.log_event(self.messages.add_membership_log,
                       dict(user_id=user_id, group_id=group_id))
        return id

    # -------------------------------------------------------------------------
    def verify_email(self,
                     next=DEFAULT,
                     log=DEFAULT):
        """
            action user to verify the registration email, XXXXXXXXXXXXXXXX

            .. method:: Auth.verify_email([next=DEFAULT [, onvalidation=DEFAULT
                [, log=DEFAULT]]])
        """

        settings = self.settings
        messages = self.messages

        key = current.request.args[-1]
        utable = settings.table_user
        query = (utable.registration_key == key)
        user = current.db(query).select(limitby=(0, 1)).first()
        if not user:
            redirect(settings.verify_email_next)

        if log == DEFAULT:
            log = messages.verify_email_log
        if next == DEFAULT:
            next = settings.verify_email_next

        approved = self.s3_verify_user(user)

        if approved:
            # Log them in
            user = Storage(utable._filter_fields(user, id=True))
            self.login_user(user)

        if log:
            self.log_event(log, user)

        redirect(next)

    # -------------------------------------------------------------------------
    def profile(self,
                next=DEFAULT,
                onvalidation=DEFAULT,
                onaccept=DEFAULT,
                log=DEFAULT,
                ):
        """
            returns a form that lets the user change his/her profile

            .. method:: Auth.profile([next=DEFAULT [, onvalidation=DEFAULT
                [, onaccept=DEFAULT [, log=DEFAULT]]]])

            Patched for S3 to use s3_mark_required and handle opt_in mailing lists
        """

        if not self.is_logged_in():
            redirect(self.settings.login_url)

        messages = self.messages
        settings = self.settings
        utable = settings.table_user

        passfield = settings.password_field
        utable[passfield].writable = False

        request = current.request
        session = current.session
        deployment_settings = current.deployment_settings

        if deployment_settings.get_auth_show_utc_offset():
            utable.utc_offset.readable = True
            utable.utc_offset.writable = True

        # Users should not be able to change their Org affiliation
        utable.organisation_id.writable = False
        ## Only allowed to select Orgs that the user has update access to
        #utable.organisation_id.requires = \
        #    current.s3db.org_organisation_requires(updateable = True)

        if next == DEFAULT:
            next = request.get_vars._next \
                or request.post_vars._next \
                or settings.profile_next
        if onvalidation == DEFAULT:
            onvalidation = settings.profile_onvalidation
        if onaccept == DEFAULT:
            onaccept = settings.profile_onaccept
        if log == DEFAULT:
            log = messages.profile_log
        labels, required = s3_mark_required(utable)

        # If we have an opt_in and some post_vars then update the opt_in value
        opt_in_to_email = deployment_settings.get_auth_opt_in_to_email()
        if opt_in_to_email:
            team_list = deployment_settings.get_auth_opt_in_team_list()
            if request.post_vars:
                removed = []
                selected = []
                for opt_in in team_list:
                    if opt_in in request.post_vars:
                        selected.append(opt_in)
                    else:
                        removed.append(opt_in)
                db = current.db
                s3db = current.s3db
                ptable = s3db.pr_person
                putable = s3db.pr_person_user
                query = (putable.user_id == request.post_vars.id) & \
                        (putable.pe_id == ptable.pe_id)
                person_id = db(query).select(ptable.id, limitby=(0, 1)).first().id
                db(ptable.id == person_id).update(opt_in = selected)

                g_table = s3db["pr_group"]
                gm_table = s3db["pr_group_membership"]
                # Remove them from any team they are a member of in the removed list
                for team in removed:
                    query = (g_table.name == team) & \
                            (gm_table.group_id == g_table.id) & \
                            (gm_table.person_id == person_id)
                    gm_rec = db(query).select(g_table.id, limitby=(0, 1)).first()
                    if gm_rec:
                        db(gm_table.id == gm_rec.id).delete()
                # Add them to the team (if they are not already a team member)
                for team in selected:
                    query = (g_table.name == team) & \
                            (gm_table.group_id == g_table.id) & \
                            (gm_table.person_id == person_id)
                    gm_rec = db(query).select(g_table.id, limitby=(0, 1)).first()
                    if not gm_rec:
                        query = (g_table.name == team)
                        team_rec = db(query).select(g_table.id,
                                                    limitby=(0, 1)).first()
                        # if the team doesn't exist then add it
                        if team_rec == None:
                            team_id = g_table.insert(name=team, group_type=5)
                        else:
                            team_id = team_rec.id
                        gm_table.insert(group_id = team_id,
                                        person_id = person_id)

        formstyle = deployment_settings.get_ui_formstyle()
        current.response.form_label_separator = ""
        form = SQLFORM(utable,
                       self.user.id,
                       fields = settings.profile_fields,
                       labels = labels,
                       hidden = dict(_next=next),
                       showid = settings.showid,
                       submit_button = messages.profile_save_button,
                       delete_label = messages.delete_label,
                       upload = settings.download_url,
                       formstyle = formstyle,
                       separator = ""
                       )

        form.add_class("auth_profile")

        if deployment_settings.get_auth_openid():
            from gluon.contrib.login_methods.openid_auth import OpenIDAuth
            openid_login_form = OpenIDAuth(self)
            form = DIV(form, openid_login_form.list_user_openids())
        if form.accepts(request, session,
                        formname="profile",
                        onvalidation=onvalidation,
                        hideerror=settings.hideerror):
            self.auth_user_onaccept(form.vars.email, self.user.id)
            self.user.update(utable._filter_fields(form.vars))
            session.flash = messages.profile_updated
            if log:
                self.log_event(log, self.user)
            callback(onaccept, form)
            if not next:
                next = self.url(args=request.args)
            elif isinstance(next, (list, tuple)): ### fix issue with 2.6
                next = next[0]
            elif next and not next[0] == "/" and next[:4] != "http":
                next = self.url(next.replace("[id]", str(form.vars.id)))
            redirect(next)

        if opt_in_to_email:
            T = current.T
            ptable = s3db.pr_person
            ltable = s3db.pr_person_user
            team_list = deployment_settings.get_auth_opt_in_team_list()
            query = (ltable.user_id == form.record.id) & \
                    (ltable.pe_id == ptable.pe_id)
            db_opt_in_list = db(query).select(ptable.opt_in,
                                              limitby=(0, 1)).first().opt_in
            for opt_in in team_list:
                field_id = "%s_opt_in_%s" % (utable, team_list)
                if opt_in in db_opt_in_list:
                    checked = "selected"
                else:
                    checked = None
                s3_addrow(form,
                          LABEL(T("Receive %(opt_in)s updates:") % \
                                                        dict(opt_in=opt_in),
                                _for="opt_in",
                                _id=field_id + SQLFORM.ID_LABEL_SUFFIX),
                          INPUT(_name=opt_in, _id=field_id,
                                           _type="checkbox", _checked=checked),
                          "",
                          formstyle,
                          field_id + SQLFORM.ID_ROW_SUFFIX,
                          )
        return form

    # -------------------------------------------------------------------------
    def configure_user_fields(self, pe_ids=None):
        """
            Configure User Fields - for registration & user administration

            pe_ids: an optional list of pe_ids for the Org Filter
                    i.e. org_admin coming from admin.py/user()
        """

        from s3validators import IS_ONE_OF

        T = current.T
        db = current.db
        s3db = current.s3db
        request = current.request
        messages = self.messages
        cmessages = current.messages
        settings = self.settings
        deployment_settings = current.deployment_settings

        if deployment_settings.get_ui_multiselect_widget():
            from s3widgets import S3MultiSelectWidget
            multiselect_widget = True
        else:
            multiselect_widget = False

        utable = self.settings.table_user

        utable.password.label = T("Password") #messages.label_password

        first_name = utable.first_name
        first_name.label = T("First Name") #messages.label_first_name
        first_name.requires = IS_NOT_EMPTY(error_message=messages.is_empty),

        last_name = utable.last_name
        last_name.label = T("Last Name") #messages.label_last_name
        if deployment_settings.get_L10n_mandatory_lastname():
            last_name.notnull = True
            last_name.requires = IS_NOT_EMPTY(error_message=messages.is_empty)

        userfield = settings.login_userfield
        if userfield != "email":
            utable[userfield].requires = \
                IS_NOT_IN_DB(db, "%s.%s" % (utable._tablename,
                                            userfield))

        email = utable.email
        email.label = T("Email") #messages.label_email
        email.requires = [IS_EMAIL(error_message=messages.invalid_email),
                          IS_LOWER(),
                          IS_NOT_IN_DB(db,
                                       "%s.email" % utable._tablename,
                                       error_message=messages.duplicate_email)
                          ]

        language = utable.language
        language.label = T("Language")
        language.comment = DIV(_class="tooltip",
                               _title="%s|%s" % (T("Language"),
                                                 T("The language you wish the site to be displayed in.")))
        languages = current.deployment_settings.get_L10n_languages()
        language.represent = lambda opt: \
            languages.get(opt, cmessages.UNKNOWN_OPT)
        # Default the profile language to the one currently active
        language.default = T.accepted_language
        if multiselect_widget:
            language.widget = S3MultiSelectWidget(multiple=False)

        utc_offset = utable.utc_offset
        utc_offset.label = messages.label_utc_offset
        utc_offset.comment = DIV(_class="tooltip",
                                 _title="%s|%s" % (messages.label_utc_offset,
                                                   messages.help_utc_offset)
                                 )
        try:
            from s3validators import IS_UTC_OFFSET
            utc_offset.requires = IS_EMPTY_OR(IS_UTC_OFFSET())
        except:
            pass

        utable.registration_key.label = messages.label_registration_key
        #utable.reset_password_key.label = messages.label_registration_key

        # Organisation
        if self.s3_has_role("ADMIN"):
            show_org = deployment_settings.get_auth_admin_sees_organisation()
        else:
            show_org = deployment_settings.get_auth_registration_requests_organisation()
        if show_org:
            if pe_ids:
                # Filter orgs to just those belonging to the Org Admin's Org
                # & Descendants (or realms for which they are Org Admin)
                filterby = "pe_id"
                filter_opts = pe_ids
            else:
                filterby = None
                filter_opts = None
            organisation_id = utable.organisation_id
            organisation_id.label = messages.label_organisation_id
            organisation_id.readable = organisation_id.writable = True
            organisation_id.default = deployment_settings.get_auth_registration_organisation_id_default()
            org_represent = s3db.org_organisation_represent
            organisation_id.represent = org_represent
            requires = IS_ONE_OF(db, "org_organisation.id",
                                 org_represent,
                                 filterby=filterby,
                                 filter_opts=filter_opts,
                                 orderby="org_organisation.name",
                                 sort=True)
            if deployment_settings.get_auth_registration_organisation_required():
                organisation_id.requires = requires
            else:
                organisation_id.requires = IS_EMPTY_OR(requires)

            from s3layouts import S3AddResourceLink
            organisation_id.comment = S3AddResourceLink(c="org",
                                                        f="organisation",
                                                        label=s3db.crud_strings["org_organisation"].label_create,
                                                        title=s3db.crud_strings["org_organisation"].title_list,)
            #from s3widgets import S3OrganisationAutocompleteWidget
            #organisation_id.widget = S3OrganisationAutocompleteWidget()
            #organisation_id.comment = DIV(_class="tooltip",
            #                              _title="%s|%s" % (T("Organization"),
            #                                                cmessages.AUTOCOMPLETE_HELP))
            if multiselect_widget:
                organisation_id.widget = S3MultiSelectWidget(multiple=False)

        # Organisation Group
        if deployment_settings.get_auth_registration_requests_organisation_group():
            org_group_id = utable.org_group_id
            org_group_id.label = messages.label_org_group_id
            org_group_id.readable = org_group_id.writable = True
            org_group_represent = s3db.org_group_represent
            org_group_id.represent = org_group_represent
            requires = IS_ONE_OF(db, "org_group.id",
                                 org_group_represent,
                                 # @ToDo: Filter org groups to just those belonging to the Org Admin's Org
                                 # @ToDo: Dynamically filter groups to just those that the selected Org is a member of
                                 #filterby=filterby,
                                 #filter_opts=filter_opts,
                                 orderby="org_group.name",
                                 sort=True)
            if deployment_settings.get_auth_registration_organisation_group_required():
                org_group_id.requires = requires
            else:
                org_group_id.requires = IS_EMPTY_OR(requires)
            #from s3layouts import S3AddResourceLink
            #org_group_id.comment = S3AddResourceLink(c="org",
            #                                         f="group",
            #                                         label=s3db.crud_strings["org_group"].label_create,
            #                                         title=s3db.crud_strings["org_group"].title_list,)
            if multiselect_widget:
                org_group_id.widget = S3MultiSelectWidget(multiple=False)

        # Site
        if deployment_settings.get_auth_registration_requests_site():
            site_id = request.get_vars.get("site_id", None)
            field = utable.site_id
            field.label = deployment_settings.get_org_site_label()
            site_represent = s3db.org_site_represent
            field.represent = site_represent
            if site_id:
                field.default = site_id
                field.readable = True
            else:
                field.readable = field.writable = True
                #field.default = deployment_settings.get_auth_registration_site_id_default()
                site_required = deployment_settings.get_auth_registration_site_required()
                if show_org:
                    from s3validators import IS_ONE_OF_EMPTY
                    requires = IS_ONE_OF_EMPTY(db, "org_site.site_id",
                                               site_represent,
                                               orderby="org_site.name",
                                               sort=True)
                    if site_required:
                        site_optional = ""
                    else:
                        site_optional = ''',
 'optional': true'''
                    current.response.s3.jquery_ready.append('''
$.filterOptionsS3({
 'trigger':'organisation_id',
 'target':'site_id',
 'lookupField':'site_id',
 'lookupResource':'site',
 'lookupURL':S3.Ap.concat('/org/sites_for_org/')%s
})''' % site_optional)
                else:
                    requires = IS_ONE_OF(db, "org_site.site_id",
                                         site_represent,
                                         orderby="org_site.name",
                                         sort=True)
                #from s3widgets import S3SiteAutocompleteWidget
                #field.widget = S3SiteAutocompleteWidget()
                field.comment = DIV(_class="tooltip",
                                    _title="%s|%s" % (T("Facility"),
                                                      T("Select the default site.")))
                if site_required:
                    field.requires = requires
                else:
                    field.requires = IS_EMPTY_OR(requires)

        if "profile" in request.args:
            return

        # Link User to
        link_user_to_opts = deployment_settings.get_auth_registration_link_user_to()
        if link_user_to_opts:
            link_user_to = utable.link_user_to
            link_user_to_default = deployment_settings.get_auth_registration_link_user_to_default()
            req_vars = request.vars
            for type in ["staff", "volunteer", "member"]:
                if "link_user_to_%s" % type in req_vars:
                    link_user_to_default.append(type)
            if link_user_to_default:
                link_user_to.default = link_user_to_default
            else:
                link_user_to.readable = link_user_to.writable = True
                link_user_to.label = T("Register As")
                link_user_to.requires = IS_IN_SET(link_user_to_opts,
                                                  multiple = True
                                                  )
                link_user_to.represent = lambda ids: \
                    ids and ", ".join([str(link_user_to_opts[id]) for id in ids]) or cmessages["NONE"]
                #if multiselect_widget:
                #    link_user_to.widget = S3MultiSelectWidget()
                #else:
                link_user_to.widget = SQLFORM.widgets.checkboxes.widget
                link_user_to.comment = DIV(_class="tooltip",
                                           _title="%s|%s" % (link_user_to.label,
                                                             T("Will create and link your user account to the following records")))

    # -------------------------------------------------------------------------
    def s3_import_prep(self, data):
        """
            Called when users are imported from CSV

            Lookups Pseudo-reference Integer fields from Names
            e.g.:
            auth_membership.pe_id from organisation.name=<Org Name>

            @ToDo: Add support for Sites
        """

        from s3utils import s3_debug

        db = current.db
        s3db = current.s3db
        update_super = s3db.update_super
        otable = s3db.org_organisation

        resource, tree = data

        ORG_ADMIN = not self.s3_has_role("ADMIN")

        # Memberships
        elements = tree.getroot().xpath("/s3xml//resource[@name='auth_membership']/data[@field='pe_id']")
        looked_up = dict(org_organisation = {})
        for element in elements:
            pe_string = element.text

            if pe_string and "=" in pe_string:
                pe_type, pe_value =  pe_string.split("=")
                pe_tablename, pe_field =  pe_type.split(".")
                if pe_tablename in looked_up and \
                   pe_value in looked_up[pe_tablename]:
                    # Replace string with pe_id
                    element.text = looked_up[pe_tablename][pe_value]["pe_id"]
                    # Don't check again
                    continue

                if pe_tablename == "org_organisation":
                    # @ToDo: Add support for Organisation+BRANCH+Branch
                    table = otable
                else:
                    table = s3db[pe_tablename]
                    if pe_tablename not in looked_up:
                        looked_up[pe_tablename] = {}
                record = db(table[pe_field] == pe_value).select(table.id, # Stored for Org/Groups later
                                                                table.pe_id,
                                                                limitby=(0, 1)
                                                                ).first()
                if not record:
                    # Add a new record
                    id = table.insert(**{pe_field: pe_value})
                    update_super(table, Storage(id=id))
                    self.s3_set_record_owner(table, id)
                    record = db(table.id == id).select(table.id,
                                                       table.pe_id,
                                                       limitby=(0, 1)).first()
                new_value = str(record.pe_id)
                # Replace string with pe_id
                element.text = new_value
                # Store in case we get called again with same value
                looked_up[pe_tablename][pe_value] = dict(pe_id=new_value,
                                                         id=str(record.id),
                                                         )

        # Organisations
        elements = tree.getroot().xpath("/s3xml//resource[@name='auth_user']/data[@field='organisation_id']")
        orgs = looked_up["org_organisation"]
        for element in elements:
            org_full = element.text
            if org_full in orgs:
                # Replace string with id
                element.text = orgs[org_full]["id"]
                # Don't check again
                continue
            try:
                # Is this the 2nd phase of a 2-phase import & hence values have already been replaced?
                int(org_full)
            except ValueError:
                # This is a non-integer, so must be 1st or only phase
                if "+BRANCH+" in org_full:
                    parent, org = org_full.split("+BRANCH+")
                else:
                    parent = None
                    org = org_full

                if parent:
                    btable = s3db.org_organisation_branch
                    ptable = db.org_organisation.with_alias("org_parent_organisation")
                    query = (otable.name == org) & \
                            (ptable.name == parent) & \
                            (btable.organisation_id == ptable.id) & \
                            (btable.branch_id == otable.id)
                else:
                    query = (otable.name == org)

                records = db(query).select(otable.id)
                if len(records) == 1:
                    id = records.first().id
                elif len(records) > 1:
                    # Ambiguous
                    s3_debug("Cannot set Organisation %s for user as there are multiple matches" % org)
                    id = ""
                else:
                    if ORG_ADMIN:
                        # NB ORG_ADMIN has the list of permitted pe_ids already in filter_opts
                        s3_debug("Cannot create new Organisation %s as ORG_ADMIN cannot create new Orgs during User Imports" % org)
                        id = ""
                    else:
                        # Add a new record
                        id = otable.insert(name=org)
                        update_super(otable, Storage(id=id))
                        self.s3_set_record_owner(otable, id)
                        # @ToDo: Call onaccept?
                        if parent:
                            records = db(otable.name == parent).select(otable.id)
                            if len(records) == 1:
                                # Add branch link
                                link_id = btable.insert(organisation_id = records.first().id,
                                                        branch_id = id)
                                onaccept = s3db.get_config("org_organisation_branch", "onaccept")
                                callback(onaccept, Storage(vars=Storage(id=link_id)))
                            elif len(records) > 1:
                                # Ambiguous
                                s3_debug("Cannot set branch link for new Organisation %s as there are multiple matches for parent %s" % (org, parent))
                            else:
                                # Create Parent
                                parent_id = otable.insert(name=parent)
                                update_super(otable, Storage(id=parent_id))
                                self.s3_set_record_owner(otable, id)
                                # @ToDo: Call onaccept?
                                # Create link
                                link_id = btable.insert(organisation_id == parent_id,
                                                        branch_id == id)
                                onaccept = s3db.get_config("org_organisation_branch", "onaccept")
                                callback(onaccept, Storage(vars=Storage(id=link_id)))

                # Replace string with id
                id = str(id)
                element.text = id
                # Store in case we get called again with same value
                orgs[org_full] = dict(id=id)
            else:
                # Store in case we get called again with same value
                orgs[org_full] = dict(id=org_full)

        # Organisation Groups
        elements = tree.getroot().xpath("/s3xml//resource[@name='auth_user']/data[@field='org_group_id']")
        if elements:
            gtable = s3db.org_group
            org_groups = looked_up.get("org_organisation_group", {})
            for element in elements:
                name = element.text
                if name in org_groups:
                    # Replace string with id
                    element.text = org_groups[name]["id"]
                    # Don't check again
                    continue

                try:
                    # Is this the 2nd phase of a 2-phase import & hence values have already been replaced?
                    int(org_full)
                except ValueError:
                    # This is a non-integer, so must be 1st or only phase
                    record = db(gtable.name == name).select(gtable.id,
                                                            limitby=(0, 1)
                                                            ).first()
                    if record:
                        id = record.id
                    else:
                        # Add a new record
                        id = gtable.insert(name=name)
                        update_super(gtable, Storage(id=id))
                    # Replace string with id
                    id = str(id)
                    element.text = id
                    # Store in case we get called again with same value
                    org_groups[name] = dict(id=id)
                else:
                    # Store in case we get called again with same value
                    org_groups[name] = dict(id=name)

    # -------------------------------------------------------------------------
    @staticmethod
    def s3_register_validation():
        """
            JavaScript client-side validation for Registration / User profile
            - needed to check for passwords being same, etc
        """

        T = current.T
        request = current.request
        appname = request.application
        settings = current.deployment_settings
        s3 = current.response.s3

        # Static Scripts
        scripts_append = s3.scripts.append
        if s3.debug:
            scripts_append("/%s/static/scripts/jquery.validate.js" % appname)
            scripts_append("/%s/static/scripts/jquery.pstrength.2.1.0.js" % appname)
            scripts_append("/%s/static/scripts/S3/s3.register_validation.js" % appname)
        else:
            scripts_append("/%s/static/scripts/jquery.validate.min.js" % appname)
            scripts_append("/%s/static/scripts/jquery.pstrength.2.1.0.min.js" % appname)
            scripts_append("/%s/static/scripts/S3/s3.register_validation.min.js" % appname)

        # Configuration
        js_global = []
        js_append = js_global.append

        if settings.get_auth_registration_mobile_phone_mandatory():
            js_append('''S3.auth_registration_mobile_phone_mandatory=1''')

        if settings.get_auth_registration_organisation_required():
            js_append('''S3.auth_registration_organisation_required=1''')
            js_append('''i18n.enter_your_organisation="%s"''' % T("Enter your organization"))

        if settings.get_auth_terms_of_service():
            js_append('''S3.auth_terms_of_service=1''')
            js_append('''i18n.tos_required="%s"''' % T("You must agree to the Terms of Service"))

        if request.controller != "admin":
            if settings.get_auth_registration_organisation_hidden():
                js_append('''S3.auth_registration_hide_organisation=1''')

            # Check for Whitelists
            table = current.s3db.auth_organisation
            query = (table.organisation_id != None) & \
                    (table.domain != None)
            whitelists = current.db(query).select(table.organisation_id,
                                                  table.domain)
            if whitelists:
                domains = []
                domains_append = domains.append
                for whitelist in whitelists:
                    domains_append("'%s':%s" % (whitelist.domain,
                                                whitelist.organisation_id))
                domains = ''','''.join(domains)
                domains = '''S3.whitelists={%s}''' % domains
                js_append(domains)

        js_append('''i18n.enter_first_name="%s"''' % T("Enter your first name"))
        js_append('''i18n.provide_password="%s"''' % T("Provide a password"))
        js_append('''i18n.repeat_your_password="%s"''' % T("Repeat your password"))
        js_append('''i18n.enter_same_password="%s"''' % T("Enter the same password as above"))
        js_append('''i18n.please_enter_valid_email="%s"''' % T("Please enter a valid email address"))

        js_append('''S3.password_min_length=%i''' % settings.get_auth_password_min_length())
        js_append('''i18n.password_min_chars="%s"''' % T("You must enter a minimum of %d characters"))
        js_append('''i18n.weak="%s"''' % T("Weak"))
        js_append('''i18n.normal="%s"''' % T("Normal"))
        js_append('''i18n.medium="%s"''' % T("Medium"))
        js_append('''i18n.strong="%s"''' % T("Strong"))
        js_append('''i18n.very_strong="%s"''' % T("Very Strong"))

        script = '''\n'''.join(js_global)
        s3.js_global.append(script)

        # Call script after Global config done
        s3.jquery_ready.append('''s3_register_validation()''')

    # -------------------------------------------------------------------------
    def auth_user_onaccept(self, email, user_id):
        db = current.db
        if self.settings.login_userfield != "username":
            deployment_settings = current.deployment_settings
            chat_username = email.replace("@", "_")
            db(db.auth_user.id == user_id).update(username = chat_username)
            chat_server = deployment_settings.get_chat_server()
            if chat_server:
                chatdb = DAL(deployment_settings.get_chatdb_string(), migrate=False)
                # Using RawSQL as table not created in web2py
                sql_query="insert into ofGroupUser values (\'%s\',\'%s\' ,0);" % (chat_server["groupname"], chat_username)
                chatdb.executesql(sql_query)

    # -------------------------------------------------------------------------
    def s3_user_register_onaccept(self, form):
        """
            S3 framework function

            Designed to be called when a user is created through:
                - registration

            Does the following:
                - Stores the user's email & profile image in auth_user_temp
                  to be added to their person record when created on approval

            @ToDo: If these fields are implemented with the InlineForms functionality,
            this function may become redundant
        """

        db = current.db
        s3db = current.s3db
        session = current.session

        utable = self.settings.table_user
        temptable = s3db.auth_user_temp

        form_vars = form.vars
        user_id = form_vars.id

        if not user_id:
            return None

        # If the user hasn't set a personal UTC offset,
        # then read the UTC offset from the form:
        if not form_vars.utc_offset:
            db(utable.id == user_id).update(utc_offset = session.s3.utc_offset)

        record  = dict(user_id = user_id)

        # Add the home_phone to pr_contact
        home = form_vars.home
        if home:
            record["home"] = home

        # Add the mobile to pr_contact
        mobile = form_vars.mobile
        if mobile:
            record["mobile"] = mobile

        # Insert the profile picture
        image = form_vars.image
        if image != None and  hasattr(image, "file"):
            # @ToDo: DEBUG!!!
            source_file = image.file
            original_filename = image.filename

            field = temptable.image
            newfilename = field.store(source_file,
                                      original_filename,
                                      field.uploadfolder)
            if isinstance(field.uploadfield, str):
                form_vars[field.uploadfield] = source_file.read()
            record["image"] = newfilename

        if len(record) > 1:
            temptable.update_or_insert(**record)

    # -------------------------------------------------------------------------
    def s3_verify_user(self, user):
        """"
            Designed to be called when a user is verified through:
                - responding to their verification email
                - if verification isn't required

            Does the following:
                - Sends a message to the approver to notify them if a user needs approval
                - If deployment_settings.auth.always_notify_approver = True,
                    send them notification regardless
                - If approval isn't required - calls s3_approve_user

            @returns boolean - if the user has been approved
        """

        db = current.db
        deployment_settings = current.deployment_settings
        session = current.session
        utable = self.settings.table_user

        # Lookup the Approver
        approver, organisation_id = self.s3_approver(user)

        if deployment_settings.get_auth_registration_requires_approval() and approver:
            approved = False
            db(utable.id == user.id).update(registration_key = "pending")

            if user.registration_key:
                # User has just been verified
                session.information = deployment_settings.get_auth_registration_pending_approval()
            else:
                # No Verification needed
                session.information = deployment_settings.get_auth_registration_pending()
            message = "approve_user"

        else:
            approved = True
            if organisation_id and not user.get("organisation_id", None):
                # Use the whitelist
                user["organisation_id"] = organisation_id
                db(utable.id == user.id).update(organisation_id = organisation_id)
                link_user_to = deployment_settings.get_auth_registration_link_user_to_default()
                if link_user_to and not user.get("link_user_to", None):
                    user["link_user_to"] = link_user_to
                self.s3_link_user(user)
            self.s3_approve_user(user)
            session.confirmation = self.messages.email_verified
            session.flash = self.messages.registration_successful

            if not deployment_settings.get_auth_always_notify_approver():
                return True
            message = "new_user"

        # Ensure that we send out the mails in the language that the approver(s) want
        if "@" in approver:
            # Look up language of the user
            record = db(utable.email == approver).select(utable.language,
                                                         limitby=(0, 1)
                                                         ).first()
            if record:
                language = record.language
            else:
                language = deployment_settings.get_L10n_default_language()
            approvers = [{"email": approver,
                          "language": language,
                          }]
            languages = [language]
        else:
            approvers = []
            aappend = approvers.append
            languages = []
            for each_approver in approver:
                language = each_approver["language"]
                if language not in languages:
                    languages.append(language)
                aappend(each_approver)

        T = current.T
        auth_messages = self.messages
        subjects = {}
        messages = {}
        first_name = user.first_name
        last_name = user.last_name
        email = user.email
        user_id = user.id
        base_url = current.response.s3.base_url
        system_name = deployment_settings.get_system_name()
        for language in languages:
            T.force(language)
            if message == "approve_user":
                subjects[language] = \
                    T("%(system_name)s - New User Registration Approval Pending") % \
                            {"system_name": system_name}
                messages[language] = auth_messages.approve_user % \
                            dict(system_name = system_name,
                                 first_name = first_name,
                                 last_name = last_name,
                                 email = email,
                                 url = "%(base_url)s/admin/user/%(id)s" % \
                                    dict(base_url=base_url,
                                         id=user_id))
            elif message == "new_user":
                subjects[language] = \
                    T("%(system_name)s - New User Registered") % \
                            {"system_name": system_name}
                messages[language] = \
                    auth_messages.new_user % dict(system_name = system_name,
                                                  first_name = first_name,
                                                  last_name = last_name,
                                                  email = email)

        # Restore language for UI
        T.force(session.s3.language)

        mailer = self.settings.mailer
        if mailer.settings.server:
            for approver in approvers:
                language = approver["language"]
                result = mailer.send(to = approver["email"],
                                     subject = subjects[language],
                                     message = messages[language])
        else:
            # Email system not configured (yet)
            result = None
        if not result:
            # Don't prevent registration just because email not configured
            #db.rollback()
            current.response.error = self.messages.email_send_failed
            return False

        return approved

    # -------------------------------------------------------------------------
    def s3_approve_user(self, user):
        """
            S3 framework function

            Designed to be called when a user is created through:
                - prepop
                - approved automatically during registration
                - approved by admin
                - added by admin
                - updated by admin

            Does the following:
                - Adds user to the 'Authenticated' role
                - Adds any default roles for the user
                - @ToDo: adds them to the Org_x Access role
        """

        user_id = user.id
        if not user_id:
            return None

        db = current.db
        s3db = current.s3db
        deployment_settings = current.deployment_settings

        utable = self.settings.table_user

        # Add to 'Authenticated' role
        authenticated = self.id_group("Authenticated")
        self.add_membership(authenticated, user_id)

        # Add User to required registration roles
        entity_roles = deployment_settings.get_auth_registration_roles()
        if entity_roles:
            gtable = self.settings.table_group
            for entity in entity_roles.keys():
                roles = entity_roles[entity]

                # Get User's Organisation or Site pe_id
                if entity in ("organisation_id", "org_group_id", "site_id"):
                    tablename = "org_%s" % entity.split("_")[0]
                    entity = s3db.pr_get_pe_id(tablename, user[entity])
                    if not entity:
                        continue

                query = (gtable.uuid.belongs(roles))
                rows = db(query).select(gtable.id)
                for role in rows:
                    self.add_membership(role.id, user_id, entity=entity)

        if deployment_settings.has_module("delphi"):
            # Add user as a participant of the default problem group
            table = s3db.delphi_group
            query = (table.uuid == "DEFAULT")
            group = db(query).select(table.id,
                                     limitby=(0, 1)).first()
            if group:
                table = s3db.delphi_membership
                table.insert(group_id=group.id,
                             user_id=user_id,
                             status=3)

        self.s3_link_user(user)

        if current.response.s3.bulk is True:
            # Non-interactive imports should stop here
            user_email = db(utable.id == user_id).select(utable.email).first().email
            self.auth_user_onaccept(user_email, user_id)
            return

        # Allow them to login
        db(utable.id == user_id).update(registration_key = "")

        # Approve User's Organisation
        if user.organisation_id and \
           "org_organisation" in deployment_settings.get_auth_record_approval_required_for():
            s3db.resource("org_organisation", user.organisation_id, unapproved=True).approve()

        user_email = db(utable.id == user_id).select(utable.email).first().email
        self.auth_user_onaccept(user_email, user_id)
        # Send Welcome mail
        self.s3_send_welcome_email(user)

        return

    # -------------------------------------------------------------------------
    def s3_link_user(self, user):
        """
            S3 framework function

            Designed to be called when a user is created & approved through:
                - prepop
                - approved automatically during registration
                - approved by admin
                - added by admin
                - updated by admin

            Does the following:
                - Calls s3_link_to_organisation:
                  Creates (if not existing) User's Organisation and links User
                - Calls s3_link_to_person:
                  Creates (if not existing) User's Person Record and links User
                - Calls s3_link_to_human_resource:
                  Creates (if not existing) User's Human Resource Record and links User
                - Calls s3_link_to_member
        """

        # Create/Update/Link to organisation,
        organisation_id = self.s3_link_to_organisation(user)

        # Add to user Person Registry and Email/Mobile to pr_contact
        person_id = self.s3_link_to_person(user, organisation_id)

        if user.org_group_id:
            self.s3_link_to_org_group(user, person_id)

        utable = self.settings.table_user

        link_user_to = user.link_user_to or utable.link_user_to.default

        if link_user_to:
            if "staff" in link_user_to:
                # Add Staff Record
                human_resource_id = self.s3_link_to_human_resource(user, person_id,
                                                                   type=1)
            if "volunteer" in link_user_to:
                # Add Volunteer Record
                human_resource_id = self.s3_link_to_human_resource(user, person_id,
                                                                   type=2)
            if "member" in link_user_to:
                # Add Member Record
                member_id = self.s3_link_to_member(user, person_id)

        return

    # -------------------------------------------------------------------------
    @staticmethod
    def s3_user_profile_onaccept(form):
        """ Update the UI locale from user profile """

        if form.vars.language:
            current.session.s3.language = form.vars.language

    # -------------------------------------------------------------------------
    def s3_link_to_person(self,
                          user=None,
                          organisation_id=None):
        """
            Links user accounts to person registry entries

            @param user: the user record
            @param organisation_id: the user's organisation_id
                                    to get the person's realm_entity

            Policy for linking to pre-existing person records:

            If this user is already linked to a person record with a different
            first_name, last_name, email or realm_entity these will be
            updated to those of the user.

            If a person record with exactly the same first name and
            last name exists, which has a contact information record
            with exactly the same email address as used in the user
            account, and is not linked to another user account, then
            this person record will be linked to this user account.

            Otherwise, a new person record is created, and a new email
            contact record with the email address from the user record
            is registered for that person.
        """

        db = current.db
        s3db = current.s3db

        utable = self.settings.table_user

        ttable = s3db.auth_user_temp
        ptable = s3db.pr_person
        ctable = s3db.pr_contact
        atable = s3db.pr_address
        gctable = s3db.gis_config
        ltable = s3db.pr_person_user

        # Organisation becomes the realm entity of the person record
        # (unless deployment settings specify something else)
        if organisation_id:
            org_pe_id = s3db.pr_get_pe_id("org_organisation",
                                          organisation_id)
        else:
            org_pe_id = None

        left = [ltable.on(ltable.user_id == utable.id),
                ptable.on(ptable.pe_id == ltable.pe_id),
                ttable.on(utable.id == ttable.user_id)]

        if user is not None:
            if not isinstance(user, (list, tuple)):
                user = [user]
            user_ids = [u.id for u in user]
            query = (utable.id.belongs(user_ids))
        else:
            query = (utable.id != None)

        rows = db(query).select(utable.id,
                                utable.first_name,
                                utable.last_name,
                                utable.email,
                                ltable.pe_id,
                                ptable.id,
                                ptable.first_name,
                                ptable.last_name,
                                ttable.home,
                                ttable.mobile,
                                ttable.image,
                                left=left, distinct=True)

        person_ids = [] # Collect the person IDs

        if current.request.vars.get("opt_in", None):
            opt_in = current.deployment_settings.get_auth_opt_in_team_list()
        else:
            opt_in = []

        for row in rows:

            # The user record
            user = row.auth_user

            # The temporary user record
            tuser = row.auth_user_temp

            # The person record
            person = row.pr_person

            # The link table record
            link = row.pr_person_user

            pe_id = link.pe_id
            if pe_id is not None:
                # There is an existing person record linked to this user account
                # => update it

                # Update the person names if changed
                if user.first_name != person.first_name or \
                   user.last_name != person.first_name:

                    query = (ptable.pe_id == pe_id)
                    db(query).update(first_name = user.first_name,
                                     last_name = user.last_name)

                # Add the user's email address to the person record if missing
                query = (ctable.pe_id == pe_id) & \
                        (ctable.contact_method == "EMAIL") & \
                        (ctable.value == user.email)
                item = db(query).select(ctable.id,
                                        limitby=(0, 1)).first()
                if item is None:
                    ctable.insert(pe_id = pe_id,
                                  contact_method = "EMAIL",
                                  value = user.email)

                # Add the user's mobile_phone to the person record if missing
                if tuser.mobile:
                    query = (ctable.pe_id == pe_id) & \
                            (ctable.contact_method == "SMS") & \
                            (ctable.value == tuser.mobile)
                    item = db(query).select(ctable.id,
                                            limitby=(0, 1)).first()
                    if item is None:
                        ctable.insert(pe_id = pe_id,
                                      contact_method = "SMS",
                                      value = tuser.mobile)

                #@ToDo: Also update home phone? profile image? Groups?

                person_ids.append(person.id)

            else:
                # This user account isn't yet linked to a person record
                # => try to find a person record with same first name,
                # last name and email address

                first_name = user.first_name
                last_name = user.last_name
                email = user.email.lower()
                if email:
                    query = (ptable.first_name == first_name) & \
                            (ptable.last_name == last_name) & \
                            (ctable.pe_id == ptable.pe_id) & \
                            (ctable.contact_method == "EMAIL") & \
                            (ctable.value.lower() == email)
                    person = db(query).select(ptable.id,
                                              ptable.pe_id,
                                              limitby=(0, 1)).first()
                else:
                    # Can't find a match without an email address
                    person = None

                # Users own their person records
                owner = Storage(owned_by_user=user.id)

                if person:
                    other = db(ltable.pe_id == person.pe_id).select(ltable.id,
                                                                    limitby=(0, 1)
                                                                    ).first()
                if person and not other:
                    # Match found, and it isn't linked to another user account
                    # => link to this person record (+update it)
                    pe_id = person.pe_id

                    # Get the realm entity
                    realm_entity = self.get_realm_entity(ptable, person)
                    if not realm_entity:
                        # Default to organisation
                        realm_entity = org_pe_id
                    owner.realm_entity = realm_entity

                    # Insert a link
                    ltable.insert(user_id=user.id, pe_id=pe_id)

                    # Assign ownership of the Person record
                    person.update_record(**owner)

                    # Assign ownership of the Contact record(s)
                    db(ctable.pe_id == pe_id).update(**owner)

                    # Assign ownership of the Address record(s)
                    db(atable.pe_id == pe_id).update(**owner)

                    # Assign ownership of the GIS Config record(s)
                    db(gctable.pe_id == pe_id).update(**owner)

                    # Set pe_id if this is the current user
                    if self.user and self.user.id == user.id:
                        self.user.pe_id = pe_id

                    person_ids.append(person.id)

                else:
                    # There is no match or it is linked to another user account
                    # => create a new person record (+link to it)

                    # Create a new person record
                    person_id = ptable.insert(first_name = first_name,
                                              last_name = last_name,
                                              opt_in = opt_in,
                                              modified_by = user.id,
                                              **owner)
                    if person_id:

                        # Update the super-entities
                        person = Storage(id=person_id)
                        s3db.update_super(ptable, person)
                        pe_id = person.pe_id

                        # Get the realm entity
                        realm_entity = self.get_realm_entity(ptable, person)
                        if not realm_entity:
                            # Default to organisation
                            realm_entity = org_pe_id
                        self.set_realm_entity(ptable, person,
                                              entity=realm_entity,
                                              )
                        owner.realm_entity = realm_entity

                        # Insert a link
                        ltable.insert(user_id=user.id, pe_id=pe_id)

                        # Add the email to pr_contact
                        ctable.insert(pe_id = pe_id,
                                      contact_method = "EMAIL",
                                      priority = 1,
                                      value = email,
                                      **owner)

                        # Add the user to each team if they have chosen to opt-in
                        gtable = s3db.pr_group
                        mtable = s3db.pr_group_membership

                        for team in opt_in:
                            team_rec = db(gtable.name == team).select(gtable.id,
                                                                      limitby=(0, 1)
                                                                      ).first()
                            # if the team doesn't exist then add it
                            if team_rec == None:
                                team_id = gtable.insert(name = team,
                                                        group_type = 5)
                            else:
                                team_id = team_rec.id
                            mtable.insert(group_id = team_id,
                                          person_id = person_id)

                        person_ids.append(person_id)

                    else:
                        pe_id = None

                if pe_id is not None:
                    # Insert data from the temporary user data record
                    tuser = row.auth_user_temp

                    # Add the mobile phone number from the temporary
                    # user data into pr_contact
                    mobile = tuser.mobile
                    if mobile:
                        ctable.insert(pe_id = pe_id,
                                      contact_method = "SMS",
                                      priority = 2,
                                      value = mobile,
                                      **owner)

                    # Add the home phone number from the temporary
                    # user data into pr_contact
                    home = tuser.home
                    if home:
                        ctable.insert(pe_id = pe_id,
                                      contact_method = "HOME_PHONE",
                                      priority = 3,
                                      value = home,
                                      **owner)

                    # Insert the profile picture from the temporary
                    # user data into pr_image
                    image = tuser.image
                    if image: # and hasattr(image, "file"):
                        itable = s3db.pr_image
                        url = URL(c="default", f="download", args=image)
                        itable.insert(pe_id=pe_id,
                                      profile=True,
                                      image=image,
                                      url = url,
                                      description=current.T("Profile Picture"))

                    # Set pe_id if this is the current user
                    if self.user and self.user.id == user.id:
                        self.user.pe_id = pe_id

        if len(person_ids) == 1:
            return person_ids[0]
        else:
            return person_ids

    # -------------------------------------------------------------------------
    def s3_link_to_organisation(self, user):
        """
            Link a user account to an organisation

            @param user: the user account record
        """

        db = current.db
        s3db = current.s3db

        user_id = user.id

        # Lookup the organisation_id for the domain of this email address
        approver, organisation_id = self.s3_approver(user)
        if organisation_id:
            user.organisation_id = organisation_id
        else:
            # Use what the user has specified
            organisation_id = user.organisation_id
            # @ToDo: Is it correct to override the organisation entered by the user?
            #        Ideally (if the deployment_settings.auth.registration_requests_organisation = True)
            #        the org could be selected based on the email and the user could then override

        if not organisation_id:
            # Create a new Organisation
            name = user.get("organisation_name", None)
            acronym = user.get("organisation_acronym", None)
            if name:
                # Create new organisation
                otable = s3db.org_organisation
                record = Storage(name=name,
                                 acronym=acronym)
                organisation_id = otable.insert(**record)

                # Callbacks
                if organisation_id:
                    record["id"] = organisation_id
                    s3db.update_super(otable, record)
                    s3db.onaccept(otable, record, method="create")
                    self.s3_set_record_owner(otable, organisation_id)

                # Update user record
                user.organisation_id = organisation_id
                utable = self.settings.table_user
                db(utable.id == user_id).update(organisation_id=organisation_id)

        if not organisation_id:
            return None

        # Update link to Organisation
        ltable = s3db.org_organisation_user

        # Update if the User's Organisation has changed
        query = (ltable.user_id == user_id)
        rows = db(query).select(ltable.organisation_id,
                                limitby=(0, 2))
        if len(rows) == 1:
            # We know which record to update - this should always be 1
            if rows.first().organisation_id != organisation_id:
                db(query).update(organisation_id=organisation_id)
            # No more action required
            return organisation_id
        else:
            # Create link (if it doesn't exist)
            query = (ltable.user_id == user_id) & \
                    (ltable.organisation_id == organisation_id)
            row = db(query).select(ltable.id, limitby=(0, 1)).first()
            if not row:
                ltable.insert(user_id=user_id,
                              organisation_id=organisation_id)

        return organisation_id

    # -------------------------------------------------------------------------
    def s3_link_to_org_group(self, user, person_id):
        """
            Link a user account to an organisation group

            @param user: the user account record
            @param person_id: the person record ID associated with this user
        """

        db = current.db
        s3db = current.s3db

        org_group_id = user.get("org_group_id")
        if not org_group_id or not person_id:
            return None

        # Default status to "Member"
        stable = s3db.org_group_person_status
        query = (stable.name.lower() == "member") & \
                (stable.deleted != True)
        row = db(query).select(stable.id, limitby=(0, 1)).first()
        if row:
            status_id = row.id
        else:
            status_id = None

        # Check if link exists
        ltable = s3db.org_group_person
        query = (ltable.person_id == person_id) & \
                (ltable.org_group_id == org_group_id) & \
                (ltable.deleted != True)
        row = db(query).select(ltable.id, limitby=(0, 1)).first()
        if not row:
            # Make sure person record and org_group record exist
            ptable = s3db.pr_person
            gtable = s3db.org_group
            if ptable[person_id] and gtable[org_group_id]:
                ltable.insert(person_id=person_id,
                              org_group_id=org_group_id,
                              status_id=status_id,
                              )
        return org_group_id

    # -------------------------------------------------------------------------
    def s3_link_to_human_resource(self,
                                  user,
                                  person_id,
                                  type,
                                  ):
        """
            Take ownership of the HR records of the person record
            @ToDo: Add user to the Org Access role.
        """

        db = current.db
        s3db = current.s3db

        user_id = user.id
        organisation_id = user.organisation_id

        htablename = "hrm_human_resource"
        htable = s3db.table(htablename)

        if not htable or (not organisation_id and \
                          current.deployment_settings.get_hrm_org_required()):
            return None

        # Update existing HR record for this user
        if type == 1:
            site_id = user.site_id
        else:
            site_id = None
        ptable = s3db.pr_person
        ltable = s3db.pr_person_user
        query = (htable.deleted == False) & \
                (htable.status == 1) & \
                (htable.type == type) & \
                (htable.person_id == ptable.id) & \
                (ptable.pe_id == ltable.pe_id) & \
                (ltable.user_id == user_id)
        rows = db(query).select(htable.id,
                                limitby=(0, 2))
        if len(rows) == 1:
            # Only update if there is a single HR Record
            hr_id = rows.first().id
            db(htable.id == hr_id).update(organisation_id = organisation_id,
                                          site_id = site_id)
            # Update record ownership
            self.s3_set_record_owner(htable, hr_id, force_update=True)

            # Update Site link
            hstable = s3db.hrm_human_resource_site
            query = (hstable.human_resource_id == hr_id)
            row = db(query).select(hstable.id,
                                    limitby=(0, 1)).first()
            if row:
                db(query).update(site_id = site_id,
                                 human_resource_id = hr_id,
                                 owned_by_user = user_id)
            else:
                hstable.insert(site_id=site_id,
                               human_resource_id=hr_id,
                               owned_by_user=user_id)

        # Create an HR record, if one doesn't already exist
        if isinstance(person_id, list):
            person_ids = person_id
        else:
            person_ids = [person_id]
        query = (htable.person_id.belongs(person_ids)) & \
                (htable.organisation_id == organisation_id) & \
                (htable.type == type) & \
                (htable.site_id == site_id)
        row = db(query).select(htable.id, limitby=(0, 1)).first()

        if row:
            hr_id = row.id
        else:
            record = Storage(person_id=person_ids[0],
                             organisation_id=organisation_id,
                             site_id = site_id,
                             type=type,
                             owned_by_user=user_id,
                             )
            hr_id = htable.insert(**record)
            if hr_id:
                record["id"] = hr_id
                s3db.update_super(htable, record)
                self.s3_set_record_owner(htable, hr_id)
                s3db.onaccept(htablename, record, method="create")

        return hr_id

    # -------------------------------------------------------------------------
    def s3_link_to_member(self,
                          user,
                          person_id = None
                          ):
        """
            Link to a member Record
        """

        db = current.db
        s3db = current.s3db

        user_id = user.id
        organisation_id = user.organisation_id

        mtablename = "member_membership"
        mtable = s3db.table(mtablename)

        if not mtable or not organisation_id:
            return None

        # Update existing Member record for this user
        ptable = s3db.pr_person
        ltable = s3db.pr_person_user
        query = (mtable.deleted == False) & \
                (mtable.person_id == ptable.id) & \
                (ptable.pe_id == ltable.pe_id) & \
                (ltable.user_id == user_id)
        rows = db(query).select(mtable.id,
                                limitby=(0, 2))
        if len(rows) == 1:
            # Only update if there is a single member Record
            member_id = rows.first().id
            db(mtable.id == member_id).update(organisation_id = organisation_id)
            # Update record ownership
            self.s3_set_record_owner(mtable, member_id, force_update=True)

        # Create a Member record, if one doesn't already exist
        if isinstance(person_id, list):
            person_ids = person_id
        else:
            person_ids = [person_id]
        query = (mtable.person_id.belongs(person_ids)) & \
                (mtable.organisation_id == organisation_id)
        row = db(query).select(mtable.id, limitby=(0, 1)).first()

        if row:
            member_id = row.id
        else:
            record = Storage(person_id=person_ids[0],
                             organisation_id=organisation_id,
                             owned_by_user=user_id,
                             )
            member_id = mtable.insert(**record)
            if member_id:
                record["id"] = member_id
                self.s3_set_record_owner(mtable, member_id)
                s3db.onaccept(mtablename, record, method="create")

        return member_id

    # -------------------------------------------------------------------------
    def s3_approver(self, user):
        """
            Returns the Approver for a new Registration &
            the organisation_id field

            @param: user - the user record (form.vars when done direct)
            @ToDo: Support multiple approvers per Org - via Org Admin (or specific Role?)
                   Split into separate functions to returning approver & finding users' org from auth_organisations

            @returns approver, organisation_id - if approver = False, user is automatically approved by whitelist
        """

        db = current.db

        approver = None
        organisation_id = user.get("organisation_id")

        table = current.s3db.auth_organisation
        if organisation_id:
            # Check for an Organisation-specific Approver
            query = (table.organisation_id == organisation_id) & \
                    (table.deleted == False)
            record = db(query).select(table.approver,
                                      limitby=(0, 1)).first()
        elif "email" in user and user["email"] and "@" in user["email"]:
            # Check for Domain: Whitelist or specific Approver
            domain = user.email.split("@", 1)[-1]
            query = (table.domain == domain) & \
                    (table.deleted == False)
            record = db(query).select(table.organisation_id,
                                      table.approver,
                                      limitby=(0, 1)).first()
        else:
            record = None

        if record:
            if not organisation_id:
                organisation_id = record.organisation_id
            approver = record.approver

        if not approver:
            # Default Approver
            approver = current.deployment_settings.get_mail_approver()
            if "@" not in approver:
                # Must be the UUID of a Group
                utable = db.auth_user
                mtable = db.auth_membership
                gtable = db.auth_group
                query = (gtable.uuid == approver) & \
                        (gtable.id == mtable.group_id) & \
                        (mtable.user_id == utable.id)
                rows = db(query).select(utable.email,
                                        utable.language,
                                        distinct=True)
                approver = rows.as_list()

        return approver, organisation_id

    # -------------------------------------------------------------------------
    def s3_send_welcome_email(self, user):
        """
            Send a welcome mail to newly-registered users
            - especially suitable for users from Facebook/Google who don't
              verify their emails
        """

        messages = self.messages
        settings = current.deployment_settings
        if not settings.get_mail_sender():
            current.response.error = messages.unable_send_email
            return

        #if "name" in user:
        #    user["first_name"] = user["name"]
        #if "family_name" in user:
        #    # Facebook
        #    user["last_name"] = user["family_name"]

        # Ensure that we send out the mails in the language that the recipient wants
        T = current.T
        T.force(user["language"])
        system_name = settings.get_system_name()
        subject = messages.welcome_email_subject % \
            dict(system_name=system_name)
        message = messages.welcome_email % \
            dict(system_name = system_name,
                 url = settings.get_base_public_url(),
                 profile = URL("default", "user", args=["profile"])
                 )

        # Restore language for UI
        T.force(current.session.s3.language)

        to = user["email"]
        if settings.has_module("msg"):
            results = current.msg.send_email(to, subject=subject,
                                             message=message)
        else:
            results = current.mail.send(to, subject=subject, message=message)
        if not results:
            current.response.error = messages.unable_send_email
        return

    # -------------------------------------------------------------------------
    # S3-specific authentication methods
    # -------------------------------------------------------------------------
    def s3_impersonate(self, user_id):
        """
            S3 framework function

            Designed to be used within tasks, which are run in a separate
            request & hence don't have access to current.auth

            @param user_id: auth.user.id or auth.user.email
        """

        settings = self.settings
        utable = settings.table_user
        query = None
        if not user_id:
            # Anonymous
            user = None
        elif isinstance(user_id, basestring) and not user_id.isdigit():
            query = (utable[settings.login_userfield] == user_id)
        else:
            query = (utable.id == user_id)

        if query is not None:
            user = current.db(query).select(limitby=(0, 1)).first()
            if not user:
                # Invalid user ID
                raise ValueError("User not found")
            else:
                user = Storage(utable._filter_fields(user, id=True))

        self.user = user
        session = current.session
        session.auth = Storage(user=user,
                               last_visit=current.request.now,
                               expiration=settings.expiration)
        self.s3_set_roles()

        if user:
            # Set the language from the Profile
            language = user.language
            current.T.force(language)
            session.s3.language = language

        return user

    # -------------------------------------------------------------------------
    def s3_logged_in(self):
        """
            Check whether the user is currently logged-in
            - tries Basic if not
        """

        if self.override:
            return True

        if not self.is_logged_in():
            # @note: MUST NOT send an HTTP Auth challenge here because
            #        otherwise, negative tests (e.g. if not auth.s3_logged_in())
            #        would always raise and never succeed => omit basic_auth_realm,
            #        and send the challenge in permission.fail() instead
            basic = self.basic()
            try:
                return basic[2]
            except TypeError:
                # old web2py
                return basic
            except:
                return False

        return True

    # -------------------------------------------------------------------------
    # Role Management
    # -------------------------------------------------------------------------
    def get_system_roles(self):
        """
            Get the IDs of the session roles by their UIDs, and store them
            in the current session, as these IDs should never change.
        """

        s3 = current.session.s3
        try:
            system_roles = s3.system_roles
        except:
            s3 = Storage()
        else:
            if system_roles:
                return system_roles

        gtable = self.settings.table_group
        if gtable is not None:
            S3_SYSTEM_ROLES = self.S3_SYSTEM_ROLES
            query = (gtable.deleted != True) & \
                     gtable.uuid.belongs(S3_SYSTEM_ROLES.values())
            rows = current.db(query).select(gtable.id, gtable.uuid)
            system_roles = Storage([(role.uuid, role.id) for role in rows])
        else:
            system_roles = Storage([(uid, None) for uid in S3_SYSTEM_ROLES])

        s3.system_roles = system_roles
        return system_roles

    # -------------------------------------------------------------------------
    def s3_set_roles(self):
        """ Update pe_id, roles and realms for the current user """

        session = current.session

        s3 = current.response.s3
        if "permissions" in s3:
            del s3["permissions"]
        if "restricted_tables" in s3:
            del s3["restricted_tables"]

        system_roles = self.get_system_roles()
        ANONYMOUS = system_roles.ANONYMOUS
        if ANONYMOUS:
            session.s3.roles = [ANONYMOUS]
        else:
            session.s3.roles = []

        if self.user:
            db = current.db
            s3db = current.s3db

            user_id = self.user.id

            # Set pe_id for current user
            ltable = s3db.table("pr_person_user")
            if ltable is not None:
                query = (ltable.user_id == user_id)
                row = db(query).select(ltable.pe_id,
                                       limitby=(0, 1),
                                       cache=s3db.cache).first()
                if row:
                    self.user["pe_id"] = row.pe_id
            else:
                self.user["pe_id"] = None

            # Get all current auth_memberships of the user
            mtable = self.settings.table_membership
            query = (mtable.deleted != True) & \
                    (mtable.user_id == user_id) & \
                    (mtable.group_id != None)
            rows = db(query).select(mtable.group_id, mtable.pe_id,
                                    cacheable=True)

            # Add all group_ids to session.s3.roles
            session.s3.roles.extend(list(set([row.group_id for row in rows])))

            # Realms:
            # Permissions of a group apply only for records owned by any of
            # the entities which belong to the realm of the group membership

            if not self.permission.entity_realm:
                # Group memberships have no realms (policy 5 and below)
                self.user["realms"] = Storage([(row.group_id, None) for row in rows])
                self.user["delegations"] = Storage()

            else:
                # Group memberships are limited to realms (policy 6 and above)
                realms = {}
                delegations = {}

                # These roles can't be realm-restricted:
                unrestrictable = (system_roles.ADMIN,
                                  system_roles.ANONYMOUS,
                                  system_roles.AUTHENTICATED,
                                  )

                default_realm = s3db.pr_realm(self.user["pe_id"])

                # Store the realms:
                for row in rows:
                    group_id = row.group_id
                    if group_id in realms and realms[group_id] is None:
                        continue
                    if group_id in unrestrictable:
                        realms[group_id] = None
                        continue
                    if group_id not in realms:
                        realms[group_id] = []
                    realm = realms[group_id]
                    pe_id = row.pe_id
                    if pe_id is None:
                        if default_realm:
                            realm.extend([e for e in default_realm
                                            if e not in realm])
                        if not realm:
                            del realms[group_id]
                    elif pe_id == 0:
                        # Site-wide
                        realms[group_id] = None
                    elif pe_id not in realm:
                        realms[group_id].append(pe_id)

                if self.permission.entity_hierarchy:
                    # Realms include subsidiaries of the realm entities

                    # Get all entities in realms
                    all_entities = []
                    append = all_entities.append
                    for realm in realms.values():
                        if realm is not None:
                            for entity in realm:
                                if entity not in all_entities:
                                    append(entity)

                    # Lookup all delegations to any OU ancestor of the user
                    if self.permission.delegations and self.user.pe_id:

                        ancestors = s3db.pr_get_ancestors(self.user.pe_id)

                        dtable = s3db.pr_delegation
                        rtable = s3db.pr_role
                        atable = s3db.pr_affiliation

                        dn = dtable._tablename
                        rn = rtable._tablename
                        an = atable._tablename

                        query = (dtable.deleted != True) & \
                                (atable.role_id == dtable.role_id) & \
                                (atable.pe_id.belongs(ancestors)) & \
                                (rtable.id == dtable.role_id)
                        rows = db(query).select(rtable.pe_id,
                                                dtable.group_id,
                                                atable.pe_id,
                                                cacheable=True)

                        extensions = []
                        partners = []
                        for row in rows:
                            extensions.append(row[rn].pe_id)
                            partners.append(row[an].pe_id)
                    else:
                        rows = []
                        extensions = []
                        partners = []

                    # Lookup the subsidiaries of all realms and extensions
                    entities = all_entities + extensions + partners
                    descendants = s3db.pr_descendants(entities)

                    pmap = {}
                    for p in partners:
                        if p in all_entities:
                            pmap[p] = [p]
                        elif p in descendants:
                            d = descendants[p]
                            pmap[p] = [e for e in all_entities if e in d] or [p]

                    # Add the subsidiaries to the realms
                    for group_id in realms:
                        realm = realms[group_id]
                        if realm is None:
                            continue
                        append = realm.append
                        for entity in list(realm):
                            if entity in descendants:
                                for subsidiary in descendants[entity]:
                                    if subsidiary not in realm:
                                        append(subsidiary)

                    # Process the delegations
                    if self.permission.delegations:
                        for row in rows:

                            # owner == delegates group_id to ==> partner
                            owner = row[rn].pe_id
                            partner = row[an].pe_id
                            group_id = row[dn].group_id

                            if group_id in delegations and \
                               owner in delegations[group_id]:
                                # Duplicate
                                continue
                            if partner not in pmap:
                                continue

                            # Find the realm
                            if group_id not in delegations:
                                delegations[group_id] = Storage()
                            groups = delegations[group_id]

                            r = [owner]
                            if owner in descendants:
                                r.extend(descendants[owner])

                            for p in pmap[partner]:
                                if p not in groups:
                                    groups[p] = []
                                realm = groups[p]
                                realm.extend(r)

                self.user["realms"] = realms
                self.user["delegations"] = delegations

            if ANONYMOUS:
                # Anonymous role has no realm
                self.user["realms"][ANONYMOUS] = None

        return

    # -------------------------------------------------------------------------
    def s3_create_role(self, role, description=None, *acls, **args):
        """
            Back-end method to create roles with ACLs

            @param role: display name for the role
            @param description: description of the role (optional)
            @param acls: list of initial ACLs to assign to this role
            @param args: keyword arguments (see below)
            @keyword name: a unique name for the role
            @keyword hidden: hide this role completely from the RoleManager
            @keyword system: role can be assigned, but neither modified nor
                             deleted in the RoleManager
            @keyword protected: role can be assigned and edited, but not
                                deleted in the RoleManager
        """

        table = self.settings.table_group

        hidden = args.get("hidden")
        system = args.get("system")
        protected = args.get("protected")

        if isinstance(description, dict):
            acls = [description] + acls
            description = None

        uid = args.get("uid", None)
        if uid:
            record = current.db(table.uuid == uid).select(table.id,
                                                          limitby=(0, 1)
                                                          ).first()
        else:
            record = None
            uid = uuid4()

        system_data = {}
        if hidden is not None:
            system_data["hidden"] = hidden
        if protected is not None:
            system_data["protected"] = protected
        if system is not None:
            system_data["system"] = system

        if record:
            role_id = record.id
            record.update_record(deleted=False,
                                 role=role,
                                 description=description,
                                 **system_data)
        else:
            role_id = table.insert(uuid=uid,
                                   role=role,
                                   description=description,
                                   **system_data)
        if role_id:
            for acl in acls:
                self.permission.update_acl(role_id, **acl)

        return role_id

    # -------------------------------------------------------------------------
    def s3_delete_role(self, role_id):
        """
            Remove a role from the system.

            @param role_id: the ID or UID of the role

            @note: protected roles cannot be deleted with this function,
                   need to reset the protected-flag first to override
        """

        db = current.db
        table = self.settings.table_group

        if isinstance(role_id, str) and not role_id.isdigit():
            gquery = (table.uuid == role_id)
        else:
            role_id = int(role_id)
            gquery = (table.id == role_id)

        role = db(gquery).select(limitby=(0, 1)).first()
        if role and not role.protected:
            # Remove all memberships for this role
            mtable = self.settings.table_membership
            mquery = (mtable.group_id == role.id)
            db(mquery).update(deleted=True)
            # Remove all ACLs for this role
            ptable = self.permission.table
            pquery = (ptable.group_id == role.id)
            db(pquery).update(deleted=True)
            # Remove the role
            db(gquery).update(role=None, deleted=True)

    # -------------------------------------------------------------------------
    def s3_assign_role(self, user_id, group_id, for_pe=None):
        """
            Assigns a role to a user (add the user to a user group)

            @param user_id: the record ID of the user account
            @param group_id: the record ID(s)/UID(s) of the group
            @param for_pe: the person entity (pe_id) to restrict the group
                           membership to, possible values:

                           - None: use default realm (entities the user is
                             affiliated with)
                           - 0: site-wide realm (no entity-restriction)
                           - X: restrict to records owned by entity X

            @note: strings are assumed to be group UIDs
            @note: for_pe will be ignored for ADMIN, ANONYMOUS and AUTHENTICATED
        """

        db = current.db
        gtable = self.settings.table_group
        mtable = self.settings.table_membership

        # Find the group IDs
        query = None
        uuids = None
        if isinstance(group_id, (list, tuple)):
            if isinstance(group_id[0], str):
                uuids = group_id
                query = (gtable.uuid.belongs(group_id))
            else:
                group_ids = group_id
        elif isinstance(group_id, str) and not group_id.isdigit():
            uuids = [group_id]
            query = (gtable.uuid == group_id)
        else:
            group_ids = [group_id]
        if query is not None:
            query = (gtable.deleted != True) & query
            groups = db(query).select(gtable.id, gtable.uuid)
            group_ids = [g.id for g in groups]
            missing = [uuid for uuid in uuids
                       if uuid not in [g.uuid for g in groups]]
            for m in missing:
                group_id = self.s3_create_role(m, uid=m)
                if group_id:
                    group_ids.append(group_id)

        # Find the assigned groups
        query = (mtable.deleted != True) & \
                (mtable.user_id == user_id) & \
                (mtable.group_id.belongs(group_ids) & \
                (mtable.pe_id == for_pe))
        assigned = db(query).select(mtable.group_id)
        assigned_groups = [g.group_id for g in assigned]

        # Add missing memberships
        sr = self.get_system_roles()
        unrestrictable = [str(sr.ADMIN),
                          str(sr.ANONYMOUS),
                          str(sr.AUTHENTICATED)]
        for group_id in group_ids:
            if group_id not in assigned_groups:
                membership = {"user_id": user_id,
                              "group_id": group_id}
                if for_pe is not None and str(group_id) not in unrestrictable:
                    membership["pe_id"] = for_pe
                membership_id = mtable.insert(**membership)

        # Update roles for current user if required
        if self.user and str(user_id) == str(self.user.id):
            self.s3_set_roles()

        return

    # -------------------------------------------------------------------------
    def s3_withdraw_role(self, user_id, group_id, for_pe=None):
        """
            Removes a role assignment from a user account

            @param user_id: the record ID of the user account
            @param group_id: the record ID(s)/UID(s) of the role
            @param for_pe: only remove the group membership for this
                           realm, possible values:

                           - None: only remove for the default realm
                           - 0: only remove for the site-wide realm
                           - X: only remove for entity X
                           - []: remove for any realms

            @note: strings are assumed to be role UIDs
        """

        if not group_id:
            return

        db = current.db
        gtable = self.settings.table_group
        mtable = self.settings.table_membership

        # Find the group IDs
        query = None
        if isinstance(group_id, (list, tuple)):
            if isinstance(group_id[0], str):
                query = (gtable.uuid.belongs(group_id))
            else:
                group_ids = group_id
        elif isinstance(group_id, str):
            query = (gtable.uuid == group_id)
        else:
            group_ids = [group_id]
        if query is not None:
            query = (gtable.deleted != True) & query
            groups = db(query).select(gtable.id)
            group_ids = [g.id for g in groups]

        # Get the assigned groups
        query = (mtable.deleted != True) & \
                (mtable.user_id == user_id) & \
                (mtable.group_id.belongs(group_ids))

        sr = self.get_system_roles()
        unrestrictable = [str(sr.ADMIN),
                          str(sr.ANONYMOUS),
                          str(sr.AUTHENTICATED)]
        if for_pe != []:
            query &= ((mtable.pe_id == for_pe) | \
                      (mtable.group_id.belongs(unrestrictable)))
        memberships = db(query).select()

        # Archive the memberships
        for m in memberships:
            deleted_fk = {"user_id": m.user_id,
                          "group_id": m.group_id}
            if for_pe:
                deleted_fk["pe_id"] = for_pe
            deleted_fk = json.dumps(deleted_fk)
            m.update_record(deleted=True,
                            deleted_fk=deleted_fk,
                            user_id=None,
                            group_id=None)

        # Update roles for current user if required
        if self.user and str(user_id) == str(self.user.id):
            self.s3_set_roles()

        return

    # -------------------------------------------------------------------------
    def s3_get_roles(self, user_id, for_pe=[]):
        """
            Lookup all roles which have been assigned to user for an entity

            @param user_id: the user_id
            @param for_pe: the entity (pe_id) or list of entities
        """

        if not user_id:
            return []

        mtable = self.settings.table_membership
        query = (mtable.deleted != True) & \
                (mtable.user_id == user_id)
        if isinstance(for_pe, (list, tuple)):
            if len(for_pe):
                query &= (mtable.pe_id.belongs(for_pe))
        else:
            query &= (mtable.pe_id == for_pe)
        rows = current.db(query).select(mtable.group_id)
        return list(set([row.group_id for row in rows]))

    # -------------------------------------------------------------------------
    def s3_has_role(self, role, for_pe=None):
        """
            Check whether the currently logged-in user has a certain role
            (auth_group membership).

            @param role: the record ID or UID of the role
            @param for_pe: check for this particular realm, possible values:

                           None - for any entity
                           0 - site-wide
                           X - for entity X
        """

        # Allow override
        if self.override:
            return True

        system_roles = self.get_system_roles()
        if role == system_roles.ANONYMOUS:
            # All users have the anonymous role
            return True

        s3 = current.session.s3

        # Trigger HTTP basic auth
        self.s3_logged_in()

        # Get the realms
        if not s3:
            return False
        realms = None
        if self.user:
            realms = self.user.realms
        elif s3.roles:
            realms = Storage([(r, None) for r in s3.roles])
        if not realms:
            return False

        # Administrators have all roles
        if system_roles.ADMIN in realms:
            return True

        # Resolve role ID/UID
        if isinstance(role, str):
            if role.isdigit():
                role = int(role)
            else:
                gtable = self.settings.table_group
                query = (gtable.deleted != True) & \
                        (gtable.uuid == role)
                row = current.db(query).select(gtable.id,
                                               limitby=(0, 1)).first()
                if row:
                    role = row.id
                else:
                    return False

        # Check the realm
        if role in realms:
            realm = realms[role]
            if realm is None or for_pe is None or for_pe in realm:
                return True
        return False

    # -------------------------------------------------------------------------
    def s3_group_members(self, group_id, for_pe=[]):
        """
            Get a list of members of a group

            @param group_id: the group record ID
            @param for_pe: show only group members for this PE

            @return: a list of the user_ids for members of a group
        """

        mtable = self.settings.table_membership

        query = (mtable.deleted != True) & \
                (mtable.group_id == group_id)
        if for_pe is None:
            query &= (mtable.pe_id == None)
        elif for_pe:
            query &= (mtable.pe_id == for_pe)
        members = current.db(query).select(mtable.user_id)
        return [m.user_id for m in members]

    # -------------------------------------------------------------------------
    def s3_delegate_role(self,
                         group_id,
                         entity,
                         receiver=None,
                         role=None,
                         role_type=None):
        """
            Delegate a role (auth_group) from one entity to another

            @param group_id: the role ID or UID (or a list of either)
            @param entity: the delegating entity
            @param receiver: the pe_id of the receiving entity (or a list of pe_ids)
            @param role: the affiliation role
            @param role_type: the role type for the affiliation role (default=9)

            @note: if role is None, a new role of role_type 0 will be created
                   for each entity in receiver and used for the delegation
                   (1:1 delegation)
            @note: if both receiver and role are specified, the delegation will
                   add all receivers to this role and create a 1:N delegation to
                   this role. If the role does not exist, it will be created (using
                   the given role type)
        """

        if not self.permission.delegations:
            return False

        db = current.db
        s3db = current.s3db
        dtable = s3db.table("pr_delegation")
        rtable = s3db.table("pr_role")
        atable = s3db.table("pr_affiliation")
        if dtable is None or \
           rtable is None or \
           atable is None:
            return False
        if not group_id or not entity or not receiver and not role:
            return False

        # Find the group IDs
        gtable = self.settings.table_group
        query = None
        uuids = None
        if isinstance(group_id, (list, tuple)):
            if isinstance(group_id[0], str):
                uuids = group_id
                query = (gtable.uuid.belongs(group_id))
            else:
                group_ids = group_id
        elif isinstance(group_id, str) and not group_id.isdigit():
            uuids = [group_id]
            query = (gtable.uuid == group_id)
        else:
            group_ids = [group_id]
        if query is not None:
            query = (gtable.deleted != True) & query
            groups = db(query).select(gtable.id, gtable.uuid)
            group_ids = [g.id for g in groups]
            missing = [u for u in uuids if u not in [g.uuid for g in groups]]
            for m in missing:
                group_id = self.s3_create_role(m, uid=m)
                if group_id:
                    group_ids.append(group_id)
        if not group_ids:
            return False

        if receiver is not None:
            if not isinstance(receiver, (list, tuple)):
                receiver = [receiver]
            query = (dtable.deleted != True) & \
                    (dtable.group_id.belongs(group_ids)) & \
                    (dtable.role_id == rtable.id) & \
                    (rtable.deleted != True) & \
                    (atable.role_id == rtable.id) & \
                    (atable.deleted != True) & \
                    (atable.pe_id.belongs(receiver))
            rows = db(query).select(atable.pe_id)
            assigned = [row.pe_id for row in rows]
            receivers = [r for r in receiver if r not in assigned]
        else:
            receivers = None

        if role_type is None:
            role_type = 9 # Other

        roles = []
        if role is None:
            if receivers is None:
                return False
            for pe_id in receivers:
                role_name = "__DELEGATION__%s__%s__" % (entity, pe_id)
                query = (rtable.role == role_name)
                role = db(query).select(limitby=(0, 1)).first()
                if role is not None:
                    if role.deleted:
                        role.update_record(deleted=False,
                                           role_type=0)
                    role_id = role.id
                else:
                    role_id = s3db.pr_add_affiliation(entity, pe_id,
                                                      role=role_name,
                                                      role_type=0)
                if role_id:
                    roles.append(role_id)
        else:
            query = (rtable.deleted != True) & \
                    (rtable.pe_id == entity) & \
                    (rtable.role == role)
            row = db(query).select(rtable.id, limitby=(0, 1)).first()
            if row is None:
                role_id = rtable.insert(pe_id = entity,
                                        role = role,
                                        role_type = role_type)
            else:
                role_id = row.id
            if role_id:
                if receivers is not None:
                    pr_rebuild_path = s3db.pr_rebuild_path
                    for pe_id in receivers:
                        atable.insert(role_id=role_id,
                                      pe_id=pe_id)
                        pr_rebuild_path(pe_id, clear=True)
                roles.append(role_id)

        for role_id in roles:
            for group_id in group_ids:
                dtable.insert(role_id=role_id, group_id=group_id)

        # Update roles for current user if required
        self.s3_set_roles()

        return True

    # -------------------------------------------------------------------------
    def s3_remove_delegation(self,
                             group_id,
                             entity,
                             receiver=None,
                             role=None):
        """
            Remove a delegation.

            @param group_id: the auth_group ID or UID (or a list of either)
            @param entity: the delegating entity
            @param receiver: the receiving entity
            @param role: the affiliation role

            @note: if receiver is specified, only 1:1 delegations (to role_type 0)
                   will be removed, but not 1:N delegations => to remove for 1:N
                   you must specify the role instead of the receiver
            @note: if both receiver and role are None, all delegations with this
                   group_id will be removed for the entity
        """

        if not self.permission.delegations:
            return False

        db = current.db
        s3db = current.s3db
        dtable = s3db.table("pr_delegation")
        rtable = s3db.table("pr_role")
        atable = s3db.table("pr_affiliation")
        if dtable is None or \
           rtable is None or \
           atable is None:
            return False
        if not group_id or not entity or not receiver and not role:
            return False

        # Find the group IDs
        gtable = self.settings.table_group
        query = None
        #uuids = None
        if isinstance(group_id, (list, tuple)):
            if isinstance(group_id[0], str):
                #uuids = group_id
                query = (gtable.uuid.belongs(group_id))
            else:
                group_ids = group_id
        elif isinstance(group_id, str) and not group_id.isdigit():
            #uuids = [group_id]
            query = (gtable.uuid == group_id)
        else:
            group_ids = [group_id]
        if query is not None:
            query = (gtable.deleted != True) & query
            groups = db(query).select(gtable.id, gtable.uuid)
            group_ids = [g.id for g in groups]
        if not group_ids:
            return False

        # Get all delegations
        query = (dtable.deleted != True) & \
                (dtable.group_id.belongs(group_ids)) & \
                (dtable.role_id == rtable.id) & \
                (rtable.pe_id == entity) & \
                (atable.role_id == rtable.id)
        if receiver:
            if not isinstance(receiver, (list, tuple)):
                receiver = [receiver]
            query &= (atable.pe_id.belongs(receiver))
        elif role:
            query &= (rtable.role == role)
        rows = db(query).select(dtable.id,
                                dtable.group_id,
                                rtable.id,
                                rtable.role_type)

        # Remove properly
        rmv = Storage()
        for row in rows:
            if not receiver or row[rtable.role_type] == 0:
                deleted_fk = {"role_id": row[rtable.id],
                              "group_id": row[dtable.group_id]}
                rmv[row[dtable.id]] = json.dumps(deleted_fk)
        for record_id in rmv:
            query = (dtable.id == record_id)
            data = {"role_id": None,
                    "group_id": None,
                    "deleted_fk": rmv[record_id]}
            db(query).update(**data)

        # Maybe update the current user's delegations?
        if len(rmv):
            self.s3_set_roles()
        return True

    # -------------------------------------------------------------------------
    def s3_get_delegations(self, entity, role_type=0, by_role=False):
        """
            Lookup delegations for an entity, ordered either by
            receiver (by_role=False) or by affiliation role (by_role=True)

            @param entity: the delegating entity (pe_id)
            @param role_type: limit the lookup to this affiliation role type,
                              (can use 0 to lookup 1:1 delegations)
            @param by_role: group by affiliation roles

            @return: a Storage {<receiver>: [group_ids]}, or
                      a Storage {<rolename>: {entities:[pe_ids], groups:[group_ids]}}
        """

        if not entity or not self.permission.delegations:
            return None
        s3db = current.s3db
        dtable = s3db.pr_delegation
        rtable = s3db.pr_role
        atable = s3db.pr_affiliation
        if None in (dtable, rtable, atable):
            return None

        query = (rtable.deleted != True) & \
                (dtable.deleted != True) & \
                (atable.deleted != True) & \
                (rtable.pe_id == entity) & \
                (dtable.role_id == rtable.id) & \
                (atable.role_id == rtable.id)
        if role_type is not None:
            query &= (rtable.role_type == role_type)
        rows = current.db(query).select(atable.pe_id,
                                        rtable.role,
                                        dtable.group_id)
        delegations = Storage()
        for row in rows:
            receiver = row[atable.pe_id]
            role = row[rtable.role]
            group_id = row[dtable.group_id]
            if by_role:
                if role not in delegations:
                    delegations[role] = Storage(entities=[], groups=[])
                delegation = delegations[role]
                if receiver not in delegation.entities:
                    delegation.entities.append(receiver)
                if group_id not in delegation.groups:
                    delegation.groups.append(group_id)
            else:
                if receiver not in delegations:
                    delegations[receiver] = [group_id]
                else:
                    delegations[receiver].append(group_id)
        return delegations

    # -------------------------------------------------------------------------
    # ACL management
    # -------------------------------------------------------------------------
    def s3_update_acls(self, role, *acls):
        """ Wrapper for permission.update_acl to allow batch updating """

        for acl in acls:
            self.permission.update_acl(role, **acl)

    # -------------------------------------------------------------------------
    # User Identity
    # -------------------------------------------------------------------------
    def s3_get_user_id(self, person_id=None, pe_id=None):
        """
            Get the user_id for a person_id

            @param person_id: the pr_person record ID
            @param pe_id: the person entity ID, alternatively
        """

        if isinstance(person_id, basestring) and not person_id.isdigit():
            utable = self.settings.table_user
            query = (utable.email == person_id)
            user = current.db(query).select(utable.id,
                                            limitby=(0, 1)).first()
            if user:
                return user.id
        else:
            s3db = current.s3db
            ltable = s3db.pr_person_user
            if not ltable:
                return None
            if person_id:
                ptable = s3db.pr_person
                if not ptable:
                    return None
                query = (ptable.id == person_id) & \
                        (ptable.pe_id == ltable.pe_id)
            else:
                query = (ltable.pe_id == pe_id)
            link = current.db(query).select(ltable.user_id,
                                            limitby=(0, 1)).first()
            if link:
                return link.user_id
        return None

    # -------------------------------------------------------------------------
    def s3_user_pe_id(self, user_id):
        """
            Get the person pe_id for a user ID

            @param user_id: the user ID
        """

        table = current.s3db.pr_person_user
        row = current.db(table.user_id == user_id).select(table.pe_id,
                                                          limitby=(0, 1)).first()
        if row:
            return row.pe_id
        return None

    # -------------------------------------------------------------------------
    def s3_logged_in_person(self):
        """
            Get the person record ID for the current logged-in user
        """

        if self.s3_logged_in():
            ptable = current.s3db.pr_person
            try:
                query = (ptable.pe_id == self.user.pe_id)
            except AttributeError:
                # Prepop
                pass
            else:
                record = current.db(query).select(ptable.id,
                                                  limitby=(0, 1)).first()
                if record:
                    return record.id
        return None

    # -------------------------------------------------------------------------
    def s3_logged_in_human_resource(self):
        """
            Get the first HR record ID for the current logged-in user
        """

        if self.s3_logged_in():
            s3db = current.s3db
            ptable = s3db.pr_person
            htable = s3db.hrm_human_resource

            try:
                query = (htable.person_id == ptable.id) & \
                        (ptable.pe_id == self.user.pe_id)
            except AttributeError:
                # Prepop
                pass
            else:
                record = current.db(query).select(htable.id,
                                                  orderby =~htable.modified_on,
                                                  limitby=(0, 1)).first()
                if record:
                    return record.id
        return None

    # -------------------------------------------------------------------------
    # Core Authorization Methods
    # -------------------------------------------------------------------------
    def s3_has_permission(self, method, table, record_id=None, c=None, f=None):
        """
            S3 framework function to define whether a user can access a record
            in manner "method". Designed to be called from the RESTlike
            controller.

            @param method: the access method as string, one of
                           "create", "read", "update", "delete"
            @param table: the table or tablename
            @param record_id: the record ID (if any)
            @param c: the controller name (overrides current.request)
            @param f: the function name (overrides current.request)
        """

        if self.override:
            return True

        sr = self.get_system_roles()

        if not hasattr(table, "_tablename"):
            tablename = table
            table = current.s3db.table(tablename, db_only=True)
            if table is None:
                current.log.warning("Permission check on Table %s failed as couldn't load table. Module disabled?" % tablename)
                # Return a different Falsy value
                return None

        policy = current.deployment_settings.get_security_policy()

        # Simple policy
        if policy == 1:
            # Anonymous users can Read.
            if method == "read":
                authorised = True
            else:
                # Authentication required for Create/Update/Delete.
                authorised = self.s3_logged_in()

        # Editor policy
        elif policy == 2:
            # Anonymous users can Read.
            if method == "read":
                authorised = True
            elif method == "create":
                # Authentication required for Create.
                authorised = self.s3_logged_in()
            elif record_id == 0 and method == "update":
                # Authenticated users can update at least some records
                authorised = self.s3_logged_in()
            else:
                # Editor role required for Update/Delete.
                authorised = self.s3_has_role(sr.EDITOR)
                if not authorised and self.user and "owned_by_user" in table:
                    # Creator of Record is allowed to Edit
                    query = (table.id == record_id)
                    record = current.db(query).select(table.owned_by_user,
                                                      limitby=(0, 1)).first()
                    if record and self.user.id == record.owned_by_user:
                        authorised = True

        # Use S3Permission ACLs
        elif policy in (3, 4, 5, 6, 7, 8):
            authorised = self.permission.has_permission(method,
                                                        c = c,
                                                        f = f,
                                                        t = table,
                                                        record = record_id)

        # Web2py default policy
        else:
            if self.s3_logged_in():
                # Administrators are always authorised
                if self.s3_has_role(sr.ADMIN):
                    authorised = True
                else:
                    # Require records in auth_permission to specify access
                    # (default Web2Py-style)
                    authorised = self.has_permission(method, table, record_id)
            else:
                # No access for anonymous
                authorised = False

        return authorised

    # -------------------------------------------------------------------------
    def s3_accessible_query(self, method, table, c=None, f=None):
        """
            Returns a query with all accessible records for the currently
            logged-in user

            @param method: the access method as string, one of:
                           "create", "read", "update" or "delete"
            @param table: the table or table name
            @param c: the controller name (overrides current.request)
            @param f: the function name (overrides current.request)

            @note: This method does not work on GAE because it uses JOIN and IN
        """

        if self.override:
            return table.id > 0

        sr = self.get_system_roles()

        if not hasattr(table, "_tablename"):
            table = current.s3db[table]

        policy = current.deployment_settings.get_security_policy()

        if policy == 1:
            # "simple" security policy: show all records
            return table.id > 0
        elif policy == 2:
            # "editor" security policy: show all records
            return table.id > 0
        elif policy in (3, 4, 5, 6, 7, 8):
            # ACLs: use S3Permission method
            query = self.permission.accessible_query(method, table, c=c, f=f)
            return query

        # "Full" security policy
        if self.s3_has_role(sr.ADMIN):
            # Administrators can see all data
            return table.id > 0

        # If there is access to the entire table then show all records
        try:
            user_id = self.user.id
        except:
            user_id = 0
        if self.has_permission(method, table, 0, user_id):
            return table.id > 0

        # Filter Records to show only those to which the user has access
        current.session.warning = current.T("Only showing accessible records!")
        membership = self.settings.table_membership
        permission = self.settings.table_permission
        query = (membership.user_id == user_id) & \
                (membership.group_id == permission.group_id) & \
                (permission.name == method) & \
                (permission.table_name == table)
        return table.id.belongs(current.db(query)._select(permission.record_id))

    # -------------------------------------------------------------------------
    # S3 Variants of web2py Authorization Methods
    # -------------------------------------------------------------------------
    def s3_has_membership(self, group_id=None, user_id=None, role=None):
        """
            Checks if user is member of group_id or role

            Extends Web2Py's requires_membership() to add new functionality:
                - Custom Flash style
                - Uses s3_has_role()
        """

        # Allow override
        if self.override:
            return True

        group_id = group_id or self.id_group(role)
        try:
            group_id = int(group_id)
        except:
            group_id = self.id_group(group_id) # interpret group_id as a role

        if self.s3_has_role(group_id):
            r = True
        else:
            r = False

        log = self.messages.has_membership_log
        if log:
            if not user_id and self.user:
                user_id = self.user.id
            self.log_event(log, dict(user_id=user_id,
                                     group_id=group_id, check=r))
        return r

    # Override original method
    has_membership = s3_has_membership

    # -------------------------------------------------------------------------
    def s3_requires_membership(self, role):
        """
            Decorator that prevents access to action if not logged in or
            if user logged in is not a member of group_id. If role is
            provided instead of group_id then the group_id is calculated.

            Extends Web2Py's requires_membership() to add new functionality:
                - Custom Flash style
                - Uses s3_has_role()
                - Administrators (id=1) are deemed to have all roles
        """

        def decorator(action):

            def f(*a, **b):

                if self.override:
                    return action(*a, **b)

                ADMIN = self.get_system_roles().ADMIN
                if not self.s3_has_role(role) and not self.s3_has_role(ADMIN):
                    self.permission.fail()

                return action(*a, **b)

            f.__doc__ = action.__doc__

            return f

        return decorator

    # Override original method
    requires_membership = s3_requires_membership

    # -------------------------------------------------------------------------
    # Record Ownership
    # -------------------------------------------------------------------------
    def s3_make_session_owner(self, table, record_id):
        """
            Makes the current session owner of a record

            @param table: the table or table name
            @param record_id: the record ID
        """

        if hasattr(table, "_tablename"):
            table = table._tablename
        if not self.user:
            session = current.session
            if "owned_records" not in session:
                session.owned_records = Storage()
            records = session.owned_records.get(table, [])
            record_id = str(record_id)
            if record_id not in records:
                records.append(record_id)
            session.owned_records[table] = records
        return

    # -------------------------------------------------------------------------
    def s3_session_owns(self, table, record_id):
        """
            Checks whether the current session owns a record

            @param table: the table or table name
            @param record_id: the record ID
        """

        session = current.session
        if "owned_records" not in session:
            return False
        if hasattr(table, "_tablename"):
            table = table._tablename
        if record_id and not self.user:
            try:
                records = session.owned_records.get(table, [])
            except:
                records = []
            if str(record_id) in records:
                return True
        return False

    # -------------------------------------------------------------------------
    def s3_clear_session_ownership(self, table=None, record_id=None):
        """
            Removes session ownership for a record

            @param table: the table or table name (default: all tables)
            @param record_id: the record ID (default: all records)
        """

        session = current.session
        if "owned_records" not in session:
            return
        if table is not None:
            if hasattr(table, "_tablename"):
                table = table._tablename
            if table in session.owned_records:
                records = session.owned_records[table]
                if record_id is not None:
                    if str(record_id) in records:
                        records.remove(str(record_id))
                else:
                    del session.owned_records[table]
        else:
            session.owned_records = Storage()
        return

    # -------------------------------------------------------------------------
    def s3_update_record_owner(self, table, record, update=False, **fields):
        """
            Update ownership fields in a record (DRY helper method for
            s3_set_record_owner and set_realm_entity)

            @param table: the table
            @param record: the record or record ID
            @param update: True to update realm_entity in all realm-components
            @param fields: dict of {ownership_field:value}
        """

        # Ownership fields
        OUSR = "owned_by_user"
        OGRP = "owned_by_group"
        REALM = "realm_entity"

        ownership_fields = (OUSR, OGRP, REALM)

        pkey = table._id.name
        if isinstance(record, (Row, dict)) and pkey in record:
            record_id = record[pkey]
        else:
            record_id = record
        data = Storage()
        for key in fields:
            if key in ownership_fields:
                data[key] = fields[key]
        if data:
            s3db = current.s3db
            db = current.db

            # Update record
            q = (table._id == record_id)
            success = db(q).update(**data)

            # Update realm-components
            if success and update and REALM in data:
                rc = s3db.get_config(table, "realm_components", ())
                resource = s3db.resource(table, components=rc)
                realm = {REALM:data[REALM]}
                for component in resource.components.values():
                    ctable = component.table
                    if REALM not in ctable.fields:
                        continue
                    query = component.get_join() & q
                    rows = db(query).select(ctable._id)
                    ids = list(set([row[ctable._id] for row in rows]))
                    if ids:
                        db(ctable._id.belongs(ids)).update(**realm)

            # Update super-entity
            self.update_shared_fields(table, record, **data)
        else:
            return None

    # -------------------------------------------------------------------------
    def s3_set_record_owner(self,
                            table,
                            record,
                            force_update=False,
                            **fields):
        """
            Set the record owned_by_user, owned_by_group and realm_entity
            for a record (auto-detect values).

            To be called by CRUD and Importer during record creation.

            @param table: the Table (or table name)
            @param record: the record (or record ID)
            @param force_update: True to update all fields regardless of
                                 the current value in the record, False
                                 to only update if current value is None
            @param fields: override auto-detected values, see keywords
            @keyword owned_by_user: the auth_user ID of the owner user
            @keyword owned_by_group: the auth_group ID of the owner group
            @keyword realm_entity: the pe_id of the realm entity, or a tuple
                                   (instance_type, instance_id) to lookup the
                                   pe_id, e.g. ("org_organisation", 2)

            @note: Only use with force_update for deliberate owner changes (i.e.
                   with explicit owned_by_user/owned_by_group) - autodetected
                   values can have undesirable side-effects. For mere realm
                   updates use set_realm_entity instead.

            @note: If used with force_update, this will also update the
                   realm_entity in all configured realm_components, i.e.
                   no separate call to set_realm_entity required.
        """

        s3db = current.s3db

        # Ownership fields
        OUSR = "owned_by_user"
        OGRP = "owned_by_group"
        REALM = "realm_entity"

        ownership_fields = (OUSR, OGRP, REALM)

        # Entity reference fields
        EID = "pe_id"
        OID = "organisation_id"
        SID = "site_id"
        GID = "group_id"
        PID = "person_id"
        entity_fields = (EID, OID, SID, GID, PID)

        # Find the table
        if hasattr(table, "_tablename"):
            tablename = table._tablename
        else:
            tablename = table
            table = s3db.table(tablename)
        if not table:
            return

        # Get the record ID
        pkey = table._id.name
        if isinstance(record, (Row, dict)):
            if pkey not in record:
                return
            else:
                record_id = record[pkey]
        else:
            record_id = record
            record = Storage()

        # Find the available fields
        fields_in_table = [f for f in ownership_fields if f in table.fields]
        if not fields_in_table:
            return
        fields_in_table += [f for f in entity_fields if f in table.fields]

        # Get all available fields for the record
        fields_missing = [f for f in fields_in_table if f not in record]
        if fields_missing:
            fields_to_load = [table._id] + [table[f] for f in fields_in_table]
            query = (table._id == record_id)
            row = current.db(query).select(limitby=(0, 1),
                                           *fields_to_load).first()
        else:
            row = record
        if not row:
            return

        # Prepare the update
        data = Storage()

        # Find owned_by_user
        if OUSR in fields_in_table:
            pi = ("pr_person",
                  "pr_identity",
                  "pr_education",
                  "pr_contact",
                  "pr_address",
                  "pr_contact_emergency",
                  "pr_physical_description",
                  "pr_group_membership",
                  "pr_image",
                  "hrm_training",
                  )
            if OUSR in fields:
                data[OUSR] = fields[OUSR]
            elif not row[OUSR] or tablename in pi:
                user_id = None
                # Records in PI tables should be owned by the person
                # they refer to (if that person has a user account)
                if tablename == "pr_person":
                    user_id = self.s3_get_user_id(person_id = row[table._id])
                elif PID in row and tablename in pi:
                    user_id = self.s3_get_user_id(person_id = row[PID])
                elif EID in row and tablename in pi:
                    user_id = self.s3_get_user_id(pe_id = row[EID])
                if not user_id and self.s3_logged_in() and self.user:
                    # Fallback to current user
                    user_id = self.user.id
                if user_id:
                    data[OUSR] = user_id

        # Find owned_by_group
        if OGRP in fields_in_table:
            # Check for type-specific handler to find the owner group
            handler = s3db.get_config(tablename, "owner_group")
            if handler:
                if callable(handler):
                    data[OGRP] = handler(table, row)
                else:
                    data[OGRP] = handler
            # Otherwise, only set if explicitly specified
            elif OGRP in fields:
                data[OGRP] = fields[OGRP]

        # Find realm entity
        if REALM in fields_in_table:
            if REALM in row and row[REALM] and not force_update:
                pass
            else:
                if REALM in fields:
                    entity = fields[REALM]
                else:
                    entity = 0
                realm_entity = self.get_realm_entity(table, row,
                                                     entity=entity)
                data[REALM] = realm_entity

        self.s3_update_record_owner(table, row, update=force_update, **data)

    # -------------------------------------------------------------------------
    def set_realm_entity(self, table, records, entity=0, force_update=False):
        """
            Update the realm entity for records, will also update the
            realm in all configured realm-entities, see:

            http://eden.sahanafoundation.org/wiki/S3AAA/OrgAuth#Realms1

            To be called by CRUD and Importer during record update.

            @param table: the Table (or tablename)
            @param records: - a single record
                            - a single record ID
                            - a list of records, or a Rows object
                            - a list of record IDs
                            - a query to find records in table
            @param entity: - an entity ID
                           - a tuple (table, instance_id)
                           - 0 for default lookup
        """

        db = current.db
        s3db = current.s3db

        REALM = "realm_entity"

        EID = "pe_id"
        OID = "organisation_id"
        SID = "site_id"
        GID = "group_id"
        entity_fields = (EID, OID, SID, GID)

        # Find the table
        if hasattr(table, "_tablename"):
            tablename = table._tablename
        else:
            tablename = table
            table = s3db.table(tablename)
        if not table or REALM not in table.fields:
            return

        # Find the available fields
        fields_in_table = [table._id.name, REALM] + \
                          [f for f in entity_fields if f in table.fields]
        fields_to_load = [table[f] for f in fields_in_table]

        # Realm entity specified by call?
        realm_entity = entity
        if isinstance(realm_entity, tuple):
            realm_entity = s3db.pr_get_pe_id(realm_entity)
            if not realm_entity:
                return

        if isinstance(records, Query):
            query = records
        else:
            query = None

        # Bulk update?
        if realm_entity != 0 and force_update and query is not None:
            data = {REALM:realm_entity}
            db(query).update(**data)
            self.update_shared_fields(table, query, **data)
            return

        # Find the records
        if query is not None:
            if not force_update:
                query &= (table[REALM] == None)
            records = db(query).select(*fields_to_load)
        elif not isinstance(records, (list, Rows)):
            records = [records]
        if not records:
            return

        # Update record by record
        get_realm_entity = self.get_realm_entity
        s3_update_record_owner = self.s3_update_record_owner
        for record in records:

            if not isinstance(record, (Row, Storage)):
                record_id = record
                row = Storage()
            else:
                row = record
                if table._id.name not in record:
                    continue
                record_id = row[table._id.name]
            q = (table._id == record_id)

            # Do we need to reload the record?
            fields_missing = [f for f in fields_in_table if f not in row]
            if fields_missing:
                row = db(q).select(*fields_to_load, limitby = (0, 1)).first()
                if not row:
                    continue

            # Do we need to update the record at all?
            if row[REALM] and not force_update:
                continue

            _realm_entity = get_realm_entity(table, row,
                                             entity=realm_entity)
            data = {REALM:_realm_entity}
            s3_update_record_owner(table, row,
                                   update=force_update, **data)

        return

    # -------------------------------------------------------------------------
    def get_realm_entity(self, table, record, entity=0):
        """
            Lookup the realm entity for a record

            @param table: the Table
            @param record: the record (as Row or dict)
            @param entity: the entity (pe_id)
        """

        if "realm_entity" not in table:
            return None

        s3db = current.s3db

        # Entity specified by call?
        if isinstance(entity, tuple):
            realm_entity = s3db.pr_get_pe_id(entity)
        else:
            realm_entity = entity

        # See if there is a deployment-global method to determine the realm entity
        if realm_entity == 0:
            handler = current.deployment_settings.get_auth_realm_entity()
            if callable(handler):
                realm_entity = handler(table, record)

        # Fall back to table-specific method
        if realm_entity == 0:
            handler = s3db.get_config(table, "realm_entity")
            if callable(handler):
                realm_entity = handler(table, record)

        # Fall back to standard lookup cascade
        if realm_entity == 0:
            if "pe_id" in record and \
               table._tablename not in ("pr_person", "dvi_body"):
                realm_entity = record["pe_id"]
            elif "organisation_id" in record:
                realm_entity = s3db.pr_get_pe_id("org_organisation",
                                                 record["organisation_id"])
            elif "site_id" in record:
                realm_entity = s3db.pr_get_pe_id("org_site",
                                                 record["site_id"])
            elif "group_id" in record:
                realm_entity = s3db.pr_get_pe_id("pr_group",
                                                 record["group_id"])
            else:
                realm_entity = None

        return realm_entity

    # -------------------------------------------------------------------------
    def update_shared_fields(self, table, record, **data):
        """
            Update the shared fields in data in all super-entity rows linked
            with this record.

            @param table: the table
            @param record: a record, record ID or a query
            @param data: the field/value pairs to update
        """

        db = current.db
        s3db = current.s3db

        super_entities = s3db.get_config(table, "super_entity")
        if not super_entities:
            return
        if not isinstance(super_entities, (list, tuple)):
            super_entities = [super_entities]

        tables = dict()
        load = s3db.table
        super_key = s3db.super_key
        for se in super_entities:
            supertable = load(se)
            if not supertable or \
               not any([f in supertable.fields for f in data]):
                continue
            tables[super_key(supertable)] = supertable

        if not isinstance(record, (Row, dict)) or \
           any([f not in record for f in tables]):
            if isinstance(record, Query):
                query = record
                limitby = None
            elif isinstance(record, (Row, dict)):
                query = table._id == record[table._id.name]
                limitby = (0, 1)
            else:
                query = table._id == record
                limitby = (0, 1)
            fields = [table[f] for f in tables]
            records = db(query).select(limitby=limitby, *fields)
        else:
            records = [record]
        if not records:
            return

        for record in records:
            for skey in tables:
                supertable = tables[skey]
                if skey in record:
                    query = (supertable[skey] == record[skey])
                else:
                    continue
                updates = dict((f, data[f])
                               for f in data if f in supertable.fields)
                if not updates:
                    continue
                db(query).update(**updates)
        return

    # -------------------------------------------------------------------------
    def permitted_facilities(self,
                             table=None,
                             error_msg=None,
                             redirect_on_error=True,
                             facility_type=None):
        """
            If there are no facilities that the user has permission for,
            prevents create & update of records in table & gives a
            warning if the user tries to.

            @param table: the table or table name
            @param error_msg: error message
            @param redirect_on_error: whether to redirect on error
            @param facility_type: restrict to this particular type of
                                  facilities (a tablename)
        """

        T = current.T
        ERROR = T("You do not have permission for any facility to perform this action.")
        HINT = T("Create a new facility or ensure that you have permissions for an existing facility.")

        if not error_msg:
            error_msg = ERROR

        s3db = current.s3db
        site_ids = []
        if facility_type is None:
            site_types = self.org_site_types
        else:
            if facility_type not in self.org_site_types:
                return
            site_types = [s3db[facility_type]]
        for site_type in site_types:
            try:
                ftable = s3db[site_type]
                if not "site_id" in ftable.fields:
                    continue
                query = self.s3_accessible_query("update", ftable)
                if "deleted" in ftable:
                    query &= (ftable.deleted != True)
                rows = current.db(query).select(ftable.site_id)
                site_ids += [row.site_id for row in rows]
            except:
                # Module disabled
                pass

        if site_ids:
            return site_ids

        args = current.request.args
        if "update" in args or "create" in args:
            if redirect_on_error:
                # Trying to create or update
                # If they do no have permission to any facilities
                current.session.error = "%s %s" % (error_msg, HINT)
                redirect(URL(c="default", f="index"))
        elif table is not None:
            if hasattr(table, "_tablename"):
                tablename = table._tablename
            else:
                tablename = table
            s3db.configure(tablename,
                           insertable = False)

        return site_ids # Will be []

    # -------------------------------------------------------------------------
    def permitted_organisations(self,
                                table=None,
                                error_msg=None,
                                redirect_on_error=True):
        """
            If there are no organisations that the user has update
            permission for, prevents create & update of a record in
            table & gives an warning if the user tries to.

            @param table: the table or table name
            @param error_msg: error message
            @param redirect_on_error: whether to redirect on error
        """

        T = current.T
        ERROR = T("You do not have permission for any organization to perform this action.")
        HINT = T("Create a new organization or ensure that you have permissions for an existing organization.")

        if not error_msg:
            error_msg = ERROR

        s3db = current.s3db
        org_table = s3db.org_organisation
        query = self.s3_accessible_query("update", org_table)
        query &= (org_table.deleted == False)
        rows = current.db(query).select(org_table.id)
        if rows:
            return [org.id for org in rows]
        request = current.request
        if "update" in request.args or "create" in request.args:
            if redirect_on_error:
                current.session.error = error_msg + " " + HINT
                redirect(URL(c="default", f="index"))
        elif table is not None:
            if hasattr(table, "_tablename"):
                tablename = table._tablename
            else:
                tablename = table
            s3db.configure(tablename, insertable = False)

        return []

    # -------------------------------------------------------------------------
    def root_org(self):
        """
            Return the current user's root organisation ID or None
        """

        if not self.user:
            return None
        org_id = self.user.organisation_id
        if not org_id:
            return None
        if not current.deployment_settings.get_org_branches():
            return org_id
        return current.cache.ram(
                    # Common key for all users of this org & vol_service_record() & hrm_training_event_realm_entity()
                    "root_org_%s" % org_id,
                    lambda: current.s3db.org_root_organisation(org_id),
                    time_expire=120
                )

    # -------------------------------------------------------------------------
    def root_org_name(self):
        """
            Return the current user's root organisation name or None
        """

        if not self.user:
            return None
        org_id = self.user.organisation_id
        if not org_id:
            return None
        if not current.deployment_settings.get_org_branches():
            s3db = current.s3db
            table = s3db.org_organisation
            row = current.db(table.id == org_id).select(table.name,
                                                        cache = s3db.cache,
                                                        limitby=(0, 1)).first()
            try:
                return row.name
            except:
                # Org not found!
                return None
        return current.cache.ram(
                    # Common key for all users of this org
                    "root_org_name_%s" % org_id,
                    lambda: current.s3db.org_root_organisation_name(org_id),
                    time_expire=120
                )

    # -------------------------------------------------------------------------
    def filter_by_root_org(self, table):
        """
            Function to return a query to filter a table to only display results
            for the user's root org OR record with no root org
            @ToDo: Restore Realms and add a role/functionality support for Master Data
                   Then this function is redundant
        """

        root_org = self.root_org()
        if root_org:
            return (table.organisation_id == root_org) | (table.organisation_id == None)
        else:
            return (table.organisation_id == None)

# =============================================================================
class S3Permission(object):
    """ S3 Class to handle permissions """

    TABLENAME = "s3_permission"

    CREATE = 0x0001     # Permission to create new records
    READ = 0x0002       # Permission to read records
    UPDATE = 0x0004     # Permission to update records
    DELETE = 0x0008     # Permission to delete records
    REVIEW = 0x0010     # Permission to review unapproved records
    APPROVE = 0x0020    # Permission to approve records
    PUBLISH = 0x0040    # Permission to publish records outside of Eden

    ALL = CREATE | READ | UPDATE | DELETE | REVIEW | APPROVE | PUBLISH
    NONE = 0x0000 # must be 0!

    PERMISSION_OPTS = OrderedDict([
        #(NONE, "NONE"),
        [CREATE, "CREATE"],
        [READ, "READ"],
        [UPDATE, "UPDATE"],
        [DELETE, "DELETE"],
        [REVIEW, "REVIEW"],
        [APPROVE, "APPROVE"],
        [PUBLISH, "PUBLISH"],
    ])

    # Method <-> required permission
    METHODS = Storage({
        "create": CREATE,
        "read": READ,
        "update": UPDATE,
        "delete": DELETE,
        "map": READ,
        "report": READ,
        #"search": READ,
        "timeplot": READ,
        "import": CREATE,
        "review": REVIEW,
        "approve": APPROVE,
        "reject": APPROVE,
        "publish": PUBLISH,
    })

    # Lambda expressions for ACL handling
    required_acl = lambda self, methods: \
                          reduce(lambda a, b: a | b,
                                 [self.METHODS[m]
                                  for m in methods if m in self.METHODS],
                                 self.NONE)
    most_permissive = lambda self, acl: \
                             reduce(lambda x, y: (x[0]|y[0], x[1]|y[1]),
                                    acl, (self.NONE, self.NONE))
    most_restrictive = lambda self, acl: \
                              reduce(lambda x, y: (x[0]&y[0], x[1]&y[1]),
                                     acl, (self.ALL, self.ALL))

    # -------------------------------------------------------------------------
    def __init__(self, auth, tablename=None):
        """
            Constructor, invoked by AuthS3.__init__

            @param auth: the AuthS3 instance
            @param tablename: the name for the permissions table
        """

        db = current.db

        # Instantiated once per request, but before Auth tables
        # are defined and authentication is checked, thus no use
        # to check permissions in the constructor

        # Store auth reference in self because current.auth is not
        # available at this point yet, but needed in define_table.
        self.auth = auth

        self.error = S3PermissionError

        settings = current.deployment_settings

        # Policy: which level of granularity do we want?
        self.policy = settings.get_security_policy()
        # ACLs to control access per controller:
        self.use_cacls = self.policy in (3, 4, 5, 6, 7 ,8)
        # ACLs to control access per function within controllers:
        self.use_facls = self.policy in (4, 5, 6, 7, 8)
        # ACLs to control access per table:
        self.use_tacls = self.policy in (5, 6, 7, 8)
        # Authorization takes realm entity into account:
        self.entity_realm = self.policy in (6, 7, 8)
        # Permissions shared along the hierarchy of entities:
        self.entity_hierarchy = self.policy in (7, 8)
        # Permission sets can be delegated:
        self.delegations = self.policy == 8

        # Permissions table
        self.tablename = tablename or self.TABLENAME
        if self.tablename in db:
            self.table = db[self.tablename]
        else:
            self.table = None

        # Error messages
        T = current.T
        self.INSUFFICIENT_PRIVILEGES = T("Insufficient Privileges")
        self.AUTHENTICATION_REQUIRED = T("Authentication Required")

        # Request information
        request = current.request
        self.controller = request.controller
        self.function = request.function

        # Request format
        self.format = s3_get_extension()

        # Page permission cache
        self.page_acls = Storage()
        self.table_acls = Storage()

        # Pages which never require permission:
        # Make sure that any data access via these pages uses
        # accessible_query explicitly!
        self.unrestricted_pages = ("default/index",
                                   "default/user",
                                   "default/contact",
                                   "default/about")

        # Default landing pages
        _next = URL(args=request.args, vars=request.get_vars)
        self.homepage = URL(c="default", f="index")
        self.loginpage = URL(c="default", f="user", args="login",
                             vars=dict(_next=_next))

    # -------------------------------------------------------------------------
    def define_table(self, migrate=True, fake_migrate=False):
        """
            Define permissions table, invoked by AuthS3.define_tables()
        """

        table_group = self.auth.settings.table_group
        if table_group is None:
            table_group = "integer" # fallback (doesn't work with requires)

        if not self.table:
            db = current.db
            db.define_table(self.tablename,
                            Field("group_id", table_group),
                            Field("controller", length=64),
                            Field("function", length=512),
                            Field("tablename", length=512),
                            Field("record", "integer"),
                            Field("oacl", "integer", default=self.ALL),
                            Field("uacl", "integer", default=self.READ),
                            # apply this ACL only to records owned
                            # by this entity
                            Field("entity", "integer"),
                            # apply this ACL to all record regardless
                            # of the realm entity
                            Field("unrestricted", "boolean",
                                  default=False),
                            migrate=migrate,
                            fake_migrate=fake_migrate,
                            *(s3_uid()+s3_timestamp()+s3_deletion_status()))
            self.table = db[self.tablename]

    # -------------------------------------------------------------------------
    # ACL Management
    # -------------------------------------------------------------------------
    def update_acl(self, group,
                   c=None,
                   f=None,
                   t=None,
                   record=None,
                   oacl=None,
                   uacl=None,
                   entity=None,
                   delete=False):
        """
            Update an ACL

            @param group: the ID or UID of the auth_group this ACL applies to
            @param c: the controller
            @param f: the function
            @param t: the tablename
            @param record: the record (as ID or Row with ID)
            @param oacl: the ACL for the owners of the specified record(s)
            @param uacl: the ACL for all other users
            @param entity: restrict this ACL to the records owned by this
                           entity (pe_id), specify "any" for any entity
            @param delete: delete the ACL instead of updating it
        """

        ANY = "any"

        unrestricted = entity == ANY
        if unrestricted:
            entity = None

        table = self.table
        if not table:
            # ACLs not relevant to this security policy
            return None

        s3 = current.response.s3
        if "permissions" in s3:
            del s3["permissions"]
        if "restricted_tables" in s3:
            del s3["restricted_tables"]

        if c is None and f is None and t is None:
            return None
        if t is not None:
            c = f = None
        else:
            record = None

        if uacl is None:
            uacl = self.NONE
        if oacl is None:
            oacl = uacl

        success = False
        if group:
            group_id = None
            acl = dict(group_id=group_id,
                       deleted=False,
                       controller=c,
                       function=f,
                       tablename=t,
                       record=record,
                       oacl=oacl,
                       uacl=uacl,
                       unrestricted=unrestricted,
                       entity=entity)

            if isinstance(group, basestring) and not group.isdigit():
                gtable = self.auth.settings.table_group
                query = (gtable.uuid == group) & \
                        (table.group_id == gtable.id)
            else:
                query = (table.group_id == group)
                group_id = group

            query &= ((table.controller == c) & \
                      (table.function == f) & \
                      (table.tablename == t) & \
                      (table.record == record) & \
                      (table.unrestricted == unrestricted) & \
                      (table.entity == entity))
            record = current.db(query).select(table.id,
                                              table.group_id,
                                              limitby=(0, 1)).first()
            if record:
                if delete:
                    acl = dict(
                        group_id = None,
                        deleted = True,
                        deleted_fk = '{"group_id": %d}' % record.group_id
                    )
                else:
                    acl["group_id"] = record.group_id
                record.update_record(**acl)
                success = record.id
            elif group_id:
                acl["group_id"] = group_id
                success = table.insert(**acl)
            else:
                # Lookup the group_id
                record = current.db(gtable.uuid == group).select(gtable.id,
                                                                 limitby=(0, 1)
                                                                 ).first()
                if record:
                    acl["group_id"] = group_id
                    success = table.insert(**acl)

        return success

    # -------------------------------------------------------------------------
    def delete_acl(self, group,
                   c=None,
                   f=None,
                   t=None,
                   record=None,
                   entity=None):
        """
            Delete an ACL
            @param group: the ID or UID of the auth_group this ACL applies to
            @param c: the controller
            @param f: the function
            @param t: the tablename
            @param record: the record (as ID or Row with ID)
            @param entity: restrict this ACL to the records owned by this
                           entity (pe_id), specify "any" for any entity
        """

        return self.update_acl(group,
                               c=c,
                               f=f,
                               t=t,
                               record=record,
                               entity=entity,
                               delete=True)

    # -------------------------------------------------------------------------
    # Record Ownership
    # -------------------------------------------------------------------------
    def get_owners(self, table, record):
        """
            Get the entity/group/user owning a record

            @param table: the table
            @param record: the record ID (or the Row, if already loaded)

            @note: if passing a Row, it must contain all available ownership
                   fields (id, owned_by_user, owned_by_group, realm_entity),
                   otherwise the record will be re-loaded by this function.

            @return: tuple of (realm_entity, owner_group, owner_user)
        """

        realm_entity = None
        owner_group = None
        owner_user = None

        record_id = None

        DEFAULT = (None, None, None)

        # Load the table, if necessary
        if table and not hasattr(table, "_tablename"):
            table = current.s3db.table(table)
        if not table:
            return DEFAULT

        # Check which ownership fields the table defines
        ownership_fields = ("realm_entity",
                            "owned_by_group",
                            "owned_by_user")
        fields = [f for f in ownership_fields if f in table.fields]
        if not fields:
            # Ownership is not defined for this table
            return DEFAULT

        if isinstance(record, Row):
            # Check if all necessary fields are present
            missing = [f for f in fields if f not in record]
            if missing:
                # Have to reload the record :(
                if table._id.name in record:
                    record_id = record[table._id.name]
                record = None
        else:
            # Record ID given, must load the record anyway
            record_id = record
            record = None

        if not record and record_id:
            # Get the record
            fs = [table[f] for f in fields] + [table.id]
            query = (table._id == record_id)
            record = current.db(query).select(limitby=(0, 1), *fs).first()
        if not record:
            # Record does not exist
            return DEFAULT

        if "realm_entity" in record:
            realm_entity = record["realm_entity"]
        if "owned_by_group" in record:
            owner_group = record["owned_by_group"]
        if "owned_by_user" in record:
            owner_user = record["owned_by_user"]
        return (realm_entity, owner_group, owner_user)

    # -------------------------------------------------------------------------
    def is_owner(self, table, record, owners=None, strict=False):
        """
            Check whether the current user owns the record

            @param table: the table or tablename
            @param record: the record ID (or the Row if already loaded)
            @param owners: override the actual record owners by a tuple
                           (realm_entity, owner_group, owner_user)

            @return: True if the current user owns the record, else False
        """

        user_id = None
        sr = self.auth.get_system_roles()

        if self.auth.user is not None:
            user_id = self.auth.user.id

        session = current.session
        roles = [sr.ANONYMOUS]
        if session.s3 is not None:
            roles = session.s3.roles or roles

        if sr.ADMIN in roles:
            # Admin owns all records
            return True
        elif owners is not None:
            realm_entity, owner_group, owner_user = owners
        elif record:
            realm_entity, owner_group, owner_user = \
                    self.get_owners(table, record)
        else:
            # All users own no records
            return True

        # Session ownership?
        if not user_id:
            if isinstance(record, (Row, dict)):
                record_id = record[table._id.name]
            else:
                record_id = record
            if self.auth.s3_session_owns(table, record_id):
                # Session owns record
                return True
            else:
                return False

        # Individual record ownership
        if owner_user and owner_user == user_id:
            return True

        # Public record?
        if not any((realm_entity, owner_group, owner_user)) and not strict:
            return True
        elif strict:
            return False

        # OrgAuth: apply only group memberships within the realm
        if self.entity_realm and realm_entity:
            realms = self.auth.user.realms
            roles = [sr.ANONYMOUS]
            append = roles.append
            for r in realms:
                realm = realms[r]
                if realm is None or realm_entity in realm:
                    append(r)

        # Ownership based on user role
        if owner_group and owner_group in roles:
            return True
        else:
            return False

    # -------------------------------------------------------------------------
    def owner_query(self,
                    table,
                    user,
                    use_realm=True,
                    realm=None,
                    no_realm=None):
        """
            Returns a query to select the records in table owned by user

            @param table: the table
            @param user: the current auth.user (None for not authenticated)
            @param use_realm: use realms
            @param realm: limit owner access to these realms
            @param no_realm: don't include these entities in role realms
            @return: a web2py Query instance, or None if no query can be
                      constructed
        """

        OUSR = "owned_by_user"
        OGRP = "owned_by_group"
        OENT = "realm_entity"

        if realm is None:
            realm = []
        if no_realm is None:
            no_realm = []

        query = None
        if user is None:
            # Session ownership?
            if hasattr(table, "_tablename"):
                tablename = table._tablename
            else:
                tablename = table
            session = current.session
            if "owned_records" in session and \
               tablename in session.owned_records:
                query = (table._id.belongs(session.owned_records[tablename]))
        else:
            use_realm = use_realm and \
                        OENT in table.fields and self.entity_realm

            # Individual owner query
            if OUSR in table.fields:
                user_id = user.id
                query = (table[OUSR] == user_id)
                if use_realm:
                    # Limit owner access to permitted realms
                    if realm:
                        realm_query = self.realm_query(table, realm)
                        if realm_query:
                            query &= realm_query
                    else:
                        query = None

            if not current.deployment_settings.get_security_strict_ownership():

                # Any authenticated user owns all records with no owner
                public = None
                if OUSR in table.fields:
                    public = (table[OUSR] == None)
                if OGRP in table.fields:
                    q = (table[OGRP] == None)
                    if public:
                        public &= q
                    else:
                        public = q
                if use_realm:
                    q = (table[OENT] == None)
                    if public:
                        public &= q
                    else:
                        public = q

                if public is not None:
                    if query is not None:
                        query |= public
                    else:
                        query = public

            # Group ownerships
            if OGRP in table.fields:
                any_entity = []
                g = None
                for group_id in user.realms:
                    role_realm = user.realms[group_id]
                    if role_realm is None or not use_realm:
                        any_entity.append(group_id)
                        continue
                    role_realm = [e for e in role_realm if e not in no_realm]
                    if role_realm:
                        q = (table[OGRP] == group_id) & (table[OENT].belongs(role_realm))
                        if g is None:
                            g = q
                        else:
                            g |= q
                if any_entity:
                    q = (table[OGRP].belongs(any_entity))
                    if g is None:
                        g = q
                    else:
                        g |= q
                if g is not None:
                    if query is None:
                        query = g
                    else:
                        query |= g

        return query

    # -------------------------------------------------------------------------
    def realm_query(self, table, entities):
        """
            Returns a query to select the records owned by one of the entities.

            @param table: the table
            @param entities: list of entities
            @return: a web2py Query instance, or None if no query can be
                      constructed
        """

        ANY = "ANY"
        OENT = "realm_entity"

        if ANY in entities:
            return None
        elif not entities:
            return None
        elif OENT in table.fields:
            public = (table[OENT] == None)
            if len(entities) == 1:
                return (table[OENT] == entities[0]) | public
            else:
                return (table[OENT].belongs(entities)) | public
        return None

    # -------------------------------------------------------------------------
    def permitted_realms(self, tablename, method="read"):
        """
            Returns a list of the realm entities which a user can access for
            the given table.

            @param tablename: the tablename
            @param method: the method
            @return: a list of pe_ids or None (for no restriction)
        """

        if not self.entity_realm:
            # Security Policy doesn't use Realms, so unrestricted
            return None

        auth = self.auth
        sr = auth.get_system_roles()
        user = auth.user
        if auth.is_logged_in():
            realms = user.realms
            if sr.ADMIN in realms:
                # ADMIN can see all Realms
                return None
            delegations = user.delegations
        else:
            realms = Storage({sr.ANONYMOUS:None})
            delegations = Storage()

        racl = self.required_acl([method])
        request = current.request
        acls = self.applicable_acls(racl,
                                    realms=realms,
                                    delegations=delegations,
                                    c=request.controller,
                                    f=request.function,
                                    t=tablename)
        if "ANY" in acls:
            # User is permitted access for all Realms
            return None

        entities = []
        for entity in acls:
            acl = acls[entity]
            if acl[0] & racl == racl:
                entities.append(entity)

        return entities

    # -------------------------------------------------------------------------
    # Record approval
    # -------------------------------------------------------------------------
    def approved(self, table, record, approved=True):
        """
            Check whether a record has been approved or not

            @param table: the table
            @param record: the record or record ID
            @param approved: True = check if approved,
                             False = check if unapproved
        """

        if "approved_by" not in table.fields or \
           not self.requires_approval(table):
            return approved

        if isinstance(record, (Row, dict)):
            if "approved_by" not in record:
                record_id = record[table._id]
                record = None
        else:
            record_id = record
            record = None

        if record is None and record_id:
            record = current.db(table._id == record_id).select(table.approved_by,
                                                               limitby=(0, 1)
                                                               ).first()
            if not record:
                return False

        if approved and record["approved_by"] is not None:
            return True
        elif not approved and record["approved_by"] is None:
            return True
        else:
            return False

    # -------------------------------------------------------------------------
    def unapproved(self, table, record):
        """
            Check whether a record has not been approved yet

            @param table: the table
            @param record: the record or record ID
        """

        return self.approved(table, record, approved=False)

    # -------------------------------------------------------------------------
    @classmethod
    def requires_approval(cls, table):
        """
            Check whether record approval is required for a table

            @param table: the table (or tablename)
        """

        settings = current.deployment_settings

        if settings.get_auth_record_approval():
            tables = settings.get_auth_record_approval_required_for()
            if tables is not None:
                table = table._tablename if type(table) is Table else table
                if table in tables:
                    return True
                else:
                    return False
            elif current.s3db.get_config(table, "requires_approval"):
                return True
            else:
                return False
        else:
            return False

    # -------------------------------------------------------------------------
    @classmethod
    def set_default_approver(cls, table, force=False):
        """
            Set the default approver for new records in table

            @param table: the table
            @param force: whether to force approval for tables which
                          require manual approval
        """

        APPROVER = "approved_by"
        if APPROVER in table:
            approver = table[APPROVER]
<<<<<<< HEAD
            if auth.override or not settings.get_auth_record_approval():
=======
        else:
            return

        settings = current.deployment_settings
        auth = current.auth

        if not settings.get_auth_record_approval():
            if auth.s3_logged_in() and auth.user:
                approver.default = auth.user.id
            else:
                approver.default = 0
        elif force or \
             table._tablename not in settings.get_auth_record_approval_manual():
            if auth.override:
>>>>>>> 27165b3a
                approver.default = 0
            elif auth.s3_logged_in() and \
                 auth.s3_has_permission("approve", table):
                approver.default = auth.user.id
            else:
                approver.default = None
        return

    # -------------------------------------------------------------------------
    # Authorization
    # -------------------------------------------------------------------------
    def has_permission(self, method, c=None, f=None, t=None, record=None):
        """
            Check permission to access a record with method

            @param method: the access method (string)
            @param c: the controller name (falls back to current request)
            @param f: the function name (falls back to current request)
            @param t: the table or tablename
            @param record: the record or record ID (None for any record)
        """

        # Multiple methods?
        if isinstance(method, (list, tuple)):
            #query = None
            for m in method:
                if self.has_permission(m, c=c, f=f, t=t, record=record):
                    return True
            return False
        else:
            method = [method]

        if record == 0:
            record = None
        _debug("\nhas_permission('%s', c=%s, f=%s, t=%s, record=%s)" % \
               ("|".join(method),
                c or current.request.controller,
                f or current.request.function,
                t, record))

        # Auth override, system roles and login
        auth = self.auth
        if auth.override:
            _debug("==> auth.override")
            _debug("*** GRANTED ***")
            return True
        sr = auth.get_system_roles()
        logged_in = auth.s3_logged_in()

        # Required ACL
        racl = self.required_acl(method)
        _debug("==> required ACL: %04X" % racl)

        # Get realms and delegations
        if not logged_in:
            realms = Storage({sr.ANONYMOUS:None})
            delegations = Storage()
        else:
            realms = auth.user.realms
            delegations = auth.user.delegations

        # Administrators have all permissions
        if sr.ADMIN in realms:
            _debug("==> user is ADMIN")
            _debug("*** GRANTED ***")
            return True

        if not self.use_cacls:
            _debug("==> simple authorization")
            # Fall back to simple authorization
            if logged_in:
                _debug("*** GRANTED ***")
                return True
            else:
                if self.page_restricted(c=c, f=f):
                    permitted = racl == self.READ
                else:
                    _debug("==> unrestricted page")
                    permitted = True
                if permitted:
                    _debug("*** GRANTED ***")
                else:
                    _debug("*** DENIED ***")
                return permitted

        # Do we need to check the owner role (i.e. table+record given)?
        if t is not None and record is not None:
            owners = self.get_owners(t, record)
            is_owner = self.is_owner(t, record, owners=owners)
            entity = owners[0]
        else:
            owners = []
            is_owner = True
            entity = None

        # Fall back to current request
        c = c or self.controller
        f = f or self.function

        response = current.response
        key = "%s/%s/%s/%s/%s" % (method, c, f, t, record)
        if "permissions" not in response.s3:
            response.s3.permissions = Storage()
        if key in response.s3.permissions:
            permitted = response.s3.permissions[key]
            if permitted is None:
                pass
            elif permitted:
                _debug("*** GRANTED (cached) ***")
            else:
                _debug("*** DENIED (cached) ***")
            return response.s3.permissions[key]

        # Get the applicable ACLs
        acls = self.applicable_acls(racl,
                                    realms=realms,
                                    delegations=delegations,
                                    c=c,
                                    f=f,
                                    t=t,
                                    entity=entity)

        permitted = None
        if acls is None:
            _debug("==> no ACLs defined for this case")
            permitted = True
        elif not acls:
            _debug("==> no applicable ACLs")
            permitted = False
        else:
            if entity:
                if entity in acls:
                    uacl, oacl = acls[entity]
                elif "ANY" in acls:
                    uacl, oacl = acls["ANY"]
                else:
                    _debug("==> Owner entity outside realm")
                    permitted = False
            else:
                uacl, oacl = self.most_permissive(acls.values())

            _debug("==> uacl: %04X, oacl: %04X" % (uacl, oacl))

            if permitted is None:
                if uacl & racl == racl:
                    permitted = True
                elif oacl & racl == racl:
                    if is_owner and record:
                        _debug("==> User owns the record")
                    elif record:
                        _debug("==> User does not own the record")
                    permitted = is_owner
                else:
                    permitted = False

        if permitted is None:
            raise self.error("Cannot determine permission.")

        elif permitted and \
             t is not None and record is not None and \
             self.requires_approval(t):

            # Approval possible for this table?
            if not hasattr(t, "_tablename"):
                table = current.s3db.table(t)
                if not table:
                    raise AttributeError("undefined table %s" % t)
            else:
                table = t
            if "approved_by" in table.fields:

                approval_methods = ("approve", "review", "reject")
                access_approved = not all([m in approval_methods for m in method])
                access_unapproved = any([m in method for m in approval_methods])

                if access_unapproved:
                    if not access_approved:
                        permitted = self.unapproved(table, record)
                        if not permitted:
                            _debug("==> Record already approved")
                else:
                    permitted = self.approved(table, record) or \
                                self.is_owner(table, record, owners, strict=True) or \
                                self.has_permission("review", t=table, record=record)
                    if not permitted:
                        _debug("==> Record not approved")
                        _debug("==> is owner: %s" % is_owner)
            else:
                # Approval not possible for this table => no change
                pass

        if permitted:
            _debug("*** GRANTED ***")
        else:
            _debug("*** DENIED ***")

        response.s3.permissions[key] = permitted
        return permitted

    # -------------------------------------------------------------------------
    def accessible_query(self, method, table, c=None, f=None, deny=True):
        """
            Returns a query to select the accessible records for method
            in table.

            @param method: the method as string or a list of methods (AND)
            @param table: the database table or table name
            @param c: controller name (falls back to current request)
            @param f: function name (falls back to current request)
        """

        # Get the table
        if not hasattr(table, "_tablename"):
            tablename = table
            error = AttributeError("undefined table %s" % tablename)
            table = current.s3db.table(tablename,
                                       db_only = True,
                                       default = error)

        if not isinstance(method, (list, tuple)):
            method = [method]

        _debug("\naccessible_query(%s, '%s')" % (table, ",".join(method)))

        # Defaults
        ALL_RECORDS = (table._id > 0)
        NO_RECORDS = (table._id == 0) if deny else None

        # Record approval required?
        if self.requires_approval(table) and \
           "approved_by" in table.fields:
            requires_approval = True
            APPROVED = (table.approved_by != None)
            UNAPPROVED = (table.approved_by == None)
        else:
            requires_approval = False
            APPROVED = ALL_RECORDS
            UNAPPROVED = NO_RECORDS

        # Approval method?
        approval_methods = ("review", "approve", "reject")
        unapproved = any([m in method for m in approval_methods])
        approved = not all([m in approval_methods for m in method])

        # What does ALL RECORDS mean?
        ALL_RECORDS = ALL_RECORDS if approved and unapproved \
                                  else UNAPPROVED if unapproved \
                                  else APPROVED

        # Auth override, system roles and login
        auth = self.auth
        if auth.override:
            _debug("==> auth.override")
            _debug("*** ALL RECORDS ***")
            return ALL_RECORDS

        sr = auth.get_system_roles()
        logged_in = auth.s3_logged_in()

        # Get realms and delegations
        user = auth.user
        if not logged_in:
            realms = Storage({sr.ANONYMOUS:None})
            delegations = Storage()
        else:
            realms = user.realms
            delegations = user.delegations

        # Don't filter out unapproved records owned by the user
        if requires_approval and not unapproved and \
           "owned_by_user" in table.fields:
            ALL_RECORDS = (table.approved_by != None)
            if user:
                owner_query = (table.owned_by_user == user.id)
            else:
                owner_query = self.owner_query(table, None)
            if owner_query is not None:
                ALL_RECORDS |= owner_query

        # Administrators have all permissions
        if sr.ADMIN in realms:
            _debug("==> user is ADMIN")
            _debug("*** ALL RECORDS ***")
            return ALL_RECORDS

        # Multiple methods?
        if len(method) > 1:
            query = None
            for m in method:
                q = self.accessible_query(m, table, c=c, f=f, deny=False)
                if q is not None:
                    if query is None:
                        query = q
                    else:
                        query |= q
            if query is None:
                query = NO_RECORDS
            return query

        # Required ACL
        racl = self.required_acl(method)
        _debug("==> required permissions: %04X" % racl)

        # Use ACLs?
        if not self.use_cacls:
            _debug("==> simple authorization")
            # Fall back to simple authorization
            if logged_in:
                _debug("*** ALL RECORDS ***")
                return ALL_RECORDS
            else:
                permitted = racl == self.READ
                if permitted:
                    _debug("*** ALL RECORDS ***")
                    return ALL_RECORDS
                else:
                    _debug("*** ACCESS DENIED ***")
                    return NO_RECORDS

        # Fall back to current request
        c = c or self.controller
        f = f or self.function

        # Get the applicable ACLs
        acls = self.applicable_acls(racl,
                                    realms=realms,
                                    delegations=delegations,
                                    c=c,
                                    f=f,
                                    t=table)

        if acls is None:
            _debug("==> no ACLs defined for this case")
            _debug("*** ALL RECORDS ***")
            return ALL_RECORDS
        elif not acls:
            _debug("==> no applicable ACLs")
            _debug("*** ACCESS DENIED ***")
            return NO_RECORDS

        oacls = []
        uacls = []
        for entity in acls:
            acl = acls[entity]
            if acl[0] & racl == racl:
                uacls.append(entity)
            elif acl[1] & racl == racl and entity not in uacls:
                oacls.append(entity)

        query = None
        no_realm = []
        check_owner_acls = True

        #OENT = "realm_entity"

        if "ANY" in uacls:
            _debug("==> permitted for any records")
            query = ALL_RECORDS
            check_owner_acls = False

        elif uacls:
            query = self.realm_query(table, uacls)
            if query is None:
                _debug("==> permitted for any records")
                query = ALL_RECORDS
                check_owner_acls = False
            else:
                _debug("==> permitted for records owned by entities %s" % str(uacls))
                no_realm = uacls

        if check_owner_acls:

            use_realm = "ANY" not in oacls
            owner_query = self.owner_query(table,
                                           user,
                                           use_realm=use_realm,
                                           realm=oacls,
                                           no_realm=no_realm,
                                           )

            if owner_query is not None:
                _debug("==> permitted for owned records (limit to realms=%s)" % use_realm)
                if query is not None:
                    query |= owner_query
                else:
                    query = owner_query
            elif use_realm:
                _debug("==> permitted for any records owned by entities %s" % str(uacls+oacls))
                query = self.realm_query(table, uacls+oacls)

            if query is not None and requires_approval:
                base_filter = None if approved and unapproved else \
                              UNAPPROVED if unapproved else APPROVED
                if base_filter is not None:
                    query = base_filter & query

        # Fallback
        if query is None:
            query = NO_RECORDS

        _debug("*** Accessible Query ***")
        _debug(str(query))
        return query

    # -------------------------------------------------------------------------
    def accessible_url(self,
                       c=None,
                       f=None,
                       p=None,
                       t=None,
                       a=None,
                       args=[],
                       vars={},
                       anchor="",
                       extension=None,
                       env=None):
        """
            Return a URL only if accessible by the user, otherwise False
            - used for Navigation Items

            @param c: the controller
            @param f: the function
            @param p: the permission (defaults to READ)
            @param t: the tablename (defaults to <c>_<f>)
            @param a: the application name
            @param args: the URL arguments
            @param vars: the URL variables
            @param anchor: the anchor (#) of the URL
            @param extension: the request format extension
            @param env: the environment
        """

        if c != "static":
            # Hide disabled modules
            settings = current.deployment_settings
            if not settings.has_module(c):
                return False

        if t is None:
            t = "%s_%s" % (c, f)
            table = current.s3db.table(t)
            if not table:
                t = None
        if not p:
            p = "read"

        permitted = self.has_permission(p, c=c, f=f, t=t)
        if permitted:
            return URL(a=a,
                       c=c,
                       f=f,
                       args=args,
                       vars=vars,
                       anchor=anchor,
                       extension=extension,
                       env=env)
        else:
            return False

    # -------------------------------------------------------------------------
    def fail(self):
        """ Action upon insufficient permissions """

        if self.format == "html":
            # HTML interactive request => flash message + redirect
            if self.auth.s3_logged_in():
                current.session.error = self.INSUFFICIENT_PRIVILEGES
                redirect(self.homepage)
            else:
                current.session.error = self.AUTHENTICATION_REQUIRED
                redirect(self.loginpage)
        else:
            # non-HTML request => raise proper HTTP error
            if self.auth.s3_logged_in():
                raise HTTP(403, body=self.INSUFFICIENT_PRIVILEGES)
            else:
                # RFC1945/2617 compliance:
                # Must raise an HTTP Auth challenge with status 401
                challenge = {"WWW-Authenticate":
                             u"Basic realm=%s" % current.request.application}
                raise HTTP(401, body=self.AUTHENTICATION_REQUIRED, **challenge)

    # -------------------------------------------------------------------------
    # ACL Lookup
    # -------------------------------------------------------------------------
    def applicable_acls(self, racl,
                        realms=None,
                        delegations=None,
                        c=None,
                        f=None,
                        t=None,
                        entity=[]):
        """
            Find all applicable ACLs for the specified situation for
            the specified realms and delegations

            @param racl: the required ACL
            @param realms: the realms
            @param delegations: the delegations
            @param c: the controller name, falls back to current request
            @param f: the function name, falls back to current request
            @param t: the tablename
            @param entity: the realm entity

            @return: None for no ACLs defined (allow),
                      [] for no ACLs applicable (deny),
                      or list of applicable ACLs
        """

        if not self.use_cacls:
            # We do not use ACLs at all (allow all)
            return None
        else:
            acls = {}

        db = current.db
        table = self.table

        c = c or self.controller
        f = f or self.function
        page_restricted = self.page_restricted(c=c, f=f)

        # Get all roles
        if realms:
            roles = set(realms.keys())
            if delegations:
                for role in delegations:
                    roles.add(role)
        else:
            # No roles available (deny all)
            return acls

        # Base query
        query = (table.deleted != True) & \
                (table.group_id.belongs(roles))

        # Page ACLs
        if page_restricted:
            q = (table.function == None)
            if f and self.use_facls:
                q = (q | (table.function == f))
            q &= (table.controller == c)
        else:
            q = None

        # Table ACLs
        table_restricted = False
        if t and self.use_tacls:
            tq = (table.controller == None) & \
                 (table.function == None) & \
                 (table.tablename == t)
            if q:
                q = q | tq
            else:
                q = tq
            table_restricted = self.table_restricted(t)

        # Retrieve the ACLs
        if q:
            query &= q
            rows = db(query).select(table.group_id,
                                    table.controller,
                                    table.function,
                                    table.tablename,
                                    table.unrestricted,
                                    table.entity,
                                    table.uacl,
                                    table.oacl,
                                    cacheable=True)
        else:
            rows = []

        # Cascade ACLs
        ANY = "ANY"

        ALL = (self.ALL, self.ALL)
        NONE = (self.NONE, self.NONE)

        use_facls = self.use_facls
        def rule_type(r):
            if r.controller is not None:
                if r.function is None:
                    return "c"
                elif use_facls:
                    return "f"
            elif r.tablename is not None:
                return "t"
            return None

        most_permissive = lambda x, y: (x[0] | y[0], x[1] | y[1])
        most_restrictive = lambda x, y: (x[0] & y[0], x[1] & y[1])

        # Realms
        delegation_rows = []
        append_delegation = delegation_rows.append
        for row in rows:

            # Get the assigning entities
            group_id = row.group_id
            if group_id in delegations:
                append_delegation(row)
            if group_id not in realms:
                continue
            elif self.entity_realm:
                entities = realms[group_id]
            else:
                entities = None

            # Get the rule type
            rtype = rule_type(row)
            if rtype is None:
                continue

            # Resolve the realm
            if row.unrestricted:
                entities = [ANY]
            elif entities is None:
                if row.entity is not None:
                    entities = [row.entity]
                else:
                    entities = [ANY]

            # Merge the ACL
            acl = (row["uacl"], row["oacl"])
            for e in entities:
                if e not in acls:
                    acls[e] = {rtype: acl}
                elif rtype in acls[e]:
                    acls[e][rtype] = most_permissive(acls[e][rtype], acl)
                else:
                    acls[e][rtype] = acl

        if ANY in acls:
            default = dict(acls[ANY])
        else:
            default = None

        # Delegations
        if self.delegations:
            for row in delegation_rows:

                # Get the rule type
                rtype = rule_type(row)
                if rtype is None:
                    continue

                # Get the delegation realms
                group_id = row.group_id
                if group_id not in delegations:
                    continue
                else:
                    drealms = delegations[group_id]

                acl = (row["uacl"], row["oacl"])

                # Resolve the delegation realms
                # @todo: optimize
                for receiver in drealms:
                    drealm = drealms[receiver]

                    # Skip irrelevant delegations
                    if entity:
                        if entity not in drealm:
                            continue
                        else:
                            drealm = [entity]

                    # What ACLs do we have for the receiver?
                    if receiver in acls:
                        dacls = dict(acls[receiver])
                    elif default is not None:
                        dacls = default
                    else:
                        continue

                    # Filter the delegated ACLs
                    if rtype in dacls:
                        dacls[rtype] = most_restrictive(dacls[rtype], acl)
                    else:
                        dacls[rtype] = acl

                    # Add/extend the new realms (e=entity, t=rule type)
                    # @todo: optimize
                    for e in drealm:
                        if e in acls:
                            for t in ("c", "f", "t"):
                                if t in acls[e]:
                                    if t in dacls:
                                        dacls[t] = most_restrictive(dacls[t], acls[e][t])
                                    else:
                                        dacls[t] = acls[e][t]
                        acls[e] = dacls

        acl = acls.get(ANY, {})

        # Default page ACL
        if "c" in acl:
            if "f" in acl:
                default_page_acl = acl["f"]
            else:
                default_page_acl = acl["c"]
        elif page_restricted:
            default_page_acl = NONE
        else:
            default_page_acl = ALL

        # Default table ACL
        if "t" in acl:
            default_table_acl = acl["t"]
        elif table_restricted:
            default_table_acl = default_page_acl
        else:
            default_table_acl = ALL

        # Fall back to default page acl
        if not acls and not (t and self.use_tacls):
            acls[ANY] = {"c": default_page_acl}

        # Order by precedence
        s3db = current.s3db
        ancestors = set()
        if entity and self.entity_hierarchy and \
           s3db.pr_instance_type(entity) == "pr_person":
            # If the realm entity is a person, then we apply the ACLs
            # for the immediate OU ancestors, for two reasons:
            # a) it is not possible to assign roles for personal realms anyway
            # b) looking up OU ancestors of a person (=a few) is much more
            #    efficient than looking up pr_person OU descendants of the
            #    role realm (=could be tens or hundreds of thousands)
            ancestors = set(s3db.pr_realm(entity))

        result = {}
        for e in acls:
            # Skip irrelevant ACLs
            if entity and e != entity and e != ANY:
                if e in ancestors:
                    key = entity
                else:
                    continue
            else:
                key = e

            acl = acls[e]

            # Get the page ACL
            if "f" in acl:
                page_acl = acl["f"]
            elif "c" in acl:
                page_acl = acl["c"]
            elif page_restricted:
                page_acl = NONE
            else:
                page_acl = ALL
            page_acl = most_permissive(default_page_acl, page_acl)

            # Get the table ACL
            if "t" in acl:
                table_acl = acl["t"]
            elif table_restricted:
                table_acl = NONE
            else:
                table_acl = ALL
            table_acl = most_permissive(default_table_acl, table_acl)

            # Merge
            acl = most_restrictive(page_acl, table_acl)

            # Include ACL if relevant
            if acl[0] & racl == racl or acl[1] & racl == racl:
                result[key] = acl

        #for pe in result:
            #print "ACL for PE %s: %04X %04X" % (pe, result[pe][0], result[pe][1])

        return result

    # -------------------------------------------------------------------------
    # Utilities
    # -------------------------------------------------------------------------
    def page_restricted(self, c=None, f=None):
        """
            Checks whether a page is restricted (=whether ACLs
            are to be applied)

            @param c: controller name
            @param f: function name
        """

        modules = current.deployment_settings.modules

        page = "%s/%s" % (c, f)
        if page in self.unrestricted_pages:
            return False
        elif c not in modules or \
             c in modules and not modules[c].restricted:
            return False
        return True

    # -------------------------------------------------------------------------
    def table_restricted(self, t=None):
        """
            Check whether access to a table is restricted

            @param t: the table name or Table
        """

        s3 = current.response.s3

        if not "restricted_tables" in s3:
            table = self.table
            query = (table.deleted != True) & \
                    (table.controller == None) & \
                    (table.function == None)
            rows = current.db(query).select(table.tablename,
                                            groupby=table.tablename)
            s3.restricted_tables = [row.tablename for row in rows]

        return str(t) in s3.restricted_tables

    # -------------------------------------------------------------------------
    def hidden_modules(self):
        """ List of modules to hide from the main menu """

        hidden_modules = []
        if self.use_cacls:
            sr = self.auth.get_system_roles()
            modules = current.deployment_settings.modules
            restricted_modules = [m for m in modules
                                    if modules[m].restricted]
            roles = []
            if current.session.s3 is not None:
                roles = current.session.s3.roles or []
            if sr.ADMIN in roles or sr.EDITOR in roles:
                return []
            if not roles:
                hidden_modules = restricted_modules
            else:
                t = self.table
                query = (t.deleted != True) & \
                        (t.controller.belongs(restricted_modules)) & \
                        (t.tablename == None)
                if roles:
                    query = query & (t.group_id.belongs(roles))
                else:
                    query = query & (t.group_id == None)
                rows = current.db(query).select()
                acls = dict()
                for acl in rows:
                    if acl.controller not in acls:
                        acls[acl.controller] = self.NONE
                    acls[acl.controller] |= acl.oacl | acl.uacl
                hidden_modules = [m for m in restricted_modules
                                    if m not in acls or not acls[m]]
        return hidden_modules

    # -------------------------------------------------------------------------
    def ownership_required(self, method, table, c=None, f=None):
        """
            Checks whether ownership can be required to access records in
            this table (this may not apply to every record in this table).

            @param method: the method as string or a list of methods (AND)
            @param table: the database table or table name
            @param c: controller name (falls back to current request)
            @param f: function name (falls back to current request)
        """

        if not self.use_cacls:
            if self.policy in (1, 2):
                return False
            else:
                return True

        if not hasattr(table, "_tablename"):
            tablename = table
            table = current.s3db.table(tablename)
            if not table:
                raise AttributeError("undefined table %s" % tablename)

        # If the table doesn't have any ownership fields, then no
        if "owned_by_user" not in table.fields and \
           "owned_by_group" not in table.fields and \
           "realm_entity" not in table.fields:
            return False

        if not isinstance(method, (list, tuple)):
            method = [method]

        # Auth override, system roles and login
        auth = self.auth
        if self.auth.override or not self.use_cacls:
            return False
        sr = auth.get_system_roles()
        logged_in = auth.s3_logged_in()

        # Required ACL
        racl = self.required_acl(method)

        # Get realms and delegations
        user = auth.user
        if not logged_in:
            realms = Storage({sr.ANONYMOUS:None})
            delegations = Storage()
        else:
            realms = user.realms
            delegations = user.delegations

        # Admin always owns all records
        if sr.ADMIN in realms:
            return False

        # Fall back to current request
        c = c or self.controller
        f = f or self.function

        # Get the applicable ACLs
        acls = self.applicable_acls(racl,
                                    realms=realms,
                                    delegations=delegations,
                                    c=c,
                                    f=f,
                                    t=table)
        acls = [entity for entity in acls if acls[entity][0] & racl == racl]

        # If we have a UACL and it is not limited to any realm, then no
        if "ANY" in acls or acls and "realm_entity" not in table.fields:
            return False

        # In all other cases: yes
        return True

    # -------------------------------------------------------------------------
    def forget(self, table=None, record_id=None):
        """
            Remove any cached permissions for a record. This can be
            necessary in methods which change the status of the record
            (e.g. approval).

            @param table: the table
            @param record_id: the record ID
        """

        if table is None:
            current.response.s3.permissions = Storage()
            return
        try:
            permissions = current.response.s3.permissions
        except:
            return
        if not permissions:
            return

        if hasattr(table, "_tablename"):
            tablename = table._tablename
        else:
            tablename = table

        for key in list(permissions.keys()):
            r = key.split("/")
            if len(r) > 1 and r[-2] == tablename:
                if record_id is None or \
                   record_id is not None and r[-1] == str(record_id):
                    del permissions[key]
        return

# =============================================================================
class S3Audit(object):
    """ S3 Audit Trail Writer Class """

    def __init__(self,
                 tablename="s3_audit",
                 migrate=True,
                 fake_migrate=False):
        """
            Constructor

            @param tablename: the name of the audit table
            @param migrate: migration setting

            @note: this defines the audit table
        """

        settings = current.deployment_settings
        audit_read = settings.get_security_audit_read()
        audit_write = settings.get_security_audit_write()
        if not audit_read and not audit_write:
            # Auditing is Disabled
            self.table = None
            return

        db = current.db
        if tablename not in db:
            db.define_table(tablename,
                            Field("timestmp", "datetime",
                                  represent = S3DateTime.datetime_represent,
                                  ),
                            Field("user_id", db.auth_user),
                            Field("method"),
                            Field("tablename"),
                            Field("record_id", "integer"),
                            Field("representation"),
                            # List of Key:Values
                            Field("old_value", "text"),
                            # List of Key:Values
                            Field("new_value", "text"),
                            migrate=migrate,
                            fake_migrate=fake_migrate,
                            )
        self.table = db[tablename]

        user = current.auth.user
        if user:
            self.user_id = user.id
        else:
            self.user_id = None

    # -------------------------------------------------------------------------
    def __call__(self, method, prefix, name,
                 form=None,
                 record=None,
                 representation="unknown"):
        """
            Audit

            @param method: Method to log, one of
                "create", "update", "read", "list" or "delete"
            @param prefix: the module prefix of the resource
            @param name: the name of the resource (without prefix)
            @param form: the form
            @param record: the record ID
            @param representation: the representation format
        """

        table = self.table
        if not table:
            # Don't Audit
            return True

        #if DEBUG:
        #    _debug("Audit %s: %s_%s record=%s representation=%s" % \
        #           (method, prefix, name, record, representation))

        if method in ("list", "read"):
            audit = current.deployment_settings.get_security_audit_read()
        elif method in ("create", "update", "delete"):
            audit = current.deployment_settings.get_security_audit_write()
        else:
            # Don't Audit
            return True

        if not audit:
            # Don't Audit
            return True

        tablename = "%s_%s" % (prefix, name)

        if record:
            if isinstance(record, Row):
                record = record.get("id", None)
                if not record:
                    return True
            try:
                record = int(record)
            except ValueError:
                record = None
        elif form:
            try:
                record = form.vars["id"]
            except:
                try:
                    record = form["id"]
                except:
                    record = None
            if record:
                try:
                    record = int(record)
                except ValueError:
                    record = None
        else:
            record = None

        if callable(audit):
            audit = audit(method, tablename, form, record, representation)
            if not audit:
                # Don't Audit
                return True

        if method in ("list", "read"):
            table.insert(timestmp = datetime.datetime.utcnow(),
                         user_id = self.user_id,
                         method = method,
                         tablename = tablename,
                         record_id = record,
                         representation = representation,
                         )

        elif method == "create":
            if form:
                form_vars = form.vars
                if not record:
                    record = form_vars["id"]
                new_value = ["%s:%s" % (var, str(form_vars[var]))
                             for var in form_vars if form_vars[var]]
            else:
                new_value = []
            table.insert(timestmp = datetime.datetime.utcnow(),
                         user_id = self.user_id,
                         method = method,
                         tablename = tablename,
                         record_id = record,
                         representation = representation,
                         new_value = new_value,
                         )

        elif method == "update":
            if form:
                rvars = form.record
                if rvars:
                    old_value = ["%s:%s" % (var, str(rvars[var]))
                                 for var in rvars]
                else:
                    old_value = []
                fvars = form.vars
                if not record:
                    record = fvars["id"]
                new_value = ["%s:%s" % (var, str(fvars[var]))
                             for var in fvars]
            else:
                new_value = []
                old_value = []
            table.insert(timestmp = datetime.datetime.utcnow(),
                         user_id = self.user_id,
                         method = method,
                         tablename = tablename,
                         record_id = record,
                         representation = representation,
                         old_value = old_value,
                         new_value = new_value,
                         )

        elif method == "delete":
            db = current.db
            query = (db[tablename].id == record)
            row = db(query).select(limitby=(0, 1)).first()
            old_value = []
            if row:
                old_value = ["%s:%s" % (field, row[field])
                             for field in row]
            table.insert(timestmp = datetime.datetime.utcnow(),
                         user_id = self.user_id,
                         method = method,
                         tablename = tablename,
                         record_id = record,
                         representation = representation,
                         old_value = old_value,
                         )

        return True

    # -------------------------------------------------------------------------
    def represent(self, records):
        """
            Provide a Human-readable representation of Audit records
            - currently unused

            @param record: the record IDs
        """

        table = self.table
        # Retrieve the records
        if isinstance(records, int):
            limit = 1
            query = (table.id == records)
        else:
            limit = len(records)
            query = (table.id.belongs(records))
        records = current.db(query).select(table.tablename,
                                           table.method,
                                           table.user_id,
                                           table.old_value,
                                           table.new_value,
                                           limitby=(0, limit)
                                           )

        # Convert to Human-readable form
        s3db = current.s3db
        output = []
        oappend = output.append
        for record in records:
            table = s3db[record.tablename]
            method = record.method
            if method == "create":
                new_value = record.new_value
                if not new_value:
                    continue
                diff = []
                dappend = diff.append
                for v in new_value:
                    fieldname, value = v.split(":", 1)
                    represent = table[fieldname].represent
                    if represent:
                        value = represent(value)
                    label = table[fieldname].label or fieldname
                    dappend("%s is %s" % (label, value))

            elif method == "update":
                old_values = record.old_value
                new_values = record.new_value
                if not new_value:
                    continue
                changed = {}
                for v in new_values:
                    fieldname, new_value = v.split(":", 1)
                    old_value = old_values.get(fieldname, None)
                    if new_value != old_value:
                        type = table[fieldname].type
                        if type == "integer" or \
                           type.startswith("reference"):
                            if new_value:
                                new_value = int(new_value)
                            if new_value == old_value:
                                continue
                        represent = table[fieldname].represent
                        if represent:
                            new_value = represent(new_value)
                        label = table[fieldname].label or fieldname
                        if old_value:
                            if represent:
                                old_value = represent(old_value)
                            changed[fieldname] = "%s changed from %s to %s" % \
                                (label, old_value, new_value)
                        else:
                            changed[fieldname] = "%s changed to %s" % \
                                (label, new_value)
                diff = []
                dappend = diff.append
                for fieldname in changed:
                    dappend(changed[fieldname])

            elif method == "delete":
                old_value = record.old_value
                if not old_value:
                    continue
                diff = []
                dappend = diff.append
                for v in old_value:
                    fieldname, value = v.split(":", 1)
                    represent = table[fieldname].represent
                    if represent:
                        value = represent(value)
                    label = table[fieldname].label or fieldname
                    dappend("%s was %s" % (label, value))

            oappend("\n".join(diff))

        return output

# =============================================================================
class S3RoleManager(S3Method):
    """ REST Method to manage ACLs (Role Manager UI for administrators) """

    # @ToDo: Support settings.L10n.translate_org_organisation

    # Controllers to hide from the permissions matrix
    HIDE_CONTROLLER = ("admin", "default")

    # Roles to hide from the permissions matrix
    # @todo: deprecate
    HIDE_ROLES = []

    controllers = Storage()

    # -------------------------------------------------------------------------
    def apply_method(self, r, **attr):
        """
            Apply role manager
        """

        method = self.method

        if method == "list":
            output = self._list(r, **attr)
        elif method in ("read", "create", "update"):
            output = self._edit(r, **attr)
        elif method == "delete":
            output = self._delete(r, **attr)
        elif method == "roles" and r.name == "user":
            output = self._roles(r, **attr)
        elif method == "users":
            output = self._users(r, **attr)
        else:
            r.error(405, current.ERROR.BAD_METHOD)

        if r.http == "GET" and method not in ("create", "update", "delete"):
            current.session.s3.cancel = r.url()
        return output

    # -------------------------------------------------------------------------
    def _list(self, r, **attr):
        """
            List roles/permissions
        """

        if r.id:
            return self._edit(r, **attr)

        output = dict()

        if r.interactive:

            T = current.T
            db = current.db
            response = current.response
            resource = self.resource
            auth = current.auth
            options = auth.permission.PERMISSION_OPTS
            NONE = auth.permission.NONE
            get_vars = self.request.get_vars
            table = self.table

            # Show permission matrix?
            # (convert value to a boolean)
            show_matrix = get_vars.get("matrix", False) and True

            # Title and subtitle
            output.update(title = T("List of Roles"))

            # Undeletable roles (these shall never have a delete button)
            sr = auth.get_system_roles()
            undeletable = [sr.ADMIN, sr.ANONYMOUS, sr.AUTHENTICATED]

            # Filter out hidden roles
            resource.add_filter((~(table.id.belongs(self.HIDE_ROLES))) &
                                (table.hidden != True))
            resource.load(orderby=table.role,
                          fields=("id", "role", "description", "protected"))

            # Get active controllers
            controllers = [c for c in self.controllers.keys()
                             if c not in self.HIDE_CONTROLLER]

            # ACLs
            acl_table = auth.permission.table
            query = resource.get_query()
            query = query & \
                    (acl_table.group_id == self.table.id) & \
                    (acl_table.deleted != True)
            records = db(query).select(acl_table.ALL)

            any = "ANY"
            acls = Storage({any: Storage()})
            for acl in records:
                c = acl.controller
                f = acl.function
                if not f:
                    f = any
                role_id = acl.group_id
                if f not in acls:
                    acls[f] = Storage()
                if c not in acls[f]:
                    acls[f][c] = Storage()
                acls[f][c][str(role_id)] = Storage(oacl = acl.oacl,
                                                   uacl = acl.uacl)
            for c in controllers:
                if c not in acls[any]:
                    acls[any][c] = Storage()
                if any not in acls[any][c]:
                    acls[any][c][any] = Storage(oacl = NONE,
                                                uacl = NONE)

            # Table header
            columns = []
            headers = [TH("ID"), TH(T("Role"))]
            if show_matrix:
                for c in controllers:
                    if c in acls[any]:
                        headers.append(TH(self.controllers[c].name_nice))
                        columns.append((c, any))
                    for f in acls:
                        if f != any and c in acls[f]:
                            headers.append(TH(self.controllers[c].name_nice,
                                              BR(), f))
                            columns.append((c, f))
            else:
                headers += [TH(T("Description"))]
            thead = THEAD(TR(headers))

            # Table body
            trows = []
            for i, role in enumerate(resource):

                role_id = role.id
                role_name = role.role
                role_desc = role.description

                actions = []

                # Edit button to edit permissions of the role
                if role_id != sr.ADMIN:
                    edit_btn = A(T("Edit"),
                                 _href=URL(c="admin", f="role",
                                           args=[role_id],
                                           vars=get_vars,
                                           ),
                                 _class="action-btn")
                    actions.append(edit_btn)

                # Users button to manage users for this role
                users_btn = A(T("Users"),
                              _href=URL(c="admin", f="role",
                                        args=[role_id, "users"],
                                        ),
                              _class="action-btn")
                actions.append(users_btn)

                # Delete button to delete this role
                if not role.protected and role_id not in undeletable:
                    delete_btn = A(T("Delete"),
                                _href=URL(c="admin", f="role",
                                          args=[role_id, "delete"],
                                          vars=get_vars,
                                          ),
                                _class="delete-btn")
                    actions.append(delete_btn)
                tdata = [TD(actions), TD(role_name)]

                if show_matrix:
                    # Display the permission matrix
                    for c, f in columns:
                        if f in acls and c in acls[f] and \
                           str(role_id) in acls[f][c]:
                            oacl = acls[f][c][str(role_id)].oacl
                            uacl = acls[f][c][str(role_id)].uacl
                        else:
                            oacl = acls[any][c][any].oacl
                            uacl = acls[any][c][any].oacl

                        oaclstr = ""
                        uaclstr = ""
                        for o in options:
                            if o == NONE and oacl == NONE:
                                oaclstr = "%s%s" % (oaclstr, options[o][0])
                            elif oacl and oacl & o:
                                oaclstr = "%s%s" % (oaclstr, options[o][0])
                            else:
                                oaclstr = "%s-" % oaclstr
                            if o == NONE and uacl == NONE:
                                uaclstr = "%s%s" % (uaclstr, options[o][0])
                            elif uacl and uacl & o:
                                uaclstr = "%s%s" % (uaclstr, options[o][0])
                            else:
                                uaclstr = "%s-" % uaclstr

                        values = "%s (%s)" % (uaclstr, oaclstr)
                        tdata += [TD(values, _nowrap="nowrap")]
                else:
                    # Display role descriptions
                    tdata += [TD(role_desc)]

                _class = i % 2 and "even" or "odd"
                trows.append(TR(tdata, _class=_class))
            tbody = TBODY(trows)

            # Create datatable
            items = TABLE(thead,
                          tbody,
                          _class="dataTable display",
                          _id="datatable",
                          )
            s3 = response.s3
            s3.no_formats = True
            s3.actions = []
            s3.no_sspag = True

            from s3data import S3DataTable
            dt = S3DataTable.htmlConfig(items, "datatable", [[1, "asc"]],
                                        dt_pagination=False)
            output["items"] = dt

            # Add-button
            add_btn = A(T("Create Role"),
                        _href=URL(c="admin", f="role", args=["create"]),
                        _class="action-btn")
            output["add_btn"] = add_btn

            response.view = "admin/role_list.html"

        elif r.representation == "xls":
            # Not implemented yet
            r.error(501, current.ERROR.BAD_FORMAT)

        else:
            r.error(501, current.ERROR.BAD_FORMAT)

        return output

    # -------------------------------------------------------------------------
    def _edit(self, r, **attr):
        """
            Create/update role
        """

        output = dict()

        request = self.request
        session = current.session
        db = current.db
        T = current.T

        CACL = T("Application Permissions")
        FACL = T("Function Permissions")
        TACL = T("Table Permissions")

        CANCEL = T("Cancel")

        auth = current.auth
        permission = auth.permission
        acl_table = permission.table
        NONE = permission.NONE

        if r.interactive:

            # Get the current record (if any)
            if r.record:
                output.update(title=T("Edit Role"))
                role_id = r.record.id
                role_name = r.record.role
                role_desc = r.record.description
            else:
                output.update(title=T("New Role"))
                role_id = None
                role_name = None
                role_desc = None

            sr = auth.get_system_roles()
            if role_id == sr.ADMIN:
                # Pointless attempt
                r.error(400, T("ADMIN Permissions can not be changed."),
                        next = r.url(method="", id=0))

            # Form helpers ----------------------------------------------------
            mandatory = lambda l: DIV(l, XML("&nbsp;"),
                                      SPAN("*", _class="req"))
            from s3validators import IS_ACL
            acl_table.oacl.requires = IS_ACL(permission.PERMISSION_OPTS)
            acl_table.uacl.requires = IS_ACL(permission.PERMISSION_OPTS)
            from s3widgets import S3ACLWidget
            acl_widget = lambda f, n, v: \
                            S3ACLWidget.widget(acl_table[f], v, _id=n, _name=n,
                                               _class="acl-widget")

            using_default = SPAN(T("using default"), _class="using-default")
            delete_acl = lambda _id: _id is not None and \
                                     A(T("Delete"),
                                       _href = URL(c="admin", f="acl",
                                                   args=[_id, "delete"],
                                                   vars=dict(_next=r.url())),
                                       _class = "delete-btn") or using_default
            new_acl = SPAN(T("new ACL"), _class="new-acl")

            form = FORM()

            # Role form -------------------------------------------------------

            formstyle = current.deployment_settings.get_ui_formstyle()

            id1 = "role_name"
            label1 = LABEL(mandatory("%s:" % T("Role Name")))
            widget1 = INPUT(value=role_name,
                            _name="role_name",
                            _type="text",
                            requires=IS_NOT_IN_DB(db, "auth_group.role",
                                                  allowed_override=[role_name]
                                                  ),
                            )
            id2 = "role_desc"
            label2 = LABEL("%s:" % T("Description"))
            widget2 = TEXTAREA(value=role_desc,
                               _name="role_desc",
                               _rows="4")

            if callable(formstyle):
                form_rows = formstyle(form, [[id1, label1, widget1, ""],
                                             [id2, label2, widget2, ""],
                                             ]
                                      )
                form_rows.update(_id="role_form")
            else:
                # Fallback to DIVs
                form_rows = DIV(label1, widget1, _id=id1) + \
                            DIV(label2, widget2, _id=id2)

            key_row = DIV(T("* Required Fields"), _class="req")
            role_form = DIV(key_row, form_rows, _id="role-form")
            form.append(role_form)

            # Prepare ACL forms -----------------------------------------------
            ANY = "ANY"
            controllers = [c for c in self.controllers.keys()
                             if c not in self.HIDE_CONTROLLER]
            ptables = []
            query = (acl_table.deleted != True) & \
                    (acl_table.group_id == role_id)
            records = db(query).select()

            acl_forms = []

            # Relevant ACLs
            acls = Storage()
            for acl in records:
                if acl.controller in controllers:
                    if acl.controller not in acls:
                        acls[acl.controller] = Storage()
                    if not acl.function:
                        f = ANY
                    else:
                        if permission.use_facls:
                            f = acl.function
                        else:
                            continue
                    acls[acl.controller][f] = acl

            # Controller ACL table --------------------------------------------

            # Table header
            thead = THEAD(TR(TH(T("Application")),
                             TH(T("All Records")),
                             TH(T("Owned Records")),
                             TH()))

            # Rows for existing ACLs
            form_rows = []
            i = 0
            for c in controllers:
                default = Storage(id = None,
                                  controller = c,
                                  function = ANY,
                                  tablename = None,
                                  uacl = NONE,
                                  oacl = NONE)
                if c in acls:
                    acl_list = acls[c]
                    if ANY not in acl_list:
                        acl_list[ANY] = default
                else:
                    acl_list = Storage(ANY=default)
                acl = acl_list[ANY]
                _class = i % 2 and "even" or "odd"
                i += 1
                uacl = NONE
                oacl = NONE
                if acl.oacl is not None:
                    oacl = acl.oacl
                if acl.uacl is not None:
                    uacl = acl.uacl
                _id = acl.id
                delete_btn = delete_acl(_id)
                n = "%s-%s-ANY-ANY" % (_id, c)
                uacl = acl_widget("uacl", "acl_u_%s" % n, uacl)
                oacl = acl_widget("oacl", "acl_o_%s" % n, oacl)
                cn = self.controllers[c].name_nice
                form_rows.append(TR(TD(cn),
                                    TD(uacl),
                                    TD(oacl),
                                    TD(delete_btn),
                                    _class=_class))

            # Tabs
            tabs = [SPAN(A(CACL), _class="tab_here")]
            if permission.use_facls:
                _class = permission.use_tacls and \
                         "tab_other" or "tab_last"
                tabs.append(SPAN(A(FACL, _class="facl-tab"), _class=_class))
            if permission.use_tacls:
                tabs.append(SPAN(A(TACL, _class="tacl-tab"),
                                 _class="tab_last"))

            acl_forms.append(DIV(DIV(tabs, _class="tabs"),
                                     TABLE(thead, TBODY(form_rows)),
                                     _id="controller-acls"))

            # Function ACL table ----------------------------------------------
            if permission.use_facls:

                # Table header
                thead = THEAD(TR(TH(T("Application")),
                                 TH(T("Function")),
                                 TH(T("All Records")),
                                 TH(T("Owned Records")),
                                 TH()))

                # Rows for existing ACLs
                form_rows = []
                i = 0
                for c in controllers:
                    if c in acls:
                        acl_list = acls[c]
                    else:
                        continue
                    keys = acl_list.keys()
                    keys.sort()
                    for f in keys:
                        if f == ANY:
                            continue
                        acl = acl_list[f]
                        _class = i % 2 and "even" or "odd"
                        i += 1
                        uacl = NONE
                        oacl = NONE
                        if acl.oacl is not None:
                            oacl = acl.oacl
                        if acl.uacl is not None:
                            uacl = acl.uacl
                        _id = acl.id
                        delete_btn = delete_acl(_id)
                        n = "%s-%s-%s-ANY" % (_id, c, f)
                        uacl = acl_widget("uacl", "acl_u_%s" % n, uacl)
                        oacl = acl_widget("oacl", "acl_o_%s" % n, oacl)
                        cn = self.controllers[c].name_nice
                        form_rows.append(TR(TD(cn),
                                            TD(f),
                                            TD(uacl),
                                            TD(oacl),
                                            TD(delete_btn),
                                            _class=_class))

                # Row to enter a new controller ACL
                _class = i % 2 and "even" or "odd"
                c_opts = [OPTION("", _value=None, _selected="selected")] + \
                         [OPTION(self.controllers[c].name_nice,
                                 _value=c) for c in controllers]
                c_select = SELECT(_name="new_controller", *c_opts)

                form_rows.append(TR(
                    TD(c_select),
                    TD(INPUT(_type="text", _name="new_function")),
                    TD(acl_widget("uacl", "new_c_uacl", NONE)),
                    TD(acl_widget("oacl", "new_c_oacl", NONE)),
                    TD(new_acl), _class=_class))

                # Tabs to change to the other view
                tabs = [SPAN(A(CACL, _class="cacl-tab"),
                             _class="tab_other"),
                        SPAN(A(FACL), _class="tab_here")]
                if permission.use_tacls:
                    tabs.append(SPAN(A(TACL, _class="tacl-tab"),
                                     _class="tab_last"))

                acl_forms.append(DIV(DIV(tabs, _class="tabs"),
                                         TABLE(thead, TBODY(form_rows)),
                                         _id="function-acls"))

            # Table ACL table -------------------------------------------------

            if permission.use_tacls:
                query = (acl_table.deleted != True) & \
                        (acl_table.tablename != None)
                tacls = db(query).select(acl_table.tablename, distinct=True)
                if tacls:
                    ptables = [acl.tablename for acl in tacls]
                # Relevant ACLs
                acls = dict((acl.tablename, acl) for acl in records
                                                 if acl.tablename in ptables)

                # Table header
                thead = THEAD(TR(TH(T("Tablename")),
                                 TH(T("All Records")),
                                 TH(T("Owned Records")),
                                 TH()))

                # Rows for existing table ACLs
                form_rows = []
                i = 0
                for t in ptables:
                    _class = i % 2 and "even" or "odd"
                    i += 1
                    uacl = NONE
                    oacl = NONE
                    _id = None
                    if t in acls:
                        acl = acls[t]
                        if acl.uacl is not None:
                            uacl = acl.uacl
                        if acl.oacl is not None:
                            oacl = acl.oacl
                        _id = acl.id
                    delete_btn = delete_acl(_id)
                    n = "%s-ANY-ANY-%s" % (_id, t)
                    uacl = acl_widget("uacl", "acl_u_%s" % n, uacl)
                    oacl = acl_widget("oacl", "acl_o_%s" % n, oacl)
                    form_rows.append(TR(TD(t),
                                        TD(uacl),
                                        TD(oacl),
                                        TD(delete_btn),
                                        _class=_class))

                # Row to enter a new table ACL
                _class = i % 2 and "even" or "odd"
                # @todo: find a better way to provide a selection of tables
                #all_tables = [t._tablename for t in current.db]
                form_rows.append(TR(
                    TD(INPUT(_type="text", _name="new_table")),
                            # @todo: doesn't work with conditional models
                            #requires=IS_EMPTY_OR(IS_IN_SET(all_tables,
                                                           #zero=None,
                                        #error_message=T("Undefined Table"))))),
                    TD(acl_widget("uacl", "new_t_uacl", NONE)),
                    TD(acl_widget("oacl", "new_t_oacl", NONE)),
                    TD(new_acl), _class=_class))

                # Tabs
                tabs = [SPAN(A(CACL, _class="cacl-tab"),
                             _class="tab_other")]
                if permission.use_facls:
                    tabs.append(SPAN(A(FACL, _class="facl-tab"),
                                     _class="tab_other"))
                tabs.append(SPAN(A(TACL), _class="tab_here"))
                acl_forms.append(DIV(DIV(tabs, _class="tabs"),
                                     TABLE(thead, TBODY(form_rows)),
                                     _id="table-acls"))

            # Append to form
            acl_form = DIV(acl_forms, _id="table-container")
            form.append(acl_form)

            # Action row ------------------------------------------------------
            if session.s3.cancel:
                cancel = session.s3.cancel
            else:
                cancel = URL(c="admin", f="role",
                             vars=request.get_vars)
            action_row = DIV(INPUT(_type="submit",
                                   _value=T("Save"),
                                   _class="small primary button",
                                   ),
                             A(CANCEL,
                               _href=cancel,
                               _class="action-lnk",
                               ),
                             _id="action-row")

            # Append to form
            form.append(action_row)

            # Append role_id
            if role_id:
                form.append(INPUT(_type="hidden",
                                  _name="role_id",
                                  value=role_id))

            # Process the form ------------------------------------------------
            if form.accepts(request.post_vars, session):
                vars = form.vars

                # Update the role
                role = Storage(role=vars.role_name, description=vars.role_desc)
                if r.record:
                    r.record.update_record(**role)
                    role_id = form.vars.role_id
                    session.confirmation = '%s "%s" %s' % (T("Role"),
                                                           role.role,
                                                           T("updated"))
                else:
                    role.uuid = uuid4()
                    role_id = self.table.insert(**role)
                    session.confirmation = '%s "%s" %s' % (T("Role"),
                                                           role.role,
                                                           T("created"))

                if role_id:
                    # Collect the ACLs
                    acls = Storage()
                    for v in vars:
                        if v[:4] == "acl_":
                            acl_type, name = v[4:].split("_", 1)
                            n = name.split("-", 3)
                            i, c, f, t = map(lambda item: \
                                             item != ANY and item or None, n)
                            if i.isdigit():
                                i = int(i)
                            else:
                                i = None
                            name = "%s-%s-%s" % (c, f, t)
                            if name not in acls:
                                acls[name] = Storage()
                            acls[name].update({"id": i,
                                               "group_id": role_id,
                                               "controller": c,
                                               "function": f,
                                               "tablename": t,
                                               "%sacl" % acl_type: vars[v]})
                    for v in ("new_controller", "new_table"):
                        if v in vars and vars[v]:
                            c = v == "new_controller" and \
                                     vars.new_controller or None
                            f = v == "new_controller" and \
                                     vars.new_function or None
                            t = v == "new_table" and vars.new_table or None
                            name = "%s-%s-%s" % (c, f, t)
                            x = v == "new_table" and "t" or "c"
                            uacl = vars["new_%s_uacl" % x]
                            oacl = vars["new_%s_oacl" % x]
                            if name not in acls:
                                acls[name] = Storage()
                            acls[name].update(group_id=role_id,
                                              controller=c,
                                              function=f,
                                              tablename=t,
                                              oacl=oacl,
                                              uacl=uacl)

                    # Save the ACLs
                    for acl in acls.values():
                        _id = acl.pop("id", None)
                        if _id:
                            query = (acl_table.deleted != True) & \
                                    (acl_table.id == _id)
                            db(query).update(**acl)
                        elif acl.oacl or acl.uacl:
                            _id = acl_table.insert(**acl)

                redirect(URL(f="role", vars=request.get_vars))

            output.update(form=form)
            if form.errors:
                if "new_table" in form.errors:
                    output.update(acl="table")
                elif "new_controller" in form.errors:
                    output.update(acl="function")
            current.response.view = "admin/role_edit.html"

        else:
            r.error(501, current.ERROR.BAD_FORMAT)

        return output

    # -------------------------------------------------------------------------
    def _delete(self, r, **attr):
        """
            Delete role
        """

        session = current.session
        request = self.request
        T = current.T

        auth = current.auth

        if r.interactive:

            if r.record:
                role = r.record
                role_id = role.id
                role_name = role.role

                if role.protected or role.system:
                    session.error = '%s "%s" %s' % (T("Role"),
                                                    role_name,
                                                    T("cannot be deleted."))
                    redirect(URL(c="admin", f="role",
                                 vars=request.get_vars))
                else:
                    db = current.db
                    # Delete all ACLs for this role:
                    acl_table = auth.permission.table
                    query = (acl_table.deleted != True) & \
                            (acl_table.group_id == role_id)
                    db(query).update(deleted=True)
                    # Remove all memberships:
                    membership_table = db.auth_membership
                    query = (membership_table.deleted != True) & \
                            (membership_table.group_id == role_id)
                    db(query).update(deleted=True)
                    # Update roles in session:
                    session.s3.roles = [role
                                        for role in session.s3.roles
                                        if role != role_id]
                    # Remove role:
                    query = (self.table.deleted != True) & \
                            (self.table.id == role_id)
                    db(query).update(role=None,
                                     deleted=True)
                    # Confirmation:
                    session.confirmation = '%s "%s" %s' % (T("Role"),
                                                           role_name,
                                                           T("deleted"))
            else:
                session.error = T("No role to delete")
        else:
            r.error(501, current.ERROR.BAD_FORMAT)

        redirect(URL(c="admin", f="role", vars=request.get_vars))

    # -------------------------------------------------------------------------
    def _roles(self, r, **attr):

        T = current.T
        db = current.db
        auth = current.auth

        request = current.request
        session = current.session
        settings = auth.settings

        userfield = settings.login_userfield

        output = dict()

        # Unrestrictable roles
        sr = auth.get_system_roles()
        unrestrictable = [sr.ADMIN, sr.ANONYMOUS, sr.AUTHENTICATED]

        if r.record:
            user = r.record
            user_id = r.id
            user_name = user[userfield]
            use_realms = auth.permission.entity_realm

            # These roles are assigned by the system:
            unassignable = set((sr.ANONYMOUS, sr.AUTHENTICATED))

            has_role = auth.s3_has_role
            for role in (sr.ADMIN, sr.ORG_ADMIN, sr.ORG_GROUP_ADMIN):
                if not has_role(role):
                    # Users must have the role themselves in order to
                    # assign it to others
                    unassignable.add(role)
                elif role == sr.ADMIN and user_id == auth.user_id:
                    # Admins can not remove their own ADMIN role (to prevent
                    # them from locking out themselves)
                    unassignable.add(role)

            # Catch incomplete system roles setups (legacy databases)
            unassignable.discard(None)

            if r.representation == "html":

                arrow = TD(IMG(_src="/%s/static/img/arrow-turn.png" % request.application),
                           _style="text-align:center; vertical-align:middle; width:48px;")

                # Get current memberships
                mtable = settings.table_membership
                gtable = settings.table_group
                query = (mtable.deleted != True) & \
                        (mtable.user_id == user_id) & \
                        (gtable.deleted != True) & \
                        (mtable.group_id == gtable.id)
                rows = db(query).select(mtable.id,
                                        mtable.pe_id,
                                        gtable.id,
                                        gtable.role)
                entities = [row[mtable.pe_id] for row in rows]
                entity_repr = self._entity_represent(entities)
                assigned = [row[gtable.id] for row in rows]

                # Page Title
                title = "%s: %s" % (T("Roles of User"), user_name)

                # Remove-Form -------------------------------------------------

                # Subtitle
                rmvtitle = T("Roles currently assigned")
                trow = TR(TH(), TH(T("Role")))
                if use_realms:
                    trow.append(TH(T("For Entity")))
                thead = THEAD(trow)

                # Rows
                if rows:
                    i = 0
                    trows = []
                    remove = False
                    for row in rows:
                        group_id = row[gtable.id]
                        _class = i % 2 and "even" or "odd"
                        i += 1
                        trow = TR(_class=_class)

                        # Row selector
                        if group_id in unassignable:
                            trow.append(TD())
                        else:
                            trow.append(TD(INPUT(_type="checkbox",
                                                _name="d_%s" % row[mtable.id],
                                                _class="remove_item")))
                            remove = True

                        # Role
                        name = row[gtable.role]
                        trow.append(TD(name))

                        # Entity
                        if use_realms:
                            if row[gtable.id] in unrestrictable:
                                pe_id = 0
                            else:
                                pe_id = row[mtable.pe_id]
                            pe_repr = entity_repr[pe_id] or T("unknown")
                            trow.append(TD(pe_repr))
                        trows.append(trow)

                    # Remove button
                    if remove:
                        submit_row = TR(arrow,
                                        TD(INPUT(_id="submit_delete_button",
                                                 _type="submit",
                                                 _class="tiny alert button",
                                                 _value=T("Remove"),
                                                 )
                                           ),
                                        )
                        if use_realms:
                            submit_row.append(TD())
                        trows.append(submit_row)

                    # Assemble form
                    tbody = TBODY(trows)
                    rmvform = FORM(DIV(TABLE(thead, tbody,
                                            _class="dataTable display"),
                                    _id="table-container"))
                else:
                    rmvform = FORM(DIV(T("No roles currently assigned to this user.")))

                # Process Remove-Form
                if rmvform.accepts(request.post_vars, session,
                                   formname="rmv_user_%s_roles" % user_id):
                    removed = 0
                    for opt in rmvform.vars:
                        if rmvform.vars[opt] == "on" and opt.startswith("d_"):
                            membership_id = opt[2:]
                            query = (mtable.id == membership_id)
                            row = db(query).select(mtable.user_id,
                                                   mtable.group_id,
                                                   mtable.pe_id,
                                                   limitby=(0, 1)).first()
                            if row:
                                if use_realms:
                                    pe_id = row.pe_id
                                else:
                                    pe_id = []
                                auth.s3_withdraw_role(row.user_id,
                                                      row.group_id,
                                                      for_pe=pe_id)
                                removed += 1
                    if removed:
                        session.confirmation = T("%(count)s Roles of the user removed") % \
                                                    dict(count=removed)
                        redirect(r.url())

                # Add form ----------------------------------------------------

                # Subtitle
                addtitle = T("Assign another Role")
                if use_realms:
                    help_txt = "(%s)" % T("Default Realm = All Entities the User is a Staff Member of")
                else:
                    help_txt = ""

                trow = TR(TH(T("Role"), _colspan="2"))
                if use_realms:
                    trow.append(TH(T("For Entity")))
                thead = THEAD(trow)

                # Roles selector
                gtable = settings.table_group
                query = (gtable.deleted != True) & \
                        (~(gtable.id.belongs(unassignable)))
                rows = db(query).select(gtable.id, gtable.role)
                select_grp = SELECT(OPTION(_value=None, _selected="selected"),
                                    _name="group_id")
                options = [(row.role, row.id)
                           for row in rows
                            if row.id not in unrestrictable or \
                               row.id not in assigned]
                options.sort()
                [select_grp.append(OPTION(role, _value=gid))
                 for role, gid in options]

                # Add button
                submit_btn = INPUT(_id="submit_add_button",
                                   _type="submit",
                                   _class="tiny primary button",
                                   _value=T("Add"),
                                   )

                # Assemble form
                trow = TR(TD(select_grp, _colspan="2"), _class="odd")
                srow = TR(arrow, TD(submit_btn))
                if use_realms:
                    # Entity Selector
                    trow.append(TD(self._entity_select()))
                    srow.append(TD())
                addform = FORM(DIV(TABLE(thead, TBODY(trow, srow),
                                         _class="dataTable display")))

                # Process Add-Form
                if addform.accepts(request.post_vars, session,
                                   formname="add_user_%s_roles" % user_id):
                    try:
                        group_id = int(addform.vars.group_id)
                    except ValueError:
                        group_id = None
                    pe_id = addform.vars.pe_id
                    if pe_id == "__NONE__" or not use_realms:
                        pe_id = None
                    if group_id in unrestrictable:
                        pe_id = 0
                    if group_id:
                        auth.s3_assign_role(user_id, group_id, for_pe=pe_id)
                        session.confirmation = T("Role assigned to User")
                        redirect(r.url())

                # Action links
                list_btn = A(T("Back to Users List"),
                             _href=URL(c="admin", f="user"),
                             _class="action-btn")
                add_btn = A(T("Create Role"),
                            _href=URL(c="admin", f="role",
                                      args="create"),
                            _class="action-lnk")

                output = dict(title=title,
                              rmvtitle=rmvtitle,
                              rmvform=rmvform,
                              addtitle=addtitle,
                              help_txt=help_txt,
                              addform=addform,
                              list_btn=list_btn,
                              add_btn=add_btn)

                current.response.view = "admin/membership_manage.html"
            else:
                r.error(501, current.ERROR.BAD_FORMAT)

        else:
            r.error(404, current.ERROR.BAD_RECORD)

        return output

    # -------------------------------------------------------------------------
    def _users(self, r, **attr):

        T = current.T
        db = current.db
        auth = current.auth

        request = current.request
        session = current.session
        settings = auth.settings

        userfield = settings.login_userfield

        output = dict()

        # Unrestrictable roles
        sr = auth.get_system_roles()
        unrestrictable = [sr.ADMIN, sr.ANONYMOUS, sr.AUTHENTICATED]

        if r.record:
            group = r.record
            group_id = r.id
            group_role = group.role

            use_realms = auth.permission.entity_realm and \
                         group_id not in unrestrictable
            assignable = group_id not in [sr.ANONYMOUS, sr.AUTHENTICATED]

            if r.representation == "html":

                arrow = TD(IMG(_src="/%s/static/img/arrow-turn.png" % request.application),
                           _style="text-align:center; vertical-align:middle; width:48px;")

                # Get current memberships
                mtable = settings.table_membership
                utable = settings.table_user
                query = (mtable.deleted != True) & \
                        (mtable.group_id == group_id) & \
                        (utable.deleted != True) & \
                        (mtable.user_id == utable.id)
                if not use_realms:
                    query &= ((mtable.pe_id == None) | (mtable.pe_id == 0))
                rows = db(query).select(mtable.id,
                                        mtable.pe_id,
                                        utable.id,
                                        utable.first_name,
                                        utable.last_name,
                                        utable[userfield],
                                        orderby=utable.first_name)
                entities = [row[mtable.pe_id] for row in rows]
                if use_realms:
                    entity_repr = self._entity_represent(entities)
                else:
                    entity_repr = Storage()
                assigned = [row[utable.id] for row in rows]

                # Page title
                title = "%s: %s" % (T("User with Role"), group_role)

                # Remove-Form -------------------------------------------------
                rmvtitle = T("Users with this Role")

                if assigned:

                    # Table Header
                    trow = TR()
                    if assignable:
                        trow.append(TH())
                    trow.append(TH(T("Name")))
                    trow.append(TH(T("Username")))
                    if use_realms:
                        trow.append(TH(T("For Entity")))
                    thead = THEAD(trow)

                    # Rows
                    i = 0
                    trows = []
                    remove = False
                    for row in rows:
                        _class = i % 2 and "even" or "odd"
                        i += 1
                        trow = TR(_class=_class)

                        # User cannot remove themselves from the ADMIN role
                        if row[utable.id] == auth.user.id and \
                           group_id == sr.ADMIN:
                            removable = False
                        else:
                            removable = True

                        # Row selector
                        if assignable and removable:
                            remove = True
                            trow.append(TD(INPUT(_type="checkbox",
                                                 _name="d_%s" % row[mtable.id],
                                                 _class="remove_item")))
                        else:
                            trow.append(TD())
                        # Name
                        name = "%s %s" % (row[utable.first_name],
                                          row[utable.last_name])
                        trow.append(TD(name))

                        # Username
                        uname = row[utable[userfield]]
                        trow.append(TD(uname))

                        # Entity
                        if use_realms:
                            pe_id = row[mtable.pe_id]
                            pe_repr = entity_repr[pe_id] or T("unknown")
                            trow.append(TD(pe_repr))

                        trows.append(trow)

                    # Remove button
                    if assignable and remove:
                        submit_row = TR(arrow,
                                        TD(INPUT(_id="submit_delete_button",
                                                 _type="submit",
                                                 _class="tiny alert button",
                                                 _value=T("Remove"),
                                                 ),
                                           ),
                                        TD())
                        if use_realms:
                            submit_row.append(TD())
                        trows.append(submit_row)

                    # Assemble form
                    tbody = TBODY(trows)
                    rmvform = FORM(DIV(TABLE(thead, tbody,
                                             _class="dataTable display")))
                else:
                    rmvform = FORM(DIV(T("No users with this role at the moment.")))

                # Process Remove-Form
                if rmvform.accepts(request.post_vars, session,
                                   formname="rmv_role_%s_users" % group_id):
                    removed = 0
                    for opt in rmvform.vars:
                        if rmvform.vars[opt] == "on" and opt.startswith("d_"):
                            membership_id = opt[2:]
                            query = mtable.id == membership_id
                            row = db(query).select(mtable.user_id,
                                                   mtable.group_id,
                                                   mtable.pe_id,
                                                   limitby=(0, 1)).first()
                            if row:
                                auth.s3_withdraw_role(row.user_id,
                                                      row.group_id,
                                                      for_pe=row.pe_id)
                                removed += 1
                    if removed:
                        session.confirmation = T("%(count)s Users removed from Role") % \
                                                    dict(count=removed)
                        redirect(r.url())

                # Add-Form ----------------------------------------------------

                # Subtitle and help text
                addtitle = T("Assign Role to a User")
                if use_realms and assignable:
                    help_txt = "(%s)" % T("Default Realm = All Entities the User is a Staff Member of")
                else:
                    help_txt = ""

                # Form header
                trow = TR(TH(T("User"), _colspan="2"))
                if use_realms:
                    trow.append(TH(T("For Entity")))
                thead = THEAD(trow)

                # User selector
                utable = settings.table_user
                query = (utable.deleted != True)
                if group_id in unrestrictable and assigned:
                    query &= (~(utable.id.belongs(assigned)))
                rows = db(query).select(utable.id,
                                        utable.first_name,
                                        utable.last_name,
                                        utable[userfield])
                if rows and assignable:
                    select_usr = SELECT(OPTION("",
                                            _value=None,
                                            _selected="selected"),
                                        _name="user_id")
                    options = [("%s (%s %s)" % (row[userfield],
                                                row.first_name,
                                                row.last_name),
                                row.id) for row in rows]
                    options.sort()
                    [select_usr.append(OPTION(name, _value=uid)) for name, uid in options]

                    # Add button
                    submit_btn = INPUT(_id="submit_add_button",
                                       _type="submit",
                                       _class="tiny primary button",
                                       _value=T("Add"))

                    # Assemble form
                    trow = TR(TD(select_usr, _colspan="2"), _class="odd")
                    srow = TR(arrow,
                              TD(submit_btn))
                    if use_realms:
                        # Entity Selector
                        trow.append(TD(self._entity_select()))
                        srow.append(TD())
                    addform = FORM(DIV(TABLE(thead, TBODY(trow, srow),
                                             _class="dataTable display")))
                elif not assignable:
                    addform = FORM(DIV(T("This role can not be assigned to users.")))
                else:
                    addform = FORM(DIV(T("No further users can be assigned.")))

                # Process Add-form
                if addform.accepts(request.post_vars, session,
                                   formname="add_role_%s_users" % group_id):
                    pe_id = addform.vars.pe_id
                    if pe_id == "__NONE__":
                        pe_id = None
                    if group_id in unrestrictable:
                        pe_id = 0
                    user_id = addform.vars.user_id
                    if user_id:
                        auth.s3_assign_role(user_id, group_id, for_pe=pe_id)
                        session.confirmation = T("User added to Role")
                        redirect(r.url())

                # Action links
                list_btn = A(T("Back to Roles List"),
                             _href=URL(c="admin", f="role"),
                             _class="action-btn")
                if group_id != sr.ADMIN:
                    edit_btn = A(T("Edit Permissions for %(role)s") % dict(role=group_role),
                                 _href=URL(c="admin", f="role",
                                           args=[group_id]),
                                 _class="action-lnk")
                else:
                    edit_btn = ""
                add_btn = A(T("Create User"),
                            _href=URL(c="admin", f="user",
                                      args="create"),
                            _class="action-lnk")

                # Assemble output
                output = dict(title=title,
                              rmvtitle=rmvtitle,
                              rmvform=rmvform,
                              addtitle=addtitle,
                              help_txt=help_txt,
                              addform=addform,
                              list_btn=list_btn,
                              edit_btn=edit_btn,
                              add_btn=add_btn)
                current.response.view = "admin/membership_manage.html"
            else:
                r.error(501, current.ERROR.BAD_FORMAT)
        else:
            r.error(404, current.ERROR.BAD_RECORD)

        return output

    # -------------------------------------------------------------------------
    def _entity_select(self):
        """ Get a SELECT of person entities for realm assignment """

        T = current.T
        s3db = current.s3db
        auth = current.auth

        system_roles = auth.get_system_roles()
        has_role = auth.s3_has_role

        is_admin = has_role(system_roles.ADMIN)

        if is_admin:
            all_entities = OPTION(T("All Entities"), _value=0)
        else:
            all_entities = ""
        select = SELECT(
                    OPTGROUP(
                        OPTION(T("Default Realm"), _value="__NONE__", _selected="selected"),
                        all_entities,
                        _label=T("Multiple")),
                    _name="pe_id")

        table = s3db.table("pr_pentity")
        if table is None:
            return select
        instance_type_nice = table.instance_type.represent

        types = current.deployment_settings.get_auth_realm_entity_types()

        pe_ids = []
        if not is_admin:
            # Limit selection to the realms of the role
            if has_role(system_roles.ORG_GROUP_ADMIN):
                realms = auth.user.realms[system_roles.ORG_GROUP_ADMIN]
                if realms:
                    pe_ids.extend(realms)
            if has_role(system_roles.ORG_ADMIN):
                realms = auth.user.realms[system_roles.ORG_ADMIN]
                if realms:
                    pe_ids.extend(realms)

        # Retrieve all entities, grouped by type
        entities = s3db.pr_get_entities(pe_ids=pe_ids, types=types, group=True)

        for instance_type in types:
            if instance_type in entities:
                optgroup = OPTGROUP(_label=instance_type_nice(instance_type))
                items = [(n, i) for i, n in entities[instance_type].items()]
                if not items:
                    continue
                items.sort()
                for name, pe_id in items:
                    optgroup.append(OPTION(name, _value=pe_id))
                select.append(optgroup)

        return select

    # -------------------------------------------------------------------------
    def _entity_represent(self, entities):
        """
            Get a representation dict for a list of pe_ids

            @param entities: the pe_ids of the entities
        """

        T = current.T

        pe_ids = [e for e in entities if e is not None and e != 0]
        if pe_ids:
            representation = current.s3db.pr_get_entities(pe_ids=pe_ids)
        else:
            representation = Storage()
        representation[None] = T("Default Realm")
        representation[0] = T("All Entities")
        return representation

# =============================================================================
class S3GroupedOptionsWidget(OptionsWidget):
    """
        A custom Field widget to create a SELECT element with grouped options.
    """

    @classmethod
    def widget(cls, field, value, options, **attributes):
        """
            Generates a SELECT tag, with OPTIONs grouped by OPTGROUPs

            @param field: the field needing the widget
            @param value: value
            @param options: list
            @param options: a list of tuples, each either (label, value) or (label, {options})
            @param attributes: any other attributes to be applied

            @return: SELECT object
        """

        default = dict(value=value)
        attr = cls._attributes(field, default, **attributes)
        select_items = []

        for option in options:
            if isinstance(option[1], dict):
                items = [(v, k) for k, v in option[1].items()]
                if not items:
                    continue
                items.sort()
                opts = [OPTION(v, _value=k) for v, k in items]
                select_items.append(OPTGROUP(*opts, _label=option[0]))
            else:
                select_items.append(OPTION(option[1], _label=option[0]))

        return SELECT(select_items, **attr)

# =============================================================================
class S3EntityRoleManager(S3Method):
    """ Entity/User role manager """

    ENTITY_TYPES = ["org_organisation",
                    "org_office",
                    "inv_warehouse",
                    "hms_hospital",
                    "pr_group",
                    ]

    def __init__(self, *args, **kwargs):
        """ Constructor """

        super(S3EntityRoleManager, self).__init__(*args, **kwargs)

        # Dictionary of pentities this admin can manage
        self.realm = self.get_realm()

        # The list of user accounts linked to pentities in this realm
        self.realm_users = current.s3db.pr_realm_users(self.realm)

        # Create the dictionary of roles
        self.roles = {}

        self.modules = self.get_modules()
        self.acls = self.get_access_levels()

        for module_uid, module_label in self.modules.items():
            for acl_uid, acl_label in self.acls.items():
                role_uid = "%s_%s" % (module_uid, acl_uid)

                self.roles[role_uid] = {
                    "module": {
                        "uid": module_uid,
                        "label": module_label
                    },
                    "acl": {
                        "uid": acl_uid,
                        "label": acl_label
                    }
                }

    # -------------------------------------------------------------------------
    @classmethod
    def set_method(cls, r, entity=None, record_id=None):
        """
            Plug-in OrgAdmin Role Managers when appropriate

            @param r: the S3Request
            @param entity: override target entity (default: r.tablename)
            @param record_id: specify target record ID (only for OU's)
        """

        s3db = current.s3db
        auth = current.auth

        if not current.deployment_settings.get_auth_entity_role_manager() or \
           auth.user is None:
            return False

        sr = auth.get_system_roles()
        realms = auth.user.realms or Storage()

        ORG_ADMIN = sr.ORG_ADMIN

        admin = sr.ADMIN in realms
        org_admin = ORG_ADMIN in realms

        if admin or org_admin:

            if entity is not None:
                tablename = entity
                record = None
            else:
                tablename = r.tablename
                record = r.record

            all_entities = admin or org_admin and realms[ORG_ADMIN] is None

            if not all_entities and tablename in cls.ENTITY_TYPES:

                if not record and record_id is not None:

                    # Try to load the record and check pe_id
                    table = s3db.table(tablename)
                    if table and "pe_id" in table.fields:
                        record = current.db(table._id==record_id).select(table.pe_id,
                                                                         limitby = (0, 1)).first()

                if record and record.pe_id not in realms[ORG_ADMIN]:
                    return False

            if entity is not None:
                # Configure as custom method for this resource
                prefix, name = tablename.split("_", 1)
                s3db.set_method(prefix, name, method="roles", action=cls)

            elif tablename in cls.ENTITY_TYPES:
                # Configure as method handler for this request
                r.set_handler("roles", cls)

            else:
                # Unsupported entity
                return False

        return True

    # -------------------------------------------------------------------------
    def apply_method(self, r, **attr):
        """
        """

        if self.method == "roles" and \
           (r.tablename in self.ENTITY_TYPES + ["pr_person"]):
            context = self.get_context_data(r, **attr)
        else:
            r.error(405, current.ERROR.BAD_METHOD)

        # Set the default view
        current.response.view = "admin/manage_roles.html"

        return context

    # -------------------------------------------------------------------------
    def get_context_data(self, r, **attr):
        """
            @todo: description?

            @return: dictionary for the view

            {
                # All the possible roles
                "roles": {
                    "staff_reader": {
                        "module": {
                            "uid": "staff",
                            "label": "Staff"
                        },
                        ...
                    },
                    ...
                },

                # The roles currently assigned to users for entit(y/ies)
                "assigned_roles": {
                    "1": [
                        "staff_reader",
                        "project_editor",
                        ...
                    ],
                    ...
                },

                "pagination_list": [
                    (
                        "User One",
                        "1"
                    ),
                    ...
                ],

                # The object (user/entity) we are assigning roles for
                "foreign_object": {
                    "id": "1",
                    "name": "User One"
                }
                or
                "foreign_object": {
                    "id": "70",
                    "name": "Organisation Seventy"
                }
            }
        """

        T = current.T

        # organisation or office entity
        self.entity = self.get_entity()

        # user account to assigned roles to
        self.user = self.get_user()

        # roles already assigned to a user or users
        self.assigned_roles = self.get_assigned_roles()

        # The foreign object is the one selected in the role form
        # for a person this is the entity
        # for an entity (organisation or office) this is a user
        self.foreign_object = self.get_foreign_object()

        form = self.get_form()

        # if we are editing roles, set those assigned roles as initial values
        # for the form
        form.vars.update(self.get_form_vars())

        if form.accepts(r.post_vars, current.session):
            before = self.assigned_roles[self.foreign_object["id"]] if self.foreign_object else []
            after = ["%s_%s" % (mod_uid, acl_uid) for mod_uid, acl_uid
                                                  in form.vars.items()
                                                  if mod_uid in self.modules.keys()
                                                  and acl_uid in self.acls.keys()]

            # either both values will have been specified or one will
            # be supplied by the form (for roles on new objects)
            user_id = self.user["id"] if self.user else form.vars.foreign_object
            entity_id = self.entity["id"] if self.entity else form.vars.foreign_object

            self.update_roles(user_id, entity_id, before, after)
            current.session.confirmation = T("Roles updated")
            redirect(r.url(vars={}))

        context = {"roles": self.roles,
                   "foreign_object": self.foreign_object,
                   "form": form,
                   "title": T("Roles"),
                   }

        if not self.foreign_object:
            # how many assigned roles to show per page
            pagination_size = int(r.get_vars.get("page_size", 4))
            # what page of assigned roles to view
            pagination_offset = int(r.get_vars.get("page_offset", 0))
            # the number of pages of assigned roles
            import math
            pagination_pages = int(math.ceil(len(self.assigned_roles) / float(pagination_size)))
            # the list of objects to show on this page sorted by name
            pagination_list = [(self.objects[id], id) for id in self.assigned_roles]
            pagination_list = sorted(pagination_list)[pagination_offset * pagination_size:pagination_offset * pagination_size + pagination_size]

            context.update({"assigned_roles": self.assigned_roles,
                            "pagination_size": pagination_size,
                            "pagination_offset": pagination_offset,
                            "pagination_list": pagination_list,
                            "pagination_pages": pagination_pages,
                            })

        return context

    # -------------------------------------------------------------------------
    def get_realm(self):
        """
            Returns the realm (list of pe_ids) that this user can manage
            or raises a permission error if the user is not logged in
        """

        auth = current.auth
        system_roles = auth.get_system_roles()
        ORG_ADMIN = system_roles.ORG_ADMIN
        ADMIN = system_roles.ADMIN

        if auth.user:
            realms = auth.user.realms
        else:
            # User is not logged in
            auth.permission.fail()

        # Get the realm from the current realms
        if ADMIN in realms:
            return realms[ADMIN]
        elif ORG_ADMIN in realms:
            return realms[ORG_ADMIN]
        else:
            # raise an error here - user is not permitted
            # to access the role matrix
            auth.permission.fail()

    # -------------------------------------------------------------------------
    def get_modules(self):
        """
            This returns an OrderedDict of modules with their uid as the key,
            e.g., {hrm: "Human Resources",}

            @return: OrderedDict
        """
        return current.deployment_settings.get_auth_role_modules()

    # -------------------------------------------------------------------------
    def get_access_levels(self):
        """
            This returns an OrderedDict of access levels and their uid as
            the key, e.g., {reader: "Reader",}

            @return: OrderedDict
        """
        return current.deployment_settings.get_auth_access_levels()

    # -------------------------------------------------------------------------
    def get_assigned_roles(self, entity_id=None, user_id=None):
        """
            If an entity ID is provided, the dict will be the users
            with roles assigned to that entity. The key will be the user IDs.

            If a user ID is provided, the dict will be the entities the
            user has roles for. The key will be the entity pe_ids.

            If both an entity and user ID is provided, the dict will be
            the roles assigned to that user for that entity. The key will be
            the user ID.

            @type entity_id: int
            @param entity_id: the pe_id of the entity
            @type user_id: int
            @param user_id: id of the user account

            @return: dict
            {
                1: [
                    "staff_reader",
                    "project_reader",
                    ...
                ]
                2: [
                    ...
                ],
                ...
            }
        """

        if not entity_id and not user_id:
            raise RuntimeError("Not enough arguments")

        mtable = current.auth.settings.table_membership
        gtable = current.auth.settings.table_group
        utable = current.auth.settings.table_user

        query = (mtable.deleted != True) & \
                (gtable.deleted != True) & \
                (gtable.id == mtable.group_id) & \
                (utable.deleted != True) & \
                (utable.id == mtable.user_id)

        if user_id:
            field = mtable.pe_id
            query &= (mtable.user_id == user_id) & \
                     (mtable.pe_id != None)

        if entity_id:
            field = utable.id
            query &= (mtable.pe_id == entity_id)

        rows = current.db(query).select(utable.id,
                                        gtable.uuid,
                                        mtable.pe_id)

        assigned_roles = OrderedDict()
        roles = self.roles
        for row in rows:
            object_id = row[field]
            role_uid = row[gtable.uuid]

            if role_uid in roles:
                if object_id not in assigned_roles:
                    assigned_roles[object_id] = []
                assigned_roles[object_id].append(role_uid)

        return assigned_roles

    # -------------------------------------------------------------------------
    def get_form(self):
        """
            Contructs the role form

            @return: SQLFORM
        """

        fields = self.get_form_fields()
        form = SQLFORM.factory(*fields,
                               table_name="roles",
                               _id="role-form",
                               _action="",
                               _method="POST")
        return form

    # -------------------------------------------------------------------------
    def get_form_fields(self):
        """
            @todo: description?

            @return: list of Fields
        """

        fields = []
        requires = IS_EMPTY_OR(IS_IN_SET(self.acls.keys(),
                                         labels=self.acls.values()))
        for module_uid, module_label in self.modules.items():
            field = Field(module_uid,
                          label=module_label,
                          requires=requires)
            fields.append(field)
        return fields

    # -------------------------------------------------------------------------
    def get_form_vars(self):
        """
            Get the roles currently assigned for a user/entity and put it
            into a Storage object for the form

            @return: Storage() to pre-populate the role form
        """

        form_vars = Storage()

        fo = self.foreign_object
        roles = self.roles
        if fo and fo["id"] in self.assigned_roles:
            for role in self.assigned_roles[fo["id"]]:
                mod_uid = roles[role]["module"]["uid"]
                acl_uid = roles[role]["acl"]["uid"]
                form_vars[mod_uid] = acl_uid

        return form_vars

    # -------------------------------------------------------------------------
    def update_roles(self, user_id, entity_id, before, after):
        """
            Update the users roles on entity based on the selected roles
            in before and after

            @param user_id: id (pk) of the user account to modify
            @param entity_id: id of the pentity to modify roles for
            @param before: list of role_uids (current values for the user)
            @param after: list of role_uids (new values from the admin)
        """

        auth = current.auth
        assign_role = auth.s3_assign_role
        withdraw_role = auth.s3_withdraw_role

        for role_uid in before:
            # If role_uid is not in after,
            # the access level has changed.
            if role_uid not in after:
                withdraw_role(user_id, role_uid, entity_id)

        for role_uid in after:
            # If the role_uid is not in before,
            # the access level has changed
            if role_uid != "None" and role_uid not in before:
                assign_role(user_id, role_uid, entity_id)

# =============================================================================
class S3OrgRoleManager(S3EntityRoleManager):

    def __init__(self, *args, **kwargs):
        super(S3OrgRoleManager, self).__init__(*args, **kwargs)

        # dictionary {id: name, ...} of user accounts
        self.objects = current.s3db.pr_realm_users(None)

    # -------------------------------------------------------------------------
    def get_context_data(self, r, **attr):
        """
            Override to set the context from the perspective of an entity

            @return: dictionary for view
        """

        context = super(S3OrgRoleManager, self).get_context_data(r, **attr)
        context["foreign_object_label"] = current.T("Users")
        return context

    # -------------------------------------------------------------------------
    def get_entity(self):
        """
            We are on an entity (org/office) so we can fetch the entity
            details from the request record.

            @return: dictionary containing the ID and name of the entity
        """

        entity = dict(id=int(self.request.record.pe_id))
        entity["name"] = current.s3db.pr_get_entities(pe_ids=[entity["id"]],
                                                      types=self.ENTITY_TYPES)[entity["id"]]
        return entity

    # -------------------------------------------------------------------------
    def get_user(self):
        """
            The edit parameter

            @return: dictionary containing the ID and username/email of
                     the user account.
        """

        user = self.request.get_vars.get("edit", None)
        if user:
            user = dict(id=int(user), name=self.objects.get(int(user), None))
        return user

    # -------------------------------------------------------------------------
    def get_foreign_object(self):
        """
            We are on an entity so our target is a user account.

            @return: dictionary with ID and username/email of user account
        """

        return self.user

    # -------------------------------------------------------------------------
    def get_assigned_roles(self):
        """
            Override to get assigned roles for this entity

            @return: dictionary with user IDs as the keys.
        """

        assigned_roles = super(S3OrgRoleManager, self).get_assigned_roles
        return assigned_roles(entity_id=self.entity["id"])

    # -------------------------------------------------------------------------
    def get_form_fields(self):
        """
            Override the standard method so we can add the user-selection
            field to the list.

            @return: list of Fields
        """

        T = current.T

        fields = super(S3OrgRoleManager, self).get_form_fields()

        if not self.user:
            assigned_roles = self.assigned_roles
            realm_users = Storage([(k, v)
                                    for k, v in self.realm_users.items()
                                    if k not in assigned_roles])

            nonrealm_users = Storage([(k, v)
                                       for k, v in self.objects.items()
                                       if k not in assigned_roles and \
                                          k not in self.realm_users])

            options = [("", ""),
                       (T("Users in my Organizations"), realm_users),
                       (T("Other Users"), nonrealm_users)]

            object_field = Field("foreign_object",
                                 T("User"),
                                 requires=IS_IN_SET(self.objects),
                                 widget=lambda field, value:
                                     S3GroupedOptionsWidget.widget(field,
                                                                 value,
                                                                 options=options))
            fields.insert(0, object_field)
        return fields

# =============================================================================
class S3PersonRoleManager(S3EntityRoleManager):
    """ Role Manager for Person Records """

    def __init__(self, *args, **kwargs):
        """ Constructor """

        super(S3PersonRoleManager, self).__init__(*args, **kwargs)

        # dictionary {id: name, ...} of pentities
        self.objects = current.s3db.pr_get_entities(types=self.ENTITY_TYPES)

    # -------------------------------------------------------------------------
    def get_context_data(self, r, **attr):
        """
            Override to set the context from the perspective of a person

            @return: dictionary for view
        """

        context = super(S3PersonRoleManager, self).get_context_data(r, **attr)
        context["foreign_object_label"] = current.T("Organizations / Teams / Facilities")
        return context

    # -------------------------------------------------------------------------
    def get_entity(self):
        """
            An entity needs to be specified with the "edit" query string
            parameter.

            @return: dictionary with pe_id and name of the org/office.
        """

        entity = self.request.get_vars.get("edit", None)
        if entity:
            entity = dict(id=int(entity),
                          name=self.objects.get(int(entity), None))
        return entity

    # -------------------------------------------------------------------------
    def get_user(self):
        """
            We are on a person account so we need to find the associated user
            account.

            @return: dictionary with ID and username/email of the user account
        """

        settings = current.auth.settings
        utable = settings.table_user
        ptable = current.s3db.pr_person_user

        pe_id = int(self.request.record.pe_id)

        userfield = settings.login_userfield

        query = (ptable.pe_id == pe_id) & \
                (ptable.user_id == utable.id)
        record = current.db(query).select(utable.id,
                                          utable[userfield],
                                          limitby=(0, 1)).first()

        return dict(id=record.id,
                    name=record[utable[userfield]]) if record else None

    # -------------------------------------------------------------------------
    def get_foreign_object(self):
        """
            We are on a user/person so we want to target an entity (org/office)
        """

        return self.entity

    # -------------------------------------------------------------------------
    def get_assigned_roles(self):
        """
            @todo: description?

            @return: dictionary of assigned roles with entity pe_id as the keys
        """

        user_id = self.user["id"]
        return super(S3PersonRoleManager, self).get_assigned_roles(user_id=user_id)

    # -------------------------------------------------------------------------
    def get_form_fields(self):
        """
            Return a list of fields, including a field for selecting
            an organisation or office.

            @return: list of Fields
        """

        s3db = current.s3db
        fields = super(S3PersonRoleManager, self).get_form_fields()

        if not self.entity:
            options = s3db.pr_get_entities(pe_ids=self.realm,
                                           types=self.ENTITY_TYPES,
                                           group=True)

            nice_name = s3db.table("pr_pentity").instance_type.represent

            # filter out options that already have roles assigned
            filtered_options = []
            for entity_type, entities in options.items():
                entities = Storage([(entity_id, entity_name)
                                    for entity_id, entity_name
                                        in entities.items()
                                    if entity_id not in self.assigned_roles])
                filtered_options.append((nice_name(entity_type), entities))

            object_field = Field("foreign_object",
                                 current.T("Entity"),
                                 requires=IS_IN_SET(self.objects),
                                 widget=lambda field, value:
                                     S3GroupedOptionsWidget.widget(field,
                                                                   value,
                                                                   options=filtered_options))
            fields.insert(0, object_field)

        return fields

# END =========================================================================<|MERGE_RESOLUTION|>--- conflicted
+++ resolved
@@ -5758,9 +5758,6 @@
         APPROVER = "approved_by"
         if APPROVER in table:
             approver = table[APPROVER]
-<<<<<<< HEAD
-            if auth.override or not settings.get_auth_record_approval():
-=======
         else:
             return
 
@@ -5775,7 +5772,6 @@
         elif force or \
              table._tablename not in settings.get_auth_record_approval_manual():
             if auth.override:
->>>>>>> 27165b3a
                 approver.default = 0
             elif auth.s3_logged_in() and \
                  auth.s3_has_permission("approve", table):
