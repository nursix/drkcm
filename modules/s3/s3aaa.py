# -*- coding: utf-8 -*-

""" Authentication, Authorization, Accouting

    @requires: U{B{I{gluon}} <http://web2py.com>}

    @author: Dominic König <dominic[at]aidiq[dot]com>
    @author: Fran Boon <fran[at]aidiq[dot]com>

    @copyright: (c) 2010-2011 Sahana Software Foundation
    @license: MIT

    Permission is hereby granted, free of charge, to any person
    obtaining a copy of this software and associated documentation
    files (the "Software"), to deal in the Software without
    restriction, including without limitation the rights to use,
    copy, modify, merge, publish, distribute, sublicense, and/or sell
    copies of the Software, and to permit persons to whom the
    Software is furnished to do so, subject to the following
    conditions:

    The above copyright notice and this permission notice shall be
    included in all copies or substantial portions of the Software.

    THE SOFTWARE IS PROVIDED "AS IS", WITHOUT WARRANTY OF ANY KIND,
    EXPRESS OR IMPLIED, INCLUDING BUT NOT LIMITED TO THE WARRANTIES
    OF MERCHANTABILITY, FITNESS FOR A PARTICULAR PURPOSE AND
    NONINFRINGEMENT. IN NO EVENT SHALL THE AUTHORS OR COPYRIGHT
    HOLDERS BE LIABLE FOR ANY CLAIM, DAMAGES OR OTHER LIABILITY,
    WHETHER IN AN ACTION OF CONTRACT, TORT OR OTHERWISE, ARISING
    FROM, OUT OF OR IN CONNECTION WITH THE SOFTWARE OR THE USE OR
    OTHER DEALINGS IN THE SOFTWARE.

"""

__all__ = ["AuthS3",
           "S3Permission",
           "S3Audit",
           "S3RoleManager"]

import datetime
import re

from gluon import *
from gluon.storage import Storage, Messages

from gluon.dal import Field, Row, Query, Set, Table, Expression
from gluon.sqlhtml import CheckboxesWidget, StringWidget
from gluon.tools import Auth, callback
from gluon.contrib.simplejson.ordered_dict import OrderedDict

from s3method import S3Method
from s3validators import IS_ACL
from s3widgets import S3ACLWidget, CheckboxesWidgetS3

from s3utils import s3_mark_required
from s3fields import s3_uid, s3_timestamp, s3_deletion_status

DEFAULT = lambda: None
table_field = re.compile("[\w_]+\.[\w_]+")

DEBUG = False
if DEBUG:
    import sys
    print >> sys.stderr, "S3AAA: DEBUG MODE"
    def _debug(m):
        print >> sys.stderr, m
else:
    _debug = lambda m: None

# =============================================================================

class AuthS3(Auth):

    """
        S3 extensions of the gluon.tools.Auth class

            - override:
                define_tables()
                login()
                register()
                profile()
                verify_email()
                requires_membership()

            - add:
                s3_has_role()
                s3_has_permission()
                s3_logged_in()
                s3_accessible_query()
                s3_impersonate()
                s3_register() callback
                s3_link_to_person()
                s3_verify_email_onaccept()
                s3_group_members()
                s3_user_to_person()
                s3_person_to_user()
                person_id()

            - language
            - utc_offset
            - organisation
            - @ToDo: Facility
    """

    # Configuration of UIDs for system roles
    S3_SYSTEM_ROLES = Storage(ADMIN = "ADMIN",
                              AUTHENTICATED = "AUTHENTICATED",
                              ANONYMOUS = "ANONYMOUS",
                              EDITOR = "EDITOR",
                              MAP_ADMIN = "MAP_ADMIN")

    def __init__(self):

        """ Initialise parent class & make any necessary modifications """

        Auth.__init__(self, current.db)

        self.settings.lock_keys = False
        self.settings.username_field = False
        self.settings.lock_keys = True
        self.messages.lock_keys = False
        self.messages.registration_pending_approval = "Account registered, however registration is still pending approval - please wait until confirmation received."
        self.messages.email_approver_failed = "Failed to send mail to Approver - see if you can notify them manually!"
        self.messages.email_verification_failed = "Unable to send verification email - either your email is invalid or our email server is down"
        self.messages.email_sent = "Verification Email sent - please check your email to validate. If you do not receive this email please check you junk email or spam filters"
        self.messages.email_verified = "Email verified - you can now login"
        self.messages.duplicate_email = "This email address is already in use"
        self.messages.registration_disabled = "Registration Disabled!"
        self.messages.registration_verifying = "You haven't yet Verified your account - please check your email"
        self.messages.label_organisation_id = "Organization"
        self.messages.label_site_id = "Facility"
        self.messages.label_utc_offset = "UTC Offset"
        self.messages.label_view_image = "View Image"
        self.messages.label_no_image = "No Image"
        self.messages.help_utc_offset = "The time difference between UTC and your timezone, specify as +HHMM for eastern or -HHMM for western timezones."
        self.messages.help_mobile_phone = "Entering a phone number is optional, but doing so allows you to subscribe to receive SMS messages."
        self.messages.help_organisation = "Entering an Organization is optional, but doing so directs you to the appropriate approver & means you automatically get the appropriate permissions."
        #self.messages.logged_in = "Signed In"
        #self.messages.submit_button = "Signed In"
        #self.messages.logged_out = "Signed Out"
        self.messages.lock_keys = True

        # S3Permission
        self.permission = S3Permission(self)

        # Set to True to override any authorization
        self.override = False

        # Site types (for OrgAuth)
        T = current.T
        if current.deployment_settings.get_ui_camp():
            shelter = T("Camp")
        else:
            shelter = T("Shelter")
        self.org_site_types = Storage(
                                      cr_shelter = shelter,
                                      org_office = T("Office"),
                                      hms_hospital = T("Hospital"),
                                      #project_site = T("Project Site"),
                                      #fire_station = T("Fire Station"),
                                      )

    # -------------------------------------------------------------------------
    def define_tables(self, migrate=True, fake_migrate=False):
        """
            to be called unless tables are defined manually

            usages::

                # defines all needed tables and table files
                # UUID + "_auth_user.table", ...
                auth.define_tables()

                # defines all needed tables and table files
                # "myprefix_auth_user.table", ...
                auth.define_tables(migrate="myprefix_")

                # defines all needed tables without migration/table files
                auth.define_tables(migrate=False)
        """

        db = current.db
        request = current.request
        session = current.session
        settings = self.settings
        messages = self.messages

        # User table
        if not settings.table_user:
            passfield = settings.password_field
            if settings.username_field:
                # with username (not used by default in Sahana)
                settings.table_user = db.define_table(
                    settings.table_user_name,
                    Field("person_uuid", length=64, default="",
                          readable=False, writable=False),
                    Field("first_name", length=128, default="",
                          label=messages.label_first_name),
                    Field("last_name", length=128, default="",
                          label=messages.label_last_name),
                    Field("username", length=128, default="",
                          unique=True),
                    Field(passfield, "password", length=512,
                          readable=False, label=messages.label_password),
                    Field("email", length=512, default="",
                          label=messages.label_email),
                    Field("language", length=16),
                    Field("utc_offset", length=16,
                          readable=False, writable=False),
                    Field("organisation_id", "integer",
                          writable=False,
                          label=messages.label_organisation_id),
                    Field("site_id", "integer",
                          writable=False,
                          label=messages.label_site_id),
                    Field("image", "upload", autodelete=True,
                          represent = lambda image: image and \
                                        DIV(A(IMG(_src=URL(c="default", f="download",
                                                           args=image),
                                                  _height=60, _alt=self.messages.label_view_image),
                                                  _href=URL(c="default", f="download",
                                                            args=image))) or self.messages.label_no_image),
                    Field("registration_key", length=512,
                          writable=False, readable=False, default="",
                          label=messages.label_registration_key),
                    Field("reset_password_key", length=512,
                          writable=False, readable=False, default="",
                          label=messages.label_registration_key),
                    Field("deleted", "boolean", writable=False,
                          readable=False, default=False),
                    Field("timestmp", "datetime", writable=False,
                          readable=False, default=""),
                    migrate = migrate,
                    fake_migrate=fake_migrate,
                    *(s3_uid()+s3_timestamp()))
            else:
                # with email-address (Sahana default)
                settings.table_user = db.define_table(
                    settings.table_user_name,
                    Field("person_uuid", length=64, default="",
                          readable=False, writable=False),
                    Field("first_name", length=128, default="",
                          label=messages.label_first_name),
                    Field("last_name", length=128, default="",
                          label=messages.label_last_name),
                    Field("email", length=512, default="",
                          label=messages.label_email,
                          unique=True),
                    Field(passfield, "password", length=512,
                          readable=False, label=messages.label_password),
                    Field("language", length=16),
                    Field("utc_offset", length=16,
                          readable=False,
                          writable=False,
                          label=messages.label_utc_offset),
                    Field("organisation_id", "integer",
                          writable=False,
                          label=messages.label_organisation_id),
                    Field("site_id", "integer",
                          writable=False,
                          label=messages.label_site_id),
                    Field("image", "upload", autodelete=True,
                          represent = lambda image: image and \
                                        DIV(A(IMG(_src=URL(c="default", f="download",
                                                           args=image),
                                                  _height=60, _alt=self.messages.label_view_image),
                                                  _href=URL(c="default", f="download",
                                                            args=image))) or self.messages.label_no_image),
                    Field("registration_key", length=512,
                          writable=False, readable=False, default="",
                          label=messages.label_registration_key),
                    Field("reset_password_key", length=512,
                          writable=False, readable=False, default="",
                          label=messages.label_registration_key),
                    Field("deleted", "boolean", writable=False,
                          readable=False, default=False),
                    Field("timestmp", "datetime", writable=False,
                          readable=False, default=""),
                    migrate = migrate,
                    fake_migrate=fake_migrate,
                    *(s3_uid()+s3_timestamp()))

            table = settings.table_user
            table.first_name.notnull = True
            table.first_name.requires = \
                IS_NOT_EMPTY(error_message=messages.is_empty)
            if current.deployment_settings.get_L10n_mandatory_lastname():
                table.last_name.notnull = True
                table.last_name.requires = \
                    IS_NOT_EMPTY(error_message=messages.is_empty)
            table.utc_offset.comment = A(SPAN("[Help]"),
                                         _class="tooltip",
                                         _title="%s|%s" % (messages.label_utc_offset,
                                                           messages.help_utc_offset))
            try:
                from s3validators import IS_UTC_OFFSET
                table.utc_offset.requires = IS_EMPTY_OR(IS_UTC_OFFSET())
            except:
                pass
            table[passfield].requires = [CRYPT(key=settings.hmac_key,
                                               min_length=self.settings.password_min_length,
                                               digest_alg="sha512")]
            if settings.username_field:
                table.username.requires = IS_NOT_IN_DB(db,
                                                       "%s.username" % settings.table_user._tablename)
            table.email.requires = \
                [IS_EMAIL(error_message=messages.invalid_email),
                 IS_LOWER(),
                 IS_NOT_IN_DB(db,
                              "%s.email" % settings.table_user._tablename,
                              error_message=messages.duplicate_email)]
            table.registration_key.default = ""

        # Group table (roles)
        if not settings.table_group:
            settings.table_group = db.define_table(
                settings.table_group_name,
                # Group unique ID, must be notnull+unique:
                Field("uuid",
                      length=64,
                      notnull=True,
                      unique=True,
                      readable=False,
                      writable=False),
                # Group does not appear in the Role Manager:
                # (can neither assign, nor modify, nor delete)
                Field("hidden", "boolean",
                      readable=False,
                      writable=False,
                      default=False),
                # Group cannot be modified in the Role Manager:
                # (can assign, but neither modify nor delete)
                Field("system", "boolean",
                      readable=False,
                      writable=False,
                      default=False),
                # Group cannot be deleted in the Role Manager:
                # (can assign and modify, but not delete)
                Field("protected", "boolean",
                      readable=False,
                      writable=False,
                      default=False),
                # Role name:
                Field("role",
                      length=512,
                      default="",
                      unique=True,
                      label=messages.label_role),
                Field("description", "text",
                      label=messages.label_description),
                migrate = migrate,
                fake_migrate=fake_migrate,
                *(s3_timestamp()+s3_deletion_status()))
            table = settings.table_group
            table.role.requires = IS_NOT_IN_DB(db, "%s.role"
                 % settings.table_group._tablename)

        # Group membership table (user<->role)
        if not settings.table_membership:
            settings.table_membership = db.define_table(
                settings.table_membership_name,
                Field("user_id", settings.table_user,
                      label=messages.label_user_id),
                Field("group_id", settings.table_group,
                      label=messages.label_group_id),
                migrate = migrate,
                fake_migrate=fake_migrate,
                *(s3_uid()+s3_timestamp()+s3_deletion_status()))

            table = settings.table_membership
            table.user_id.requires = IS_IN_DB(db, "%s.id" %
                    settings.table_user._tablename,
                    "%(id)s: %(first_name)s %(last_name)s")
            table.group_id.requires = IS_IN_DB(db, "%s.id" %
                    settings.table_group._tablename,
                    "%(id)s: %(role)s")

        security_policy = current.deployment_settings.get_security_policy()
        # Define Eden permission table
        self.permission.define_table(migrate=migrate,
                                     fake_migrate=fake_migrate)

        if security_policy not in (1, 2, 3, 4, 5, 6, 7) and \
           not settings.table_permission:
            # Permissions table (group<->permission)
            # NB This Web2Py table is deprecated / replaced in Eden by S3Permission
            settings.table_permission = db.define_table(
                settings.table_permission_name,
                Field("group_id", settings.table_group,
                      label=messages.label_group_id),
                Field("name", default="default", length=512,
                      label=messages.label_name),
                Field("table_name", length=512,
                      label=messages.label_table_name),
                Field("record_id", "integer",
                      label=messages.label_record_id),
                migrate = migrate,
                fake_migrate=fake_migrate)
            table = settings.table_permission
            table.group_id.requires = IS_IN_DB(db, "%s.id" %
                    settings.table_group._tablename,
                    "%(id)s: %(role)s")
            table.name.requires = IS_NOT_EMPTY()
            table.table_name.requires = IS_IN_SET(db.tables)
            table.record_id.requires = IS_INT_IN_RANGE(0, 10 ** 9)

        # Event table (auth log)
        # Records Logins & ?
        # @ToDo: Deprecate? At least make it configurable?
        if not settings.table_event:
            settings.table_event = db.define_table(
                settings.table_event_name,
                Field("time_stamp", "datetime",
                      default=request.now,
                      label=messages.label_time_stamp),
                Field("client_ip",
                      default=request.client,
                      label=messages.label_client_ip),
                Field("user_id", settings.table_user, default=None,
                      requires = IS_IN_DB(db, "%s.id" %
                                          settings.table_user._tablename,
                                          "%(id)s: %(first_name)s %(last_name)s"),
                      label=messages.label_user_id),
                Field("origin", default="auth", length=512,
                      label=messages.label_origin,
                      requires = IS_NOT_EMPTY()),
                Field("description", "text", default="",
                      label=messages.label_description,
                      requires = IS_NOT_EMPTY()),
                migrate = migrate,
                fake_migrate=fake_migrate,
                *(s3_uid()+s3_timestamp()+s3_deletion_status()))

    # -------------------------------------------------------------------------
    def login_bare(self, username, password):
        """
            Logs user in
                - extended to understand session.s3.roles
        """

        request = current.request
        session = current.session
        db = current.db

        table_user = self.settings.table_user
        table_membership = self.settings.table_membership

        if self.settings.login_userfield:
            userfield = self.settings.login_userfield
        elif "username" in table_user.fields:
            userfield = "username"
        else:
            userfield = "email"
        passfield = self.settings.password_field
        user = db(table_user[userfield] == username).select().first()
        password = table_user[passfield].validate(password)[0]
        if user:
            user_id = user.id
            if not user.registration_key and user[passfield] == password:
                user = Storage(table_user._filter_fields(user, id=True))
                session.auth = Storage(user=user,
                                       last_visit=request.now,
                                       expiration=self.settings.expiration)
                self.user = user
                # Add the Roles to session.s3
                roles = []
                query = (table_membership.deleted != True) & \
                        (table_membership.user_id == user_id)
                set = db(query).select(table_membership.group_id)
                session.s3.roles = [s.group_id for s in set]

                return user

        return False

    # -------------------------------------------------------------------------
    def set_cookie(self):
        """
            Set a Cookie to the client browser so that we know this user has
            registered & so we should present them with a login form instead
            of a register form
        """

        response = current.response

        response.cookies["registered"] = "yes"
        response.cookies["registered"]["expires"] = 365 * 24 * 3600    # 1 year
        response.cookies["registered"]["path"] = "/"

    # -------------------------------------------------------------------------
    def login(self,
              next=DEFAULT,
              onvalidation=DEFAULT,
              onaccept=DEFAULT,
              log=DEFAULT):
        """
            Overrides Web2Py's login() to use custom flash styles & utcnow

            @returns: a login form
        """

        db = current.db
        table_user = self.settings.table_user
        if "username" in table_user.fields:
            username = "username"
        else:
            username = "email"
        old_requires = table_user[username].requires
        table_user[username].requires = [IS_NOT_EMPTY(), IS_LOWER()]
        request = current.request
        response = current.response
        session = current.session
        passfield = self.settings.password_field
        try:
            table_user[passfield].requires[-1].min_length = 0
        except:
            pass
        if next == DEFAULT:
            next = request.vars._next or self.settings.login_next
        if onvalidation == DEFAULT:
            onvalidation = self.settings.login_onvalidation
        if onaccept == DEFAULT:
            onaccept = self.settings.login_onaccept
        if log == DEFAULT:
            log = self.messages.login_log

        user = None # default

        # do we use our own login form, or from a central source?
        if self.settings.login_form == self:
            form = SQLFORM(
                table_user,
                fields=[username, passfield],
                hidden=dict(_next=request.vars._next),
                showid=self.settings.showid,
                submit_button=self.messages.submit_button,
                delete_label=self.messages.delete_label,
                )
            accepted_form = False
            if form.accepts(request.vars, session,
                            formname="login", dbio=False,
                            onvalidation=onvalidation):
                accepted_form = True
                # check for username in db
                query = (table_user[username] == form.vars[username])
                users = db(query).select()
                if users:
                    # user in db, check if registration pending or disabled
                    temp_user = users[0]
                    if temp_user.registration_key == "pending":
                        response.warning = self.messages.registration_pending
                        return form
                    elif temp_user.registration_key == "disabled":
                        response.error = self.messages.login_disabled
                        return form
                    elif temp_user.registration_key:
                        response.warning = \
                            self.messages.registration_verifying
                        return form
                    # try alternate logins 1st as these have the current version of the password
                    for login_method in self.settings.login_methods:
                        if login_method != self and \
                                login_method(request.vars[username],
                                             request.vars[passfield]):
                            if not self in self.settings.login_methods:
                                # do not store password in db
                                form.vars[passfield] = None
                            user = self.get_or_create_user(form.vars)
                            break
                    if not user:
                        # alternates have failed, maybe because service inaccessible
                        if self.settings.login_methods[0] == self:
                            # try logging in locally using cached credentials
                            if temp_user[passfield] == form.vars.get(passfield, ""):
                                # success
                                user = temp_user
                else:
                    # user not in db
                    if not self.settings.alternate_requires_registration:
                        # we're allowed to auto-register users from external systems
                        for login_method in self.settings.login_methods:
                            if login_method != self and \
                                    login_method(request.vars[username],
                                                 request.vars[passfield]):
                                if not self in self.settings.login_methods:
                                    # do not store password in db
                                    form.vars[passfield] = None
                                user = self.get_or_create_user(form.vars)
                                break
                if not user:
                    # invalid login
                    session.error = self.messages.invalid_login
                    redirect(self.url(args=request.args,
                                      vars=request.get_vars))
        else:
            # use a central authentication server
            cas = self.settings.login_form
            cas_user = cas.get_user()
            if cas_user:
                cas_user[passfield] = None
                user = self.get_or_create_user(cas_user)
            elif hasattr(cas, "login_form"):
                return cas.login_form()
            else:
                # we need to pass through login again before going on
                next = "%s?_next=%s" % (URL(r=request), next)
                redirect(cas.login_url(next))

        # process authenticated users
        if user:
            user = Storage(table_user._filter_fields(user, id=True))
            # If the user hasn't set a personal UTC offset,
            # then read the UTC offset from the form:
            if not user.utc_offset:
                user.utc_offset = session.s3.utc_offset
            session.auth = Storage(user=user, last_visit=request.now,
                                   expiration=self.settings.expiration)
            self.user = user
            # Read their language from the Profile
            language = user.language
            current.T.force(language)
            session.s3.language = language
            session.confirmation = self.messages.logged_in
            # Set a Cookie to present user with login box by default
            self.set_cookie()
            # Update the timestamp of the User so we know when they last logged-in
            db(table_user.id == self.user.id).update(timestmp = request.utcnow)
        if log and self.user:
            self.log_event(log % self.user)

        # how to continue
        if self.settings.login_form == self:
            if accepted_form:
                if onaccept:
                    onaccept(form)
                if isinstance(next, (list, tuple)):
                    # fix issue with 2.6
                    next = next[0]
                if next and not next[0] == "/" and next[:4] != "http":
                    next = self.url(next.replace("[id]", str(form.vars.id)))
                redirect(next)
            table_user[username].requires = old_requires
            return form
        else:
            redirect(next)

    # -------------------------------------------------------------------------
    def register(self,
                 next=DEFAULT,
                 onvalidation=DEFAULT,
                 onaccept=DEFAULT,
                 log=DEFAULT):
        """
            Overrides Web2Py's register() to add new functionality:
                - Checks whether registration is permitted
                - Custom Flash styles
                - Allow form to be embedded in other pages
                - Optional addition of Mobile Phone field to the Register form
                - Optional addition of Organisation field to the Register form

                - Lookup Domains/Organisations to check for Whitelists
                  &/or custom Approver

            @returns: a registration form
        """

        db = current.db
        settings = self.settings
        messages = self.messages
        request = current.request
        response = current.response
        session = current.session
        deployment_settings = current.deployment_settings

        # S3: Don't allow registration if disabled
        self_registration = deployment_settings.get_security_self_registration()
        if not self_registration:
            session.error = messages.registration_disabled
            redirect(URL(args=["login"]))

        if self.is_logged_in() and request.function != "index":
            redirect(settings.logged_url)

        if next == DEFAULT:
            next = request.vars._next or settings.register_next
        if onvalidation == DEFAULT:
            onvalidation = settings.register_onvalidation
        if onaccept == DEFAULT:
            onaccept = settings.register_onaccept
        if log == DEFAULT:
            log = messages.register_log

        user = settings.table_user

        passfield = settings.password_field

        # S3: Organisation field in form?
        if deployment_settings.get_auth_registration_requests_organisation():
            # Widget set in controllers/default.py
            #user.organisation_id.widget =
            user.organisation_id.writable = True
            if deployment_settings.get_auth_registration_organisation_mandatory():
                user.organisation_id.comment = SPAN("*", _class="req")
            else:
                user.organisation_id.comment = DIV(_class="tooltip",
                                                   _title="%s|%s" % (messages.label_organisation_id,
                                                                     messages.help_organisation))
        else:
            user.organisation_id.readable = False
            user.organisation_id.writable = False
        # @ToDo: Option to request Facility during Registration
        user.site_id.readable = False
        labels, required = s3_mark_required(user)
        #formstyle = current.manager.s3.crud.formstyle
        form = SQLFORM(user, hidden=dict(_next=request.vars._next),
                       labels = labels,
                       separator = "",
                       showid=settings.showid,
                       submit_button=messages.submit_button,
                       delete_label=messages.delete_label,
                       #formstyle = formstyle
                       )
        for i, row in enumerate(form[0].components):
            item = row[1][0]
            if isinstance(item, INPUT) and item["_name"] == passfield:
                field_id = "%s_password_two" % user._tablename
                #row = formstyle(...)
                form[0].insert(i + 1, TR(
                        TD(LABEL("%s:" % messages.verify_password,
                                 _for="password_two",
                                 _id=field_id + SQLFORM.ID_LABEL_SUFFIX),
                           _class="w2p_fl"),
                        INPUT(_name="password_two",
                              _id=field_id,
                              _type="password",
                              requires=IS_EXPR("value==%s" % \
                              repr(request.vars.get(passfield, None)),
                              error_message=messages.mismatched_password)),
                        SPAN("*", _class="req"),
                "", _id=field_id + SQLFORM.ID_ROW_SUFFIX))
                #form[0].insert(i + 1, row)
        # S3: Insert Mobile phone field into form
        if deployment_settings.get_auth_registration_requests_mobile_phone():
            field_id = "%s_mobile" % user._tablename
            if deployment_settings.get_auth_registration_mobile_phone_mandatory():
                comment = SPAN("*", _class="req")
            else:
                comment = DIV(_class="tooltip",
                              _title="%s|%s" % (deployment_settings.get_ui_label_mobile_phone(),
                                                messages.help_mobile_phone))
            form[0].insert(-1,
                           TR(TD(LABEL("%s:" % deployment_settings.get_ui_label_mobile_phone(),
                                       _for="mobile",
                                       _id=field_id + SQLFORM.ID_LABEL_SUFFIX),
                                 _class="w2p_fl"),
                                 INPUT(_name="mobile", _id=field_id),
                              TD(comment,
                                 _class="w2p_fc"),
                           _id=field_id + SQLFORM.ID_ROW_SUFFIX))

        if settings.captcha != None:
            form[0].insert(-1, TR("", settings.captcha, ""))

        import uuid
        user.registration_key.default = key = str(uuid.uuid4())

        if form.accepts(request.vars, session, formname="register",
                        onvalidation=onvalidation):

            if settings.create_user_groups:
                # Not used in S3
                description = \
                    "group uniquely assigned to %(first_name)s %(last_name)s"\
                     % form.vars
                group_id = self.add_group("user_%s" % form.vars.id,
                                          description)
                self.add_membership(group_id, form.vars.id)

            approved = False
            users = db(settings.table_user.id > 0).count()
            if users == 1:
                # 1st user to register shouldn't need verification/approval
                approved = True

            elif settings.registration_requires_verification:
                # Ensure that we add to the correct Organization
                approver, organisation_id = self.s3_approver(form.vars)

                # @ToDo: Is it correct to override the organisation entered by the user?
                #        Ideally (if the deployment_settings.auth.registration_requests_organisation = True
                #        the org could be selected based on the email and the user could then override
                form.vars.organisation = organisation_id

                # Send the Verification email
                if not settings.mailer or \
                   not settings.mailer.send(to=form.vars.email,
                                            subject=messages.verify_email_subject,
                                            message=messages.verify_email % dict(key=key)):
                    db.rollback()
                    response.error = messages.email_verification_failed
                    return form
                # @ToDo: Deployment Setting?
                #session.confirmation = messages.email_sent
                next = URL(c="default", f="message",
                           args = ["verify_email_sent"],
                           vars = {"email": form.vars.email})

            elif settings.registration_requires_approval:
                # Identify the Approver &
                # ensure that we add to the correct Organization
                approver, organisation_id = self.s3_approver(form.vars)
                form.vars.organisation_id = organisation_id

                if approver:
                    # Send the Authorisation email
                    form.vars.approver = approver
                    if not settings.mailer or \
                        not settings.verify_email_onaccept(form.vars):
                        # We don't wish to prevent registration if the approver mail fails to send
                        #db.rollback()
                        session.error = messages.email_approver_failed
                        #return form
                    user[form.vars.id] = dict(registration_key="pending")
                    session.warning = messages.registration_pending_approval
                else:
                    # The domain is Whitelisted
                    approved = True
            else:
                # No verification or approval needed
                approved = True
                approver, organisation_id = self.s3_approver(form.vars)
                form.vars.registration_key = ""
                form.vars.approver = approver
                settings.verify_email_onaccept(form.vars)

            # Set a Cookie to present user with login box by default
            self.set_cookie()

            if approved:
                user[form.vars.id] = dict(registration_key="")
                session.confirmation = messages.registration_successful

                table_user = settings.table_user
                if "username" in table_user.fields:
                    username = "username"
                else:
                    username = "email"
                query = (table_user[username] == form.vars[username])
                user = db(query).select(limitby=(0, 1)).first()
                user = Storage(table_user._filter_fields(user, id=True))

                if users == 1:
                    # Add the first user to admin group
                    admin_group_id = 1
                    self.add_membership(admin_group_id, user.id)

                # If the user hasn't set a personal UTC offset,
                # then read the UTC offset from the form:
                if not user.utc_offset:
                    user.utc_offset = session.s3.utc_offset
                session.auth = Storage(user=user, last_visit=request.now,
                                       expiration=settings.expiration)
                self.user = user
                session.flash = messages.logged_in

            if log:
                self.log_event(log % form.vars)
            if onaccept:
                onaccept(form)
            if not next:
                next = self.url(args = request.args)
            elif isinstance(next, (list, tuple)):
                # fix issue with 2.6
                next = next[0]
            elif next and not next[0] == "/" and next[:4] != "http":
                next = self.url(next.replace("[id]", str(form.vars.id)))
            redirect(next)

        return form

    # -------------------------------------------------------------------------
    def profile(
        self,
        next=DEFAULT,
        onvalidation=DEFAULT,
        onaccept=DEFAULT,
        log=DEFAULT,
        ):
        """
            returns a form that lets the user change his/her profile

            .. method:: Auth.profile([next=DEFAULT [, onvalidation=DEFAULT
                [, onaccept=DEFAULT [, log=DEFAULT]]]])

            Patched for S3 to use s3_mark_required
        """

        table_user = self.settings.table_user
        if not self.is_logged_in():
            redirect(self.settings.login_url)
        passfield = self.settings.password_field
        self.settings.table_user[passfield].writable = False
        request = current.request
        session = current.session
        if next == DEFAULT:
            next = request.get_vars._next \
                or request.post_vars._next \
                or self.settings.profile_next
        if onvalidation == DEFAULT:
            onvalidation = self.settings.profile_onvalidation
        if onaccept == DEFAULT:
            onaccept = self.settings.profile_onaccept
        if log == DEFAULT:
            log = self.messages.profile_log
        labels, required = s3_mark_required(table_user)
        form = SQLFORM(
            table_user,
            self.user.id,
            fields = self.settings.profile_fields,
            labels = labels,
            hidden = dict(_next=next),
            showid = self.settings.showid,
            submit_button = self.messages.profile_save_button,
            delete_label = self.messages.delete_label,
            upload = self.settings.download_url,
            formstyle = self.settings.formstyle,
            separator=""
            )
        if form.accepts(request, session,
                        formname='profile',
                        onvalidation=onvalidation,hideerror=self.settings.hideerror):
            self.user.update(table_user._filter_fields(form.vars))
            session.flash = self.messages.profile_updated
            if log:
                self.log_event(log % self.user)
            callback(onaccept,form)
            if not next:
                next = self.url(args=request.args)
            elif isinstance(next, (list, tuple)): ### fix issue with 2.6
                next = next[0]
            elif next and not next[0] == '/' and next[:4] != 'http':
                next = self.url(next.replace('[id]', str(form.vars.id)))
            redirect(next)
        return form

    # -------------------------------------------------------------------------
    def s3_lookup_org_role(self, organisation_id):
        """
            Lookup the Organisation Access Role from the ID of the Organisation
        """

        if not organisation_id:
            return None

        db = current.db
        s3db = current.s3db
        table = s3db.org_organisation
        query = (table.id == organisation_id)
        org = db(query).select(table.owned_by_organisation).first()
        if org:
            return org.owned_by_organisation

        return None

    # -------------------------------------------------------------------------
    def s3_lookup_site_role(self, site_id):
        """
            Lookup the Facility Access Role from the ID of the Facility
        """

        if not site_id:
            return None

        db = current.db
        s3db = current.s3db
        table = s3db.org_site
        query = (table.id == site_id)
        site = db(query).select(table.instance_type).first()
        if site:
            instance_type = site.instance_type
            itable = db[instance_type]
            query = (itable.site_id == site_id)
            _site = db(query).select(itable.owned_by_facility).first()
            if _site:
                return _site.owned_by_facility

        return None

    # -------------------------------------------------------------------------
    def s3_impersonate(self, user_id):
        """
            S3 framework function

            Designed to be used within tasks, which are run in a separate request
            & hence don't have access to current.auth

            @param user_id: auth.user.id
        """

        session = current.session
        db = current.db

        if not user_id:
            # Anonymous
            return None

        table_user = self.settings.table_user
        user = db(table_user.id == user_id).select(limitby=(0, 1)).first()

        if not user:
            # Invalid user ID
            return False

        roles = []
        table_membership = self.settings.table_membership
        memberships = db(table_membership.user_id == user.id).select(
                                                    table_membership.group_id)
        roles = [m.group_id for m in memberships]
        if session.s3.system_roles.ANONYMOUS:
            roles.append(session.s3.system_roles.ANONYMOUS)

        session.s3.roles = roles

        # Set the language from the Profile
        language = user.language
        current.T.force(language)
        current.session.s3.language = language

        user = Storage(table_user._filter_fields(user, id=True))

        # Use this user
        self.user = user

        return user

    # -------------------------------------------------------------------------
    def s3_register(self, form):
        """
            S3 framework function

            Designed to be used as an onaccept callback for register()

            Whenever someone registers, it:
                - adds them to the 'Authenticated' role
                - adds their name to the Person Registry
                - creates an HRM record
                - adds them to the Org_x Access role
        """

        db = current.db
        deployment_settings = current.deployment_settings

        user_id = form.vars.id
        # Add to 'Authenticated' role
        authenticated = self.id_group("Authenticated")
        self.add_membership(authenticated, user_id)

        organisation_id = form.vars.get("organisation_id", None)
        owned_by_organisation = self.s3_lookup_org_role(organisation_id)
        # For admin/user/create
        site_id = form.vars.get("site_id", None)
        owned_by_facility = self.s3_lookup_site_role(site_id)

        # Add to Person Registry and Email/Mobile to pr_contact
        person_id = self.s3_link_to_person(form.vars, # user
                                           owned_by_organisation,
                                           owned_by_facility)

        if organisation_id and "hrm_human_resource" in db:
            # Create an HRM entry, if one doesn't already exist
            table = s3db.hrm_human_resource
            query = (table.person_id == person_id) & \
                    (table.organisation_id == organisation_id)
            if not db(query).select(table.id,
                                    limitby=(0, 1)).first():
                id = table.insert(person_id=person_id,
                                  organisation_id=organisation_id,
                                  owned_by_organisation=owned_by_organisation,
                                  owned_by_facility=owned_by_facility
                                )
                record = Storage(id=id)
                current.manager.model.update_super(s3db.hrm_human_resource, record)
            if owned_by_organisation:
                # Add to the Org Access Role
                table = self.settings.table_membership
                query = (table.deleted != True) & \
                        (table.user_id == user_id) & \
                        (table.group_id == owned_by_organisation)
                if not db(query).select(table.id,
                                        limitby=(0, 1)).first():
                    table.insert(user_id=user_id,
                                 group_id=owned_by_organisation)
            if owned_by_facility:
                # Add to the Site Access Role
                table = self.settings.table_membership
                query = (table.deleted != True) & \
                        (table.user_id == user_id) & \
                        (table.group_id == owned_by_facility)
                if not db(query).select(table.id,
                                        limitby=(0, 1)).first():
                    table.insert(user_id=user_id,
                                 group_id=owned_by_facility)

        # Return person_id for init scripts
        return person_id

    # -------------------------------------------------------------------------
    def s3_link_to_person(self,
                          user=None,
                          owned_by_organisation=None,
                          owned_by_facility=None):
        """
            Links user accounts to person registry entries

            Policy for linking to pre-existing person records:

            If:
                - a person record with exactly the same person_uuid exists,
            or:
                - a person record with exactly the same first name and
                  last name exists, which has a contact information record
                  with exactly the same email address as used in the user
                  account, and which is not linked to another user account,

                then this person record will be linked to this user account,

            otherwise:
                - a new person record is created, and a new email contact
                  record with the email address from the user record is
                  registered for that person
        """

        db = current.db
        s3db = current.s3db
        utable = self.settings.table_user
        ptable = s3db.pr_person
        ctable = s3db.pr_contact
        atable = s3db.pr_address
        etable = s3db.pr_pentity
        ttable = s3db.sit_trackable
        gtable = s3db.gis_config

        if user is None:
            users = db(utable.person_uuid == None).select(utable.ALL)
        elif "person_uuid" in user:
            query = (utable.person_uuid == user.person_uuid)
            person_id = db(query).select(utable.id,
                                         limitby=(0, 1)).first()
            if person_id:
                # We already have a link
                return person_id
            else:
                users = [user]
        else:
            users = [user]

        person_ids = []
        for user in users:
            if "email" in user:

                first_name = user.first_name
                last_name = user.last_name
                email = user.email.lower()

                query = (ptable.first_name == first_name) & \
                        (ptable.last_name == last_name) & \
                        (ctable.pe_id == ptable.pe_id) & \
                        (ctable.contact_method == "EMAIL") & \
                        (ctable.value.lower() == email)
                person = db(query).select(ptable.id,
                                          ptable.uuid,
                                          ptable.pe_id).first()
                if person:
                    person_ids.append(person.id)
                    if not db(utable.person_uuid == person.uuid).count():
                        db(utable.id == user.id).update(person_uuid=person.uuid)
                        # Assign ownership of the Person record
                        person.update_record(owned_by_user=user.id,
                                             owned_by_organisation=owned_by_organisation,
                                             owned_by_facility=owned_by_facility)
                        # Assign ownership of the Contact record(s)
                        query = (ctable.pe_id == person.pe_id)
                        db(query).update(owned_by_user = user.id,
                                         owned_by_organisation=owned_by_organisation,
                                         owned_by_facility=owned_by_facility)
                        # Assign ownership of the Address record(s)
                        query = (atable.pe_id == person.pe_id)
                        db(query).update(owned_by_user = user.id,
                                         owned_by_organisation=owned_by_organisation,
                                         owned_by_facility=owned_by_facility)
                        # Assign ownership of the Config record(s)
                        query = (gtable.pe_id == person.pe_id)
                        db(query).update(owned_by_user = user.id,
                                         owned_by_organisation=owned_by_organisation,
                                         owned_by_facility=owned_by_facility)
                        # HR records
                        self.s3_register_staff(user.id, person.id)
                        if self.user and self.user.id == user.id:
                            self.user.person_uuid = person.uuid
                        continue

                pe_id = etable.insert(instance_type="pr_person",
                                      deleted=False)
                track_id = ttable.insert(instance_type="pr_person",
                                         deleted=False)
                if pe_id:
                    new_id = ptable.insert(
                        pe_id = pe_id,
                        track_id = track_id,
                        first_name = user.first_name,
                        last_name = user.last_name,
                        modified_by = user.id,
                        owned_by_user = user.id,
                        owned_by_organisation=owned_by_organisation,
                        owned_by_facility=owned_by_facility)
                    if new_id:
                        person_ids.append(new_id)
                        person_uuid = ptable[new_id].uuid
                        db(utable.id == user.id).update(person_uuid=person_uuid)
                        db(etable.id == pe_id).update(uuid=person_uuid)
                        db(ttable.id == track_id).update(uuid=person_uuid)
                        # Add the email to pr_contact
                        ctable.insert(pe_id = pe_id,
                                      contact_method = "EMAIL",
                                      priority = 1,
                                      value = email,
                                      owned_by_user = user.id,
                                      owned_by_organisation=owned_by_organisation,
                                      owned_by_facility=owned_by_facility)
                        # Add the mobile to pr_contact
                        mobile = current.request.vars.get("mobile",
                                                                   None)
                        if mobile:
                            ctable.insert(
                                    pe_id = pe_id,
                                    contact_method = "SMS",
                                    priority = 2,
                                    value = mobile,
                                    owned_by_user = user.id,
                                    owned_by_organisation=owned_by_organisation,
                                    owned_by_facility=owned_by_facility)

                if self.user and self.user.id == user.id:
                    self.user.person_uuid = person_uuid

        if len(person_ids) == 1:
            return person_ids[0]
        else:
            return person_ids

    # -------------------------------------------------------------------------
    def s3_approver(self,
                    user):
        """
            Returns the Approver for a new Registration &
            the organisation_id field

            @param: user - the user record (form.vars when done direct)
        """

        db = current.db
        s3db = current.s3db
        deployment_settings = current.deployment_settings

        # Default Approver
        approver = deployment_settings.get_mail_approver()
        organisation_id = None
        # Check for Domain: Whitelist or specific Approver
        table = s3db.auth_organisation
        address, domain = user.email.split("@", 1)
        query = (table.domain == domain)
        record = db(query).select(table.organisation_id,
                                  table.approver,
                                  limitby=(0, 1)).first()
        if record:
            organisation_id = record.organisation_id
            approver = record.approver

        elif deployment_settings.get_auth_registration_requests_organisation():
            # Check for an Organization-specific Approver
            organisation_id = user.get("organisation_id",
                                       None)
            if organisation_id:
                query = (table.organisation_id == organisation_id)
                record = db(query).select(table.approver,
                                          limitby=(0, 1)).first()
                if record and record.approver:
                    approver = record.approver

        return approver, organisation_id

    # -------------------------------------------------------------------------
    def verify_email(self,
                     next=DEFAULT,
                     onaccept=DEFAULT,
                     log=DEFAULT):
        """
            action user to verify the registration email, XXXXXXXXXXXXXXXX

            .. method:: Auth.verify_email([next=DEFAULT [, onvalidation=DEFAULT
                [, onaccept=DEFAULT [, log=DEFAULT]]]])
        """

        db = current.db

        settings = self.settings
        messages = self.messages
        deployment_settings = current.deployment_settings

        key = current.request.args[-1]
        table_user = settings.table_user
        user = db(table_user.registration_key == key).select().first()
        if not user:
            redirect(settings.verify_email_next)
        # S3: Lookup the Approver
        approver, organisation_id = self.s3_approver(user)
        if settings.registration_requires_approval and approver:
            user.update_record(registration_key = "pending")
            current.session.flash = messages.registration_pending_approval
        else:
            user.update_record(registration_key = "")
            current.session.flash = messages.email_verified
        if log == DEFAULT:
            log = messages.verify_email_log
        if next == DEFAULT:
            next = settings.verify_email_next
        if onaccept == DEFAULT:
            onaccept = settings.verify_email_onaccept
        if log:
            self.log_event(log % user)

        if approver:
            user.approver = approver
            callback(onaccept, user)

        redirect(next)

    # -------------------------------------------------------------------------
    def s3_verify_email_onaccept(self, form):
        """"
            Sends a message to the approver to notify them if a user needs approval
            If deployment_settings.auth.always_notify_approver = True,
            send them notification regardless
        """

        if form.registration_key == "": # User Approved
            if not current.deployment_settings.get_auth_always_notify_approver():
                return
            subject = current.T("%(system_name)s - New User Registered") % \
                      {"system_name": current.deployment_settings.get_system_name()}
            message = self.messages.new_user % dict(first_name = form.first_name,
                                                        last_name = form.last_name,
                                                        email = form.email)
        else:
            subject = current.T("%(system_name)s - New User Registration Approval Pending") % \
                      {"system_name": current.deployment_settings.get_system_name()}
            message = self.messages.approve_user % \
                        dict(first_name=form.first_name,
                             last_name=form.last_name,
                             email=form.email)

        result = self.settings.mailer.send(to=form.approver,
                                           subject=subject,
                                           message=message)

        return result

    # -------------------------------------------------------------------------
    def s3_register_staff(self, user_id, person_id):
        """
            Take ownership of the HR records of the person record,
            and add user to the Org Access role.

            To be called by s3_link_to_person in case a newly registered
            user record gets linked to a prior existing person record.

            @param user_id: the user record ID
            @param person_id: the person record ID
        """

        db = current.db
        manager = current.manager

        HR_TABLE = "hrm_human_resource"
        manager.load(HR_TABLE)
        try:
            htable = db[HR_TABLE]
        except:
            # HRM module disabled, skip
            return
        rtable = self.settings.table_group
        mtable = self.settings.table_membership
        utable = self.settings.table_user

        # User own their own HRM records
        query = (htable.person_id == person_id)
        db(query).update(owned_by_user=user_id)

        query &= ((htable.status == 1) &
                  (htable.deleted != True))
        rows = db(query).select(htable.owned_by_organisation,
                                htable.owned_by_facility)
        org_roles = []
        fac_roles = []
        for row in rows:
            org_role = row.owned_by_organisation
            if org_role and org_role not in org_roles:
                query = (mtable.deleted != True) & \
                        (mtable.user_id == user_id) & \
                        (mtable.group_id == org_role)
                if not db(query).select(limitby=(0, 1)).first():
                    org_roles.append(dict(user_id=user_id,
                                          group_id=org_role))
            fac_role = row.owned_by_facility
            if fac_role and fac_role not in fac_roles:
                query = (mtable.deleted != True) & \
                        (mtable.user_id == user_id) & \
                        (mtable.group_id == fac_role)
                if not db(query).select(limitby=(0, 1)).first():
                    fac_roles.append(dict(user_id=user_id,
                                          group_id=fac_role))
        if org_roles:
            mtable.bulk_insert(org_roles)
        if fac_roles:
            mtable.bulk_insert(fac_roles)

    # -------------------------------------------------------------------------
    def s3_logged_in(self):
        """
            Check whether the user is currently logged-in
            - tries Basic if not
        """

        if self.override:
            return True

        session = current.session
        if not self.is_logged_in():
            basic = self.basic()
            try:
                return basic[2]
            except TypeError:
                # old web2py
                return basic
            except:
                return False

        return True

    # -------------------------------------------------------------------------
    # Role Management
    # -------------------------------------------------------------------------
    def get_system_roles(self):
        """
            Get the IDs of the session roles by their UIDs, and store them
            into the current session. To be run once per session, as these
            IDs should never change.

            Caution: do NOT cache the result, otherwise a newly installed
            system would be completely open during the caching period!
        """

        session = current.session

        try:
            if session.s3.system_roles:
                return session.s3.system_roles
        except:
            pass

        db = current.db
        rtable = self.settings.table_group
        if rtable is not None:
            system_roles = self.S3_SYSTEM_ROLES
            query = (rtable.deleted != True) & \
                    rtable.uuid.belongs(system_roles.values())
            rows = db(query).select(rtable.id, rtable.uuid)
            sr = Storage([(role.uuid, role.id) for role in rows])
        else:
            sr = Storage([(uid, None) for uid in self.S3_SYSTEM_ROLES])

        session.s3.system_roles = sr
        return sr

    # -------------------------------------------------------------------------
    def s3_create_role(self, role, description=None, *acls, **args):
        """
            Back-end method to create roles with ACLs

            @param role: display name for the role
            @param description: description of the role (optional)
            @param acls: list of initial ACLs to assign to this role
            @param args: keyword arguments (see below)
            @keyword name: a unique name for the role
            @keyword hidden: hide this role completely from the RoleManager
            @keyword system: role can be assigned, but neither modified nor
                             deleted in the RoleManager
            @keyword protected: role can be assigned and edited, but not
                                deleted in the RoleManager
        """

        table = self.settings.table_group

        hidden = args.get("hidden", False)
        system = args.get("system", False)
        protected = args.get("protected", False)

        uid = args.get("uid", None)
        if uid:
            query = (table.uuid == uid)
            record = current.db(query).select(limitby=(0, 1)).first()
        else:
            record = None
            import uuid
            uid = uuid.uuid4()

        if record:
            role_id = record.id
            record.update_record(deleted=False,
                                 role=role,
                                 description=description,
                                 hidden=hidden,
                                 system=system,
                                 protected=protected)
        else:
            role_id = table.insert(uuid=uid,
                                   role=role,
                                   description=description,
                                   hidden=hidden,
                                   system=system,
                                   protected=protected)
        if role_id:
            for acl in acls:
                self.s3_update_acl(role_id, **acl)

        return role_id

    # -------------------------------------------------------------------------
    def s3_delete_role(self, role_id):
        """
            Remove a role from the system.

            @param role_id: the ID or UID of the role

            @note: protected roles cannot be deleted with this function,
                   need to reset the protected-flag first to override
        """

        db = current.db
        table = self.settings.table_group

        if isinstance(role_id, str) and not role_id.isdigit():
            gquery = (table.uuid == role_id)
        else:
            role_id = int(role_id)
            gquery = (table.id == role_id)

        role = db(gquery).select(limitby=(0, 1)).first()
        if role and not role.protected:
            # Remove all memberships for this role
            mtable = self.settings.table_membership
            mquery = (mtable.group_id == role.id)
            db(mquery).update(deleted=True)
            # Remove all ACLs for this role
            ptable = self.permission.table
            pquery = (ptable.group_id == role.id)
            db(pquery).update(deleted=True)
            # Remove the role
            db(gquery).update(role=None, deleted=True)

    # -------------------------------------------------------------------------
    def resolve_role_ids(self, roles):
        """
            Resolve role UIDs

            @param roles: list of role IDs or UIDs (or mixed)
        """

        if not isinstance(roles, (list, tuple)):
            roles = [roles]

        role_ids = []
        role_uids = []
        for role_id in roles:
            if isinstance(role_id, str) and not role_id.isdigit():
                role_uids.append(role_id)
            else:
                _id = int(role_id)
                if _id not in role_ids:
                    role_ids.append(_id)
        if role_uids:
            rtable = self.settings.table_group
            query = (rtable.deleted != True) & \
                    (rtable.uuid.belongs(role_uids))
            rows = db(query).select(rtable.id)
            role_ids += [r.id for r in rows if r.id not in role_ids]

        return role_ids

    # -------------------------------------------------------------------------
    def s3_assign_role(self, user_id, role_id):
        """
            Assigns a role to a user

            @param user_id: the record ID of the user account
            @param role_id: the record ID(s)/UID(s) of the role

            @note: strings or lists of strings are assumed to be
                   role UIDs
        """

        db = current.db
        rtable = self.settings.table_group
        mtable = self.settings.table_membership

        query = (rtable.deleted != True)
        if isinstance(role_id, (list, tuple)):
            if isinstance(role_id[0], str):
                query &= (rtable.uuid.belongs(role_id))
            else:
                roles = role_id
        elif isinstance(role_id, str):
            query &= (rtable.uuid == role_id)
        else:
            roles = [role_id]
        if query is not None:
            roles = db(query).select(rtable.id)
            roles = [r.id for r in roles]

        query = (mtable.deleted != True) & \
                (mtable.user_id == user_id) & \
                (mtable.group_id.belongs(roles))
        assigned = db(query).select(mtable.group_id)
        assigned_roles = [r.group_id for r in assigned]

        for role in roles:
            if role not in assigned_roles:
                mtable.insert(user_id=user_id, group_id=role)

    # -------------------------------------------------------------------------
    def s3_retract_role(self, user_id, role_id):
        """
            Removes a role assignment from a user account

            @param user_id: the record ID of the user account
            @param role_id: the record ID(s)/UID(s) of the role

            @note: strings or lists of strings are assumed to be
                   role UIDs
        """

        if not role_id:
            return

        db = current.db
        rtable = self.settings.table_group
        mtable = self.settings.table_membership

        query = (rtable.deleted != True)
        if isinstance(role_id, (list, tuple)):
            if isinstance(role_id[0], str):
                query &= (rtable.uuid.belongs(role_id))
            else:
                roles = role_id
        elif isinstance(role_id, str):
            query &= (rtable.uuid == role_id)
        else:
            roles = [role_id]
        if query is not None:
            roles = db(query).select(rtable.id)
            roles = [r.id for r in roles]

        query = (mtable.deleted != True) & \
                (mtable.user_id == user_id) & \
                (mtable.group_id.belongs(roles))
        db(query).update(deleted=True)

    # -------------------------------------------------------------------------
    def s3_has_role(self, role):
        """
            Check whether the currently logged-in user has a role

            @param role: the record ID or UID of the role
        """

        if self.override:
            return True

        db = current.db
        session = current.session
        if not session.s3:
            return False

        # Trigger HTTP basic auth
        self.s3_logged_in()
        roles = session.s3.roles
        if not roles:
            return False

        system_roles = session.s3.system_roles
        if system_roles and system_roles.ADMIN in roles:
            # Administrators have all roles
            return True

        if isinstance(role, str):
            if role.isdigit():
                role = int(role)
            else:
                rtable = self.settings.table_group
                query = (rtable.deleted != True) & \
                        (rtable.uuid == role)
                row = db(query).select(rtable.id, limitby=(0, 1)).first()
                if row:
                    role = row.id
                else:
                    return False

        return role in session.s3.roles

    # -------------------------------------------------------------------------
    # ACL management
    # -------------------------------------------------------------------------
    def s3_update_acls(self, role, *acls):
        """
            Wrapper for s3_update_acl to allow batch updating
        """

        for acl in acls:
            self.s3_update_acl(role, **acl)

    # -------------------------------------------------------------------------
    def s3_update_acl(self, role,
                      c=None, f=None, t=None, oacl=None, uacl=None,
                      organisation=None, facility=None):
        """
            Back-end method to update an ACL
        """

        ALL = "all"

        all_organisations = organisation == ALL
        if all_organisations:
            organisation = None

        all_facilities = facility == ALL
        if all_facilities:
            facility = None

        table = self.permission.table
        if not table:
            # ACLs not relevant to this security policy
            return None

        if c is None and f is None and t is None:
            return None

        if t is not None:
            c = f = None

        if uacl is None:
            uacl = self.permission.NONE
        if oacl is None:
            oacl = uacl

        if role:
            query = ((table.group_id == role) & \
                     (table.controller == c) & \
                     (table.function == f) & \
                     (table.tablename == t))
            record = current.db(query).select(table.id, limitby=(0, 1)).first()
            acl = dict(deleted=False,
                       group_id=role,
                       controller=c,
                       function=f,
                       tablename=t,
                       oacl=oacl,
                       uacl=uacl,
                       all_organisations=all_organisations,
                       organisation=organisation,
                       all_facilities=all_facilities,
                       facility=facility)
            if record:
                success = record.update_record(**acl)
            else:
                success = table.insert(**acl)

        return success

    # -------------------------------------------------------------------------
    # Utilities
    # -------------------------------------------------------------------------
    def s3_group_members(self, group_id):
        """
            Get a list of members of a group

            @param group_id: the group record ID
            @returns: a list of the user_ids for members of a group
        """

        membership = self.settings.table_membership
        query = (membership.deleted != True) & \
                (membership.group_id == group_id)
        members = current.db(query).select(membership.user_id)
        return [member.user_id for member in members]


    # -------------------------------------------------------------------------
    def s3_user_to_person(self, user_id):
        """
            Get the person_id for a given user_id

            @param user_id: the user record ID
            @returns: the person record ID for this user ID

            @note: unsafe method - do not expose to users
        """

        db = current.db
        s3db = current.s3db
        ptable = s3db.pr_person
        utable = self.settings.table_user
        query = (utable.id == user_id) & \
                (utable.person_uuid == ptable.uuid)
        record = db(query).select(ptable.id,
                                  limitby=(0, 1)).first()
        if record:
            return record.id
        else:
            return None

    # -------------------------------------------------------------------------
    def s3_person_to_user(self, person_id):
        """
            Get the user_id for a given person_id

            @param person_id: the person record ID
            @returns: the user record ID associated with this person record

            @note: unsafe method - do not expose to users
        """

        db = current.db
        s3db = current.s3db
        ptable = s3db.pr_person
        utable = self.settings.table_user
        query = (ptable.id == person_id) & \
                (ptable.uuid == utable.person_uuid)
        record = db(query).select(utable.id,
                                  limitby=(0, 1)).first()
        if record:
            return record.id
        else:
            return None

    # -------------------------------------------------------------------------
    def s3_logged_in_person(self):
        """
            Get the person record ID for the current logged-in user
        """

        db = current.db
        s3db = current.s3db
        ptable = s3db.pr_person

        if self.s3_logged_in():
            try:
                query = (ptable.uuid == self.user.person_uuid)
            except AttributeError:
                # Prepop
                pass
            else:
                record = db(query).select(ptable.id,
                                          limitby=(0, 1)).first()
                if record:
                    return record.id

        return None

    # -------------------------------------------------------------------------
    def s3_logged_in_human_resource(self):
        """
            Get the person record ID for the current logged-in user
        """

        db = current.db
        s3db = current.s3db
        ptable = s3db.pr_person
        hrtable = s3db.hrm_human_resource

        if self.s3_logged_in():
            try:
                query = (hrtable.person_id == ptable.id) & \
                        (ptable.uuid == self.user.person_uuid)
            except AttributeError:
                # Prepop
                pass
            else:
                record = db(query).select(hrtable.id,
                                          orderby =~hrtable.modified_on,
                                          limitby=(0, 1)).first()
                if record:
                    return record.id

        return None

    # -------------------------------------------------------------------------
    def s3_has_permission(self, method, table, record_id = 0):
        """
            S3 framework function to define whether a user can access a record
            in manner "method". Designed to be called from the RESTlike
            controller.

            @param table: the table or tablename
        """

        if self.override:
            return True

        db = current.db
        session = current.session

        if not hasattr(table, "_tablename"):
            s3db = current.s3db
            table = s3db[table]

        if session.s3.security_policy == 1:
            # Simple policy
            # Anonymous users can Read.
            if method == "read":
                authorised = True
            else:
                # Authentication required for Create/Update/Delete.
                authorised = self.s3_logged_in()

        elif session.s3.security_policy == 2:
            # Editor policy
            # Anonymous users can Read.
            if method == "read":
                authorised = True
            elif method == "create":
                # Authentication required for Create.
                authorised = self.s3_logged_in()
            elif record_id == 0 and method == "update":
                # Authenticated users can update at least some records
                authorised = self.s3_logged_in()
            else:
                # Editor role required for Update/Delete.
                authorised = self.s3_has_role("Editor")
                if not authorised and self.user and "owned_by_user" in table:
                    # Creator of Record is allowed to Edit
                    query = (table.id == record_id)
                    record = db(query).select(table.owned_by_user,
                                              limitby=(0, 1)).first()
                    if record and self.user.id == record.owned_by_user:
                        authorised = True

        elif session.s3.security_policy == 3:
            # Controller ACLs
            self.permission.use_cacls = True
            self.permission.use_facls = False
            self.permission.use_tacls = False
            authorised = self.permission.has_permission(table,
                                                        record=record_id,
                                                        method=method)

        elif session.s3.security_policy == 4:
            # Controller+Function ACLs
            self.permission.use_cacls = True
            self.permission.use_facls = True
            self.permission.use_tacls = False
            authorised = self.permission.has_permission(table,
                                                        record=record_id,
                                                        method=method)

        elif session.s3.security_policy >= 5:
            # Controller+Function+Table ACLs
            self.permission.use_cacls = True
            self.permission.use_facls = True
            self.permission.use_tacls = True
            authorised = self.permission.has_permission(table,
                                                        record=record_id,
                                                        method=method)

        else:
            # Full policy
            if self.s3_logged_in():
                # Administrators are always authorised
                if self.s3_has_role(1):
                    authorised = True
                else:
                    # Require records in auth_permission to specify access
                    # (default Web2Py-style)
                    authorised = self.has_permission(method, table, record_id)
            else:
                # No access for anonymous
                authorised = False


        return authorised

    # -------------------------------------------------------------------------
    def s3_accessible_query(self, method, table):
        """
            Returns a query with all accessible records for the currently
            logged-in user

            @note: This method does not work on GAE because it uses JOIN and IN
        """

        if self.override:
            return table.id > 0

        db = current.db
        session = current.session
        T = current.T

        policy = session.s3.security_policy

        if policy == 1:
            # "simple" security policy: show all records
            return table.id > 0
        elif policy == 2:
            # "editor" security policy: show all records
            return table.id > 0
        elif policy in (3, 4, 5, 6, 7):
            # ACLs: use S3Permission method
            query = self.permission.accessible_query(table, method)
            return query

        # "Full" security policy
        if self.s3_has_role(1):
            # Administrators can see all data
            return table.id > 0

        # If there is access to the entire table then show all records
        try:
            user_id = self.user.id
        except:
            user_id = 0
        if self.has_permission(method, table, 0, user_id):
            return table.id > 0
        # Filter Records to show only those to which the user has access
        session.warning = T("Only showing accessible records!")
        membership = self.settings.table_membership
        permission = self.settings.table_permission
        return table.id.belongs(db(membership.user_id == user_id)\
                                  (membership.group_id == permission.group_id)\
                                  (permission.name == method)\
                                  (permission.table_name == table)\
                                  ._select(permission.record_id))


    # -------------------------------------------------------------------------
    def s3_has_membership(self, group_id=None, user_id=None, role=None):
        """
            Checks if user is member of group_id or role

            Extends Web2Py's requires_membership() to add new functionality:
                - Custom Flash style
                - Uses s3_has_role()
        """

        if self.override:
            return True

        group_id = group_id or self.id_group(role)
        try:
            group_id = int(group_id)
        except:
            group_id = self.id_group(group_id) # interpret group_id as a role

        if self.s3_has_role(group_id):
            r = True
        else:
            r = False

        log = self.messages.has_membership_log
        if log:
            if not user_id and self.user:
                user_id = self.user.id
            self.log_event(log % dict(user_id=user_id,
                                      group_id=group_id, check=r))
        return r

    # Override original method
    has_membership = s3_has_membership

    # -------------------------------------------------------------------------
    def s3_requires_membership(self, role):
        """
            Decorator that prevents access to action if not logged in or
            if user logged in is not a member of group_id. If role is
            provided instead of group_id then the group_id is calculated.

            Extends Web2Py's requires_membership() to add new functionality:
                - Custom Flash style
                - Uses s3_has_role()
                - Administrators (id=1) are deemed to have all roles
        """

        def decorator(action):

            def f(*a, **b):
                if self.override:
                    return action(*a, **b)

                if not self.s3_logged_in():
                    request = current.request
                    next = URL(args=request.args, vars=request.get_vars)
                    import urllib
                    redirect("%s?_next=%s" % (self.settings.login_url,
                                              urllib.quote(next)))

                if not self.s3_has_role(role) and not self.s3_has_role(1):
                    current.session.error = self.messages.access_denied
                    next = self.settings.on_failed_authorization
                    redirect(next)

                return action(*a, **b)

            f.__doc__ = action.__doc__

            return f

        return decorator

    # Override original method
    requires_membership = s3_requires_membership

    # -------------------------------------------------------------------------
    def s3_make_session_owner(self, table, record_id):
        """
            Makes the current session owner of a record

            @param table: the table or table name
            @param record_id: the record ID
        """

        if hasattr(table, "_tablename"):
            table = table._tablename

        if not self.user:
            session = current.session
            if "owned_records" not in session:
                session.owned_records = Storage()
            records = session.owned_records.get(table, [])
            record_id = str(record_id)
            if record_id not in records:
                records.append(record_id)
            session.owned_records[table] = records

    # -------------------------------------------------------------------------
    def s3_session_owns(self, table, record_id):
        """
            Checks whether the current session owns a record

            @param table: the table or table name
            @param record_id: the record ID
        """

        if hasattr(table, "_tablename"):
            table = table._tablename
        if not self.user:
            try:
                records = current.session.owned_records.get(table, [])
            except:
                records = []
            if str(record_id) in records:
                return True
        return False

    # -------------------------------------------------------------------------
    def s3_set_record_owner(self, table, record):
        """
            Set the owner organisation and facility for a record

            @param table: the table or table name
            @param record: the record (as row) or record ID
        """

        db = current.db
        s3db = current.s3db
        manager = current.manager

        site_types = self.org_site_types

        OWNED_BY_ORG = "owned_by_organisation"
        OWNED_BY_FAC = "owned_by_facility"
        ORG_ID = "organisation_id"
        FAC_ID = "site_id"
        ORG_PREFIX = "Org_%s"
        FAC_PREFIX = "Fac_%s"
        ORG_TABLENAME = "org_organisation"
        FAC_TABLENAME = "org_site"
        NAME = "name"

        org_table = s3db[ORG_TABLENAME]
        fac_table = s3db[FAC_TABLENAME]
        grp_table = self.settings.table_group

        # Get the table
        if isinstance(table, str):
            table = s3db[table]
        tablename = table._tablename
        _id = table._id.name

        # Which fields are available?
        fields = [table._id.name,
                  NAME,
                  ORG_ID,
                  FAC_ID,
                  OWNED_BY_ORG,
                  OWNED_BY_FAC]
        fields = [f for f in fields if f in table.fields]
<<<<<<< HEAD
        #fields = [f for f in table if f.name in fields]
=======
>>>>>>> 5cfbb1a7

        # Get the record
        if not isinstance(record, Row):
            record_id = record
            record = db(table._id == record_id).select(limitby=(0, 1),
                                                       *fields).first()
        else:
            if table._id.name in record:
                record_id = record[table._id.name]
            else:
                record_id = None
            missing = [f for f in fields if f not in record]
            if missing:
                if record_id:
                    query = table._id == record_id
                    record = db(query).select(limitby=(0, 1),
                                              *fields).first()
                else:
                    record = None
        if not record:
            # Raise an exception here?
            return

        # Get the organisation ID
        org_role = None
        if tablename == ORG_TABLENAME:
            organisation_id = record[_id]
            if OWNED_BY_ORG in record:
                org_role = record[OWNED_BY_ORG]
            if not org_role:
                # Create a new org_role
                uuid = ORG_PREFIX % organisation_id
                if NAME in table:
                    name = record[NAME]
                else:
                    name = uuid
                role = Storage(uuid=uuid,
                               deleted=False,
                               hidden=False,
                               system=True,
                               protected=True,
                               role="%s (Organisation)" % name,
                               description="All Staff of Organization %s" % name)
                query = (grp_table.uuid == role.uuid) | \
                        (grp_table.role == role.role)
                record =  db(query).select(grp_table.id,
                                           limitby=(0, 1)).first()
                if not record:
                    org_role = grp_table.insert(**role)
                else:
                    record.update_record(**role)
                    org_role = record.id
        elif ORG_ID in table:
            organisation_id = record[ORG_ID]
            # Get the org_role from the organisation
            if organisation_id:
                query = org_table.id == organisation_id
                organisation = db(query).select(org_table[OWNED_BY_ORG],
                                                limitby=(0, 1)).first()
                if organisation:
                    org_role = organisation[OWNED_BY_ORG]

        # Get the facility ID
        fac_role = None
        if tablename in site_types:
            site_id = record[FAC_ID]
            if OWNED_BY_FAC in record:
                fac_role = record[OWNED_BY_FAC]
            if not fac_role:
                # Create a new fac_role
                uuid = FAC_PREFIX % site_id
                if NAME in table:
                    name = record[NAME]
                else:
                    name = uuid
                role = Storage(uuid=uuid,
                               deleted=False,
                               hidden=False,
                               system=True,
                               protected=True,
                               role="%s (Facility)" % name,
                               description="All Staff of Facility %s" % name)
                query = (grp_table.uuid == role.uuid) | \
                        (grp_table.role == role.role)
                record =  db(query).select(grp_table.id,
                                           limitby=(0, 1)).first()
                if not record:
                    fac_role = grp_table.insert(**role)
                else:
                    record.update_record(**role)
                    fac_role = record.id
        elif FAC_ID in table:
            # Get the fac_role from the site
            site_id = record[FAC_ID]
            if site_id:
                query = fac_table[FAC_ID] == site_id
                site = db(query).select(fac_table.instance_type,
                                        fac_table.uuid,
                                        limitby=(0, 1)).first()
                if site:
                    inst_table = db[site.instance_type]
                    query = inst_table.uuid == site.uuid
                    facility = db(query).select(inst_table[OWNED_BY_FAC],
                                                limitby=(0, 1)).first()
                    if facility:
                        fac_role = facility[OWNED_BY_FAC]

        # Update the record as necessary
        data = Storage()
        if org_role and OWNED_BY_ORG in table:
            data[OWNED_BY_ORG] = org_role
        if fac_role and OWNED_BY_FAC in table:
            data[OWNED_BY_FAC] = fac_role
        if data and hasattr(record, "update_record"):
            record.update_record(**data)
        elif data and record_id:
            db(table._id == record_id).update(**data)

        return

# =============================================================================

class S3Permission(object):
    """
        S3 Class to handle permissions

        @author: Dominic König <dominic@aidiq.com>
    """

    TABLENAME = "s3_permission"

    CREATE = 0x0001
    READ = 0x0002
    UPDATE = 0x0004
    DELETE = 0x0008

    ALL = CREATE | READ | UPDATE | DELETE
    NONE = 0x0000 # must be 0!

    PERMISSION_OPTS = OrderedDict([
        #(NONE, "NONE"),
        #(READ, "READ"),
        #(CREATE|UPDATE|DELETE, "WRITE"),
        [CREATE, "CREATE"],
        [READ, "READ"],
        [UPDATE, "UPDATE"],
        [DELETE, "DELETE"]])

    # Method string <-> required permission
    METHODS = Storage(
        create = CREATE,
        read = READ,
        update = UPDATE,
        delete = DELETE)

    # Policy helpers
    most_permissive = lambda self, acl: \
                             reduce(lambda x, y: (x[0]|y[0], x[1]|y[1]),
                                    acl, (self.NONE, self.NONE))
    most_restrictive = lambda self, acl: \
                              reduce(lambda x, y: (x[0]&y[0], x[1]&y[1]),
                                     acl, (self.ALL, self.ALL))

    # -------------------------------------------------------------------------
    def __init__(self, auth, tablename=None):
        """
            Constructor, invoked by AuthS3.__init__

            @param tablename: the name for the permissions table
        """

        # Instantiated once per request, but before Auth tables
        # are defined and authentication is checked, thus no use
        # to check permissions in the constructor

        # Auth
        self.auth = auth

        # Deployment settings
        deployment_settings = current.deployment_settings
        self.policy = deployment_settings.get_security_policy()

        # Which level of granularity do we want?
        self.use_cacls = self.policy in (3, 4, 5, 6, 7) # Controller ACLs
        self.use_facls = self.policy in (4, 5, 6, 7)    # Function ACLs
        self.use_tacls = self.policy in (5, 6, 7)       # Table ACLs
        self.org_roles = self.policy in (6, 7)          # OrgAuth
        self.modules = deployment_settings.modules

        # If a large number of roles in the system turnes into a bottleneck
        # in policies 6 and 7, then we could reduce the number of roles in
        # subsequent queries; this would though add another query (or even two
        # more queries) to the request, so the hypothetic performance gain
        # should first be confirmed by tests:
        #if self.policy in (6, 7):
            #gtable = auth.settings.table_group
            #org_roles = current.db(gtable.uid.like("Org_%")).select(gtable.id)
            #self.org_roles = [r.id for r in org_roles]
        #else:
            #self.org_roles = []
        #if self.policy == 7:
            #gtable = auth.settings.table_group
            #fac_roles = current.db(gtable.uid.like("Fac_%")).select(gtable.id)
            #self.fac_roles = [r.id for r in fac_roles]
        #else:
            #self.fac_roles = []

        # Permissions table
        self.tablename = tablename or self.TABLENAME
        self.table = current.db.get(self.tablename, None)

        # Error messages
        T = current.T
        self.INSUFFICIENT_PRIVILEGES = T("Insufficient Privileges")
        self.AUTHENTICATION_REQUIRED = T("Authentication Required")

        # Request information
        request = current.request
        self.controller = request.controller
        self.function = request.function

        # Request format
        self.format = request.extension
        if "format" in request.get_vars:
            ext = request.get_vars.format
            if isinstance(ext, list):
                ext = ext[-1]
            self.format = ext.lower() or self.format
        else:
            ext = [a for a in request.args if "." in a]
            if ext:
                self.format = ext[-1].rsplit(".", 1)[1].lower()

        # Page permission cache
        self.page_acls = Storage()
        self.table_acls = Storage()

        # Pages which never require permission:
        # Make sure that any data access via these pages uses
        # accessible_query explicitly!
        self.unrestricted_pages = ("default/index",
                                   "default/user",
                                   "default/contact",
                                   "default/about")

        # Default landing pages
        _next = URL(args=request.args, vars=request.vars)
        self.homepage = URL(c="default", f="index")
        self.loginpage = URL(c="default", f="user", args="login",
                             vars=dict(_next=_next))

    # -------------------------------------------------------------------------
    def define_table(self, migrate=True, fake_migrate=False):
        """
            Define permissions table, invoked by AuthS3.define_tables()
        """

        db = current.db

        table_group = self.auth.settings.table_group
        if table_group is None:
            table_group = "integer" # fallback (doesn't work with requires)

        if not self.table:
            self.table = db.define_table(self.tablename,
                            Field("group_id", table_group),
                            Field("controller", length=64),
                            Field("function", length=512),
                            Field("tablename", length=512),
                            Field("oacl", "integer", default=self.ALL),
                            Field("uacl", "integer", default=self.READ),
                            # Only apply to records owned by this
                            # organisation role (policy 6 only):
                            Field("all_organisations", "boolean",
                                  default=False),
                            Field("organisation",
                                  table_group,
                                  requires = IS_NULL_OR(IS_IN_DB(
                                                db, table_group.id))),
                            # Only apply to records owned by this
                            # facility role (policy 7 only):
                            Field("all_facilities", "boolean",
                                  default=False),
                            Field("facility",
                                  table_group,
                                  requires = IS_NULL_OR(IS_IN_DB(
                                                db, table_group.id))),
                            migrate=migrate,
                            fake_migrate=fake_migrate,
                            *(s3_uid()+s3_timestamp()+s3_deletion_status()))


    # -------------------------------------------------------------------------
    def __call__(self,
                 c=None,
                 f=None,
                 table=None,
                 record=None):
        """
            Get the ACL for the current user for a path

            @param c: the controller name (falls back request.controller)
            @param f: the function name (falls back to request.function)
            @param table: the table
            @param record: the record ID (or the Row if already loaded)

            @note: if passing a Row, it must contain all available ownership
                   fields (id, owned_by_user, owned_by_role), otherwise the
                   record will be re-loaded by this function
        """

        _debug("auth.permission(c=%s, f=%s, table=%s, record=%s)" %
                   (c, f, table, record))

        t = self.table # Permissions table
        auth = self.auth
        sr = auth.get_system_roles()

        if record == 0:
            record = None

        # Get user roles, check logged_in to trigger HTTPBasicAuth
        if not auth.s3_logged_in():
            roles = [sr.ANONYMOUS]
        else:
            roles = [sr.AUTHENTICATED]
        if current.session.s3 is not None:
            roles = current.session.s3.roles or roles
        if not self.use_cacls:
            # Fall back to simple authorization
            _debug("Simple authorization")
            if auth.s3_logged_in():
                _debug("acl=%04x" % self.ALL)
                return self.ALL
            else:
                _debug("acl=%04x" % self.READ)
                return self.READ
        if sr.ADMIN in roles:
            _debug("Administrator, acl=%04x" % self.ALL)
            return self.ALL

        # Fall back to current request
        c = c or self.controller
        f = f or self.function

        # Do we need to check the owner role (i.e. table+record given)?
        is_owner = False
        require_org = require_fac = None
        if table is not None and record is not None:
            owner_role, owner_user, owner_org, owner_fac = \
                self.get_owners(table, record)
            is_owner = self.is_owner(table, None,
                                     owner_role=owner_role,
                                     owner_user=owner_user,
                                     owner_org=owner_org,
                                     owner_fac=owner_fac)
            if self.policy == 6:
                require_org = owner_org
                require_fac = None
            elif self.policy == 7:
                require_org = owner_org
                require_fac = owner_fac

        # Get the applicable ACLs
        page_acl = self.page_acl(c=c, f=f,
                                 require_org=require_org,
                                 require_fac=require_fac)
        if table is None or not self.use_tacls:
            acl = page_acl
        else:
            if sr.EDITOR in roles:
                table_acl = (self.ALL, self.ALL)
            else:
                table_acl = self.table_acl(table=table,
                                           c=c,
                                           default=page_acl,
                                           require_org=require_org,
                                           require_fac=require_fac)
            acl = self.most_restrictive((page_acl, table_acl))

        # Decide which ACL to use for this case
        if acl[0] == self.NONE and acl[1] == self.NONE:
            # No table access at all
            acl = self.NONE
        elif record is None:
            # No record specified, return most permissive ACL
            acl = (acl[0] & ~self.CREATE) | acl[1]
        else:
            # ACL based on ownership
            acl = is_owner and (acl[0] | acl[1]) or acl[1]

        _debug("acl=%04x" % acl)
        return acl

    # -------------------------------------------------------------------------
    def page_acl(self, c=None, f=None,
                 require_org=None,
                 require_fac=None):
        """
            Get the ACL for a page

            @param c: the controller (falls back to current request)
            @param f: the function (falls back to current request)

            @returns: tuple of (ACL for owned resources, ACL for all resources)
        """

        session = current.session
        policy = self.policy
        t = self.table
        sr = self.auth.get_system_roles()
        most_permissive = self.most_permissive

        roles = []
        if session.s3 is not None:
            roles = session.s3.roles or []
        if sr.ADMIN in roles:
            # Admin always has rights
            return (self.ALL, self.ALL)

        c = c or self.controller
        f = f or self.function

        page = "%s/%s" % (c, f)
        if page in self.unrestricted_pages:
            page_acl = (self.ALL, self.ALL)
        elif c not in self.modules or \
             c in self.modules and not self.modules[c].restricted or \
             not self.use_cacls:
            # Controller is not restricted => simple authorization
            if self.auth.s3_logged_in():
                page_acl = (self.ALL, self.ALL)
            else:
                page_acl = (self.READ, self.READ)
        else:
            # Lookup cached result
            page_acl = self.page_acls.get((page,
                                           require_org,
                                           require_fac), None)

        if page_acl is None:
            page_acl = (self.NONE, self.NONE) # default
            q = ((t.deleted != True) & \
                 (t.controller == c) & \
                 ((t.function == f) | (t.function == None)))
            if roles:
                query = (t.group_id.belongs(roles)) & q
            else:
                query = (t.group_id == None) & q
            # Additional restrictions in OrgAuth
            if policy in (6, 7) and require_org:
                field = t.organisation
                query &= ((t.all_organisations == True) | \
                          (field == require_org) | (field == None))
            if policy == 7 and require_fac:
                field = t.facility
                query &= ((t.all_facilities == True) | \
                          (field == require_fac) | (field == None))
            rows = current.db(query).select()
            if rows:
                # ACLs found, check for function-specific
                controller_acl = []
                function_acl = []
                for row in rows:
                    if not row.function:
                        controller_acl += [(row.oacl, row.uacl)]
                    else:
                        function_acl += [(row.oacl, row.uacl)]
                # Function-specific ACL overrides Controller ACL
                if function_acl and self.use_facls:
                    page_acl = most_permissive(function_acl)
                elif controller_acl:
                    page_acl = most_permissive(controller_acl)

            # Remember this result
            self.page_acls.update({(page,
                                    require_org,
                                    require_fac): page_acl})

        return page_acl

    # -------------------------------------------------------------------------
    def table_acl(self, table=None, c=None, default=None,
                  require_org=None,
                  require_fac=None):
        """
            Get the ACL for a table

            @param table: the table
            @param c: the controller (falls back to current request)
            @param default: ACL to apply if no specific table ACL is found
            @returns: tuple of (ACL for owned resources, ACL for all resources)
        """
        if table is None or not self.use_tacls:
            return self.page_acl(c=c)

        policy = self.policy
        t = self.table
        sr = self.auth.get_system_roles()

        roles = []
        if current.session.s3 is not None:
            roles = current.session.s3.roles or []
        if sr.ADMIN in roles:
            # Admin always has rights
            return (self.ALL, self.ALL)

        c = c or self.controller

        if default is None:
            if self.auth.s3_logged_in():
                default = (self.ALL, self.ALL)
            else:
                default = (self.READ, self.READ)

        # Already loaded?
        if hasattr(table, "_tablename"):
            tablename = table._tablename
        else:
            tablename = table
        table_acl = self.table_acls.get((tablename,
                                         require_org,
                                         require_fac), None)

        if table_acl is None:
            q = ((t.deleted != True) & \
                 (t.tablename == tablename) &
                 ((t.controller == c) | (t.controller == None)))
            if roles:
                query = (t.group_id.belongs(roles)) & q
            else:
                query = (t.group_id == None) & q
            # Additional restrictions in OrgAuth
            if policy in (6, 7) and require_org:
                field = t.organisation
                query &= ((t.all_organisations == True) | \
                          (field == require_org) | (field == None))
            if policy == 7 and require_fac:
                field = t.facility
                query &= ((t.all_facilities == True) | \
                          (field == require_fac) | (field == None))
            rows = current.db(query).select()
            table_acl = [(r.oacl, r.uacl) for r in rows]
            if table_acl:
                # ACL found, apply most permissive role
                table_acl = self.most_permissive(table_acl)
            else:
                # No ACL found for any of the roles, fall back to default
                table_acl = default

            # Remember this result
            self.table_acls.update({(tablename,
                                     require_org,
                                     require_fac): table_acl})
        return table_acl

    # -------------------------------------------------------------------------
    def get_owners(self, table, record):
        """
            Get the organisation/facility/group/user owning a record

            @param table: the table
            @param record: the record ID (or the Row, if already loaded)
        """

        owner_org = None
        owner_fac = None
        owner_role = None
        owner_user = None

        record_id = None

        # Check which ownership fields the table defines
        ownership_fields = ("owned_by_user",
                            "owned_by_role",
                            "owned_by_organisation",
                            "owned_by_facility")
        fields = [f for f in ownership_fields if f in table.fields]
        if not fields:
            # Ownership is not defined for this table
            return (None, None, None, None)

        if isinstance(record, Row):
            # Check if all necessary fields are present
            missing = [f for f in fields if f not in record]
            if missing:
                # Have to reload the record :(
                if table._id.name in record:
                    record_id = record[table._id.name]
                record = None
        else:
            # Record ID given
            record_id = record
            record = None

        if not record and record_id:
            # Get the record
            fs = [table[f] for f in fields] + [table.id]
            query = (table._id == record_id)
            record = current.db(query).select(limitby=(0, 1), *fs).first()
        if not record:
            # Record does not exist
            return (None, None, None, None)

        if "owned_by_role" in record:
            owner_role = record["owned_by_role"]
        if "owned_by_user" in record:
            owner_user = record["owned_by_user"]
        if "owned_by_organisation" in record:
            owner_org = record["owned_by_organisation"]
        if "owned_by_facility" in record:
            owner_fac = record["owned_by_facility"]
        return (owner_role, owner_user, owner_org, owner_fac)

    # -------------------------------------------------------------------------
    def is_owner(self, table, record,
                 owner_role=None,
                 owner_user=None,
                 owner_org=None,
                 owner_fac=None):
        """
            Establish the ownership of a record

            @param table: the table
            @param record: the record ID (or the Row if already loaded)
            @param owner_role: owner_role of the record (if already known)
            @param owner_user: owner_user of the record (if already known)
            @param owner_org: owner_org of the record (if already known)
            @param owner_fac: owner_fac of the record (if already known)

            @note: if passing a Row, it must contain all available ownership
                   fields (id, owned_by_user, owned_by_role), otherwise the
                   record will be re-loaded by this function
        """

        user_id = None
        roles = []
        sr = self.auth.get_system_roles()

        if self.auth.user is not None:
            user_id = self.auth.user.id
        if current.session.s3 is not None:
            roles = current.session.s3.roles or []

        if not user_id and not roles:
            return False
        elif sr.ADMIN in roles:
            # Admin owns all records
            return True
        elif record:
            owner_role, owner_user, owner_org, owner_fac = \
                self.get_owners(table, record)

        try:
            record_id = record.id
        except:
            record_id = record
        # Session ownership?
        if not user_id:
            if not owner_user and record_id and \
               self.auth.s3_session_owns(table, record_id):
                # Session owns record
                return True
            else:
                return False

        # Individual record ownership
        if owner_user and owner_user == user_id:
            return True

        # OrgAuth?
        if self.policy == 6 and owner_org:
            # Must have the organisation's staff role
            if owner_org not in roles:
                return False
        elif self.policy == 7:
            # Must have both, the organisation's and the
            # facilities staff role
            if owner_org and owner_org not in roles:
                return False
            if owner_fac and owner_fac not in roles:
                return False

        # Owner?
        if not owner_role and not owner_user:
            # All authenticated users own this record
            return True
        elif owner_role and owner_role in roles:
            # user has owner role
            return True
        else:
            return False

    # -------------------------------------------------------------------------
    def hidden_modules(self):
        """
            List of modules to hide from the main menu
        """

        sr = self.auth.get_system_roles()

        hidden_modules = []
        if self.use_cacls:
            restricted_modules = [m for m in self.modules
                                    if self.modules[m].restricted]
            roles = []
            if current.session.s3 is not None:
                roles = current.session.s3.roles or []
            if sr.ADMIN in roles or sr.EDITOR in roles:
                return []
            if not roles:
                hidden_modules = restricted_modules
            else:
                t = self.table
                query = (t.deleted != True) & \
                        (t.controller.belongs(restricted_modules)) & \
                        (t.tablename == None)
                if roles:
                    query = query & (t.group_id.belongs(roles))
                else:
                    query = query & (t.group_id == None)
                rows = current.db(query).select()
                acls = dict()
                for acl in rows:
                    if acl.controller not in acls:
                        acls[acl.controller] = self.NONE
                    acls[acl.controller] |= acl.oacl | acl.uacl
                hidden_modules = [m for m in restricted_modules
                                    if m not in acls or not acls[m]]
        return hidden_modules

    # -------------------------------------------------------------------------
    def accessible_url(self,
                       c=None,
                       f=None,
                       p=None,
                       t=None,
                       a=None,
                       args=[],
                       vars={},
                       anchor="",
                       extension=None,
                       env=None):
        """
            Return a URL only if accessible by the user, otherwise False

            @param c: the controller
            @param f: the function
            @param p: the permission (defaults to READ)
            @param t: the tablename (defaults to <c>_<f>)
            @param a: the application name
            @param args: the URL arguments
            @param vars: the URL variables
            @param anchor: the anchor (#) of the URL
            @param extension: the request format extension
            @param env: the environment
        """

        required = self.METHODS
        if p in required:
            permission = required[p]
        else:
            permission = self.READ

        if not c:
            c = self.controller
        if not f:
            f = self.function
        if t is None:
            tablename = "%s_%s" % (c, f)
        else:
            tablename = t

        # Hide disabled modules
        if self.modules and c not in self.modules:
            return False

        permitted = True
        if self.use_cacls:
            acl = self(c=c, f=f, table=tablename)
            if acl & permission != permission:
                permitted = False
        else:
            if permission != self.READ:
                permitted = self.auth.s3_logged_in()

        if permitted:
            return URL(a=a,
                       c=c,
                       f=f,
                       args=args,
                       vars=vars,
                       anchor=anchor,
                       extension=extension,
                       env=env)
        else:
            return False

    # -------------------------------------------------------------------------
    def page_restricted(self, c=None, f=None):
        """
            Checks whether a page is restricted (=whether ACLs
            are to be applied)

            @param c: controller
            @param f: function
        """

        page = "%s/%s" % (c, f)
        if page in self.unrestricted_pages:
            return False
        elif c not in self.modules or \
             c in self.modules and not self.modules[c].restricted:
            return False

        return True

    # -------------------------------------------------------------------------
    def applicable_acls(self, roles, racl, c=None, f=None, t=None):
        """
            Get the available ACLs for the particular situation

            @param roles: the roles of the current user
            @param racl: the required ACL
            @param c: controller
            @param f: function
            @param t: tablename

            @returns: None for no ACLs to apply (access granted), [] for
                      no ACLs matching the required permissions (access
                      denied), or a list of ACLs to apply.
        """

        db = current.db
        table = self.table

        if not self.use_cacls:
            # We do not use ACLs at all
            return None

        c = c or self.controller
        f = f or self.function
        if self.page_restricted(c=c, f=f):
            page_restricted = True
        else:
            page_restricted = False

        # Get page ACLs
        page_acls = None
        if page_restricted:
            # Base query
            query = (table.deleted != True) & \
                    (table.function == None)
            if f and self.use_facls:
                query = (query | (table.function == f))
            query &= (table.controller == c)
            # Do not use delegated ACLs except for policy 6 and 7
            if self.policy not in (6, 7):
                query &= ((table.organisation == None) & \
                          (table.facility == None))
            # Restrict to available roles
            if roles:
                query &= (table.group_id.belongs(roles))
            else:
                query &= (table.group_id == None)
            page_acls = db(query).select(table.ALL)
            if page_acls:
                if f and self.use_facls:
                    facl = [acl for acl in page_acls if acl.function != None]
                    if facl:
                        page_acls = facl
                page_acls = [acl for acl in page_acls
                                 if (acl.uacl & racl == racl or
                                     acl.oacl & racl == racl)]
            else:
                # Page is restricted, but no permitting ACL
                # available for this set of roles => no access
                return []

        # Get table ACLs
        table_acls = []
        if t and self.use_tacls:
            # Base query
            query = ((table.deleted != True) & \
                     (table.controller == None) & \
                     (table.function == None) &
                     (table.tablename == t))
            # Is the table restricted at all?
            restricted = db(query).select(limitby=(0, 1)).first() is not None
            # Do not use delegated ACLs except for policy 6 and 7
            if self.policy not in (6, 7):
                query &= ((table.organisation == None) & \
                          (table.facility == None))
            # Restrict to available roles
            if roles:
                query = (table.group_id.belongs(roles)) & query
            else:
                query = (table.group_id == None) & query
            table_acls = db(query).select(table.ALL)
            if restricted and table_acls:
                # if the table is restricted and there are ACLs
                # available for this set of roles, then deny access
                # if none of the ACLs gives the required permissions
                _debug("acls: %s" % table_acls)
                default = []
            else:
                # otherwise, if the table is unrestricted or there are
                # no restricting ACLs for this set of roles, then grant
                # access as per page_acls
                default = page_acls
            # Find matches
            table_acls = [acl for acl in table_acls
                              if (acl.uacl & racl == racl or
                                  acl.oacl & racl == racl)]
            if table_acls:
                # Found matching table ACLs, grant access
                return table_acls
            else:
                # No matching table ACLs found
                return default

        # default:
        return page_acls

    # -------------------------------------------------------------------------
    def accessible_query(self, table, *methods):
        """
            Query for records which the user is permitted to access
            with methods

            Example::
                query = auth.permission.accessible_query(table,
                                                         "read", "update")

                - requests a query for records that can be both read and
                  updated.

            @param table: the DB table
            @param methods: list of methods for which permission is
                            required (AND), any combination of "create",
                            "read", "update", "delete"
        """

        _debug("accessible_query(%s, %s)" % (table, methods))

        session = current.session
        policy = self.policy
        required = self.METHODS
        sr = self.auth.get_system_roles()

        OWNED_BY_ORG = "owned_by_organisation"
        OWNED_BY_FAC = "owned_by_facility"
        OWNED_BY_USER = "owned_by_user"
        OWNED_BY_ROLE = "owned_by_role"
        ALL_ORGS = "all_organisations"
        ALL_FACS = "all_facilities"

        # Default queries
        query = (table._id != None)
        no_access = (table._id == None)

        # Required ACL
        racl = reduce(lambda a, b: a | b,
                                   [required[m]
                                    for m in methods if m in required],
                                   self.NONE)
        if not racl:
            _debug("No permission specified, query=%s" % query)
            return query

        # User & Roles
        user_id = None
        if self.auth.user is not None:
            user_id = self.auth.user.id
        roles = []
        if session.s3 is not None:
            roles = session.s3.roles or []
        if sr.ADMIN in roles or sr.EDITOR in roles:
            _debug("Admin/Editor in Roles, query=%s" % query)
            return query

        # Org/Fac roles the user has
        org_roles = []
        fac_roles = []
        all_orgs = all_facs = False
        if policy in (6, 7):
            org_roles = list(roles)
        if policy == 7:
            fac_roles = list(roles)

        # Applicable ACLs
        acls = self.applicable_acls(roles, racl, t=table)
        permitted = False
        ownership_required = True

        if acls is None:
            permitted = True
            ownership_required = False

        elif acls:
            permitted = True
            for acl in acls:
                _debug("ACL: oacl=%04x uacl=%04x" % (acl.oacl, acl.uacl))
                if acl.uacl & racl == racl:
                    ownership_required = False
                    _debug("uACL found - no ownership required")
                if policy in (6, 7):
                    org_role = acl.organisation
                    if acl[ALL_ORGS]:
                        all_orgs = True
                    elif org_role and org_role not in org_roles:
                        org_roles.append(org_role)
                if policy == 7:
                    fac_role = acl.facility
                    if acl[ALL_FACS]:
                        all_facs = True
                    elif fac_role and fac_role not in fac_roles:
                        fac_roles.append(fac_role)

        if not permitted:
            _debug("No access")
            return no_access

        _debug("ownership_required=%s" % ownership_required)

        # Query fragments
        if OWNED_BY_ORG in table:
            has_org_role = ((table[OWNED_BY_ORG] == None) | \
                            (table[OWNED_BY_ORG].belongs(org_roles)))
        if OWNED_BY_FAC in table:
            has_fac_role = ((table[OWNED_BY_FAC] == None) | \
                            (table[OWNED_BY_FAC].belongs(fac_roles)))
        if OWNED_BY_USER in table:
            user_owns_record = (table[OWNED_BY_USER] == user_id)

        # OrgAuth
        q = None
        if policy == 6 and OWNED_BY_ORG in table and not all_orgs:
            q = has_org_role
            if user_id and OWNED_BY_USER in table:
                q |= user_owns_record
        elif policy == 7:
            if OWNED_BY_ORG in table and not all_orgs:
                q = has_org_role
            if OWNED_BY_FAC in table and not all_facs:
                if q is not None:
                    q &= has_fac_role
                else:
                    q = has_fac_role
            if q is not None and user_id and OWNED_BY_USER in table:
                q |= user_owns_record
        if q is not None:
            query = q

        if ownership_required:
            if not user_id:
                query = (table._id == None)
                if OWNED_BY_USER in table:
                    try:
                        records = session.owned_records.get(table._tablename,
                                                            None)
                    except:
                        pass
                    else:
                        if records:
                            query = (table._id.belongs(records))
            else:
                qowner = qrole = quser = None
                if OWNED_BY_ROLE in table:
                    qrole = (table.owned_by_role.belongs(roles))
                if OWNED_BY_USER in table and user_id:
                    quser = (table.owned_by_user == user_id)

                if qrole is not None:
                    qowner = qrole

                if quser is not None:
                    if qowner is not None:
                        qowner = (qowner | quser)
                    else:
                        qowner = quser
                if qowner is not None:
                    if query is not None:
                        query = query & qowner
                    else:
                        query = qowner

        # Fallback
        if query is None:
            query = (table._id > 0)
        _debug("Access granted, query=%s" % query)
        return query

    # -------------------------------------------------------------------------
    def ownership_required(self, table, *methods):
        """
            Check if record ownership is required for a method

            @param table: the table
            @param methods: methods to check (OR)

            @status: deprecated, using applicable_acls instead
        """

        sr = self.auth.get_system_roles()

        roles = []
        if current.session.s3 is not None:
            # No ownership required in policies without ACLs
            if not self.use_cacls:
                return False
            roles = current.session.s3.roles or []

        if sr.ADMIN in roles or sr.EDITOR in roles:
            return False # Admins and Editors do not need to own a record

        required = self.METHODS
        racl = reduce(lambda a, b: a | b,
                        [required[m] for m in methods if m in required],
                        self.NONE)
        if not racl:
            return False

        # Available ACLs
        pacl = self.page_acl()
        if not self.use_tacls:
            acl = pacl
        else:
            tacl = self.table_acl(table)
            acl = (tacl[0] & pacl[0], tacl[1] & pacl[1])

        # Ownership required?
        permitted = (acl[0] | acl[1]) & racl == racl
        ownership_required = False
        if not permitted:
            pkey = table.fields[0]
            query = (table[pkey] == None)
        elif "owned_by_role" in table or "owned_by_user" in table:
            ownership_required = permitted and acl[1] & racl != racl

        return ownership_required

    # -------------------------------------------------------------------------
    def has_permission(self, table, record=None, method=None):
        """
            Check permission to access a record

            @param table: the table
            @param record: the record or record ID (None for any record)
            @param method: the method (or tuple/list of methods),
                           any of "create", "read", "update", "delete"

            @note: when submitting a record, the record ID and the ownership
                   fields (="owned_by_user", "owned_by_role") must be contained
                   if available, otherwise the record will be re-loaded
        """

        _debug("has_permission(%s, %s, method=%s)" %
                   (table, record, method))

        required = self.METHODS

        if not isinstance(method, (list, tuple)):
            method = [method]

        # Required ACL
        racl = reduce(lambda a, b: a | b,
                     [required[m] for m in method if m in required], self.NONE)

        # Available ACL
        aacl = self(table=table, record=record)

        permitted = racl & aacl == racl
        _debug("permitted=%s" % permitted)
        return permitted

    # -------------------------------------------------------------------------
    def permitted_facilities(self,
                             table=None,
                             error_msg=None,
                             redirect_on_error=True,
                             facility_type=None):
        """
            If there are no facilities that the user has permission for,
            prevents create & update of records in table & gives a
            warning if the user tries to.

            @param table: the table or table name
            @param error_msg: error message
            @param redirect_on_error: whether to redirect on error
            @param facility_type: restrict to this particular type of
                                  facilities (a tablename)
        """

        db = current.db
        s3db = current.s3db
        T = current.T
        ERROR = T("You do not have permission for any facility to perform this action.")
        HINT = T("Create a new facility or ensure that you have permissions for an existing facility.")

        if not error_msg:
            error_msg = ERROR

        site_ids = []
        if facility_type is None:
            site_types = self.auth.org_site_types
        else:
            if facility_type not in self.auth.org_site_types:
                return
            site_types = [s3db[facility_type]]
        for site_type in site_types:
            try:
                ftable = s3db[site_type]
                if not "site_id" in ftable.fields:
                    continue
                query = self.auth.s3_accessible_query("update", ftable)
                if "deleted" in ftable:
                    query &= (ftable.deleted != True)
                rows = db(query).select(ftable.site_id)
                site_ids += [row.site_id for row in rows]
            except:
                # Module disabled
                pass

        if site_ids:
            return site_ids

        args = current.request.args
        if "update" in args or "create" in args:
            if redirect_on_error:
                # Trying to create or update
                # If they do no have permission to any facilities
                current.session.error = "%s %s" % (error_msg, HINT)
                redirect(URL(c="default", f="index"))
        elif table is not None:
            if hasattr(table, "_tablename"):
                tablename = table._tablename
            else:
                tablename = table
            current.manager.configure(tablename, insertable = False)

        return []

    # -------------------------------------------------------------------------
    def permitted_organisations(self,
                                table=None,
                                error_msg=None,
                                redirect_on_error=True):
        """
            If there are no organisations that the user has update
            permission for, prevents create & update of a record in
            table & gives an warning if the user tries to.

            @param table: the table or table name
            @param error_msg: error message
            @param redirect_on_error: whether to redirect on error
        """

        db = current.db
        s3db = current.s3db
        manager = current.manager
        T = current.T
        ERROR = T("You do not have permission for any organization to perform this action.")
        HINT = T("Create a new organization or ensure that you have permissions for an existing organization.")

        if not error_msg:
            error_msg = ERROR

        org_table = s3db.org_organisation
        query = self.auth.s3_accessible_query("update", org_table)
        query &= (org_table.deleted == False)
        rows = db(query).select(org_table.id)
        if rows:
            return [org.id for org in rows]
        request = current.request
        if "update" in request.args or "create" in request.args:
            if redirect_on_error:
                manager.session.error = error_msg + " " + HINT
                redirect(URL(c="default", f="index"))
        elif table is not None:
            if hasattr(table, "_tablename"):
                tablename = table._tablename
            else:
                tablename = table
            manager.configure(tablename, insertable = False)

        return []

    # -------------------------------------------------------------------------
    def fail(self):
        """
            Action upon insufficient permissions
        """

        if self.format == "html":
            # HTML interactive request => flash message + redirect
            if self.auth.s3_logged_in():
                current.session.error = self.INSUFFICIENT_PRIVILEGES
                redirect(self.homepage)
            else:
                current.session.error = self.AUTHENTICATION_REQUIRED
                redirect(self.loginpage)
        else:
            # non-HTML request => raise proper HTTP error
            if self.auth.s3_logged_in():
                raise HTTP(403, body=self.INSUFFICIENT_PRIVILEGES)
            else:
                raise HTTP(401, body=self.AUTHENTICATION_REQUIRED)

# =============================================================================

class S3Audit(object):

    """
        S3 Audit Trail Writer Class

        @author: Dominic König <dominic@aidiq.com>
    """

    def __init__(self,
                 tablename="s3_audit",
                 migrate=True,
                 fake_migrate=False):
        """
            Constructor

            @param tablename: the name of the audit table
            @param migrate: migration setting

            @note: this defines the audit table
        """

        db = current.db
        self.table = db.get(tablename, None)
        if not self.table:
            self.table = db.define_table(tablename,
                            Field("timestmp", "datetime"),
                            Field("person", "integer"),
                            Field("operation"),
                            Field("tablename"),
                            Field("record", "integer"),
                            Field("representation"),
                            Field("old_value", "text"),
                            Field("new_value", "text"),
                            migrate=migrate,
                            fake_migrate=fake_migrate)
        session = current.session
        self.auth = session.auth
        if session.auth and session.auth.user:
            self.user = session.auth.user.id
        else:
            self.user = None

        self.diff = None

    # -------------------------------------------------------------------------
    def __call__(self, operation, prefix, name,
                 form=None,
                 record=None,
                 representation="unknown"):
        """
            Audit

            @param operation: Operation to log, one of
                "create", "update", "read", "list" or "delete"
            @param prefix: the module prefix of the resource
            @param name: the name of the resource (without prefix)
            @param form: the form
            @param record: the record ID
            @param representation: the representation format
        """

        settings = current.session.s3

        #print >>sys.stderr, "Audit %s: %s_%s record=%s representation=%s" % \
                            #(operation, prefix, name, record, representation)

        now = datetime.datetime.utcnow()
        db = current.db
        table = self.table
        tablename = "%s_%s" % (prefix, name)

        if record:
            if isinstance(record, Row):
                record = record.get("id", None)
                if not record:
                    return True
            try:
                record = int(record)
            except ValueError:
                record = None
        elif form:
            try:
                record = form.vars["id"]
            except:
                try:
                    record = form["id"]
                except:
                    record = None
            if record:
                try:
                    record = int(record)
                except ValueError:
                    record = None
        else:
            record = None

        if operation in ("list", "read"):
            if settings.audit_read:
                table.insert(timestmp = now,
                             person = self.user,
                             operation = operation,
                             tablename = tablename,
                             record = record,
                             representation = representation)

        elif operation in ("create", "update"):
            if settings.audit_write:
                if form:
                    record = form.vars.id
                    new_value = ["%s:%s" % (var, str(form.vars[var]))
                                 for var in form.vars]
                else:
                    new_value = []
                table.insert(timestmp = now,
                             person = self.user,
                             operation = operation,
                             tablename = tablename,
                             record = record,
                             representation = representation,
                             new_value = new_value)
                self.diff = None

        elif operation == "delete":
            if settings.audit_write:
                query = db[tablename].id == record
                row = db(query).select(limitby=(0, 1)).first()
                old_value = []
                if row:
                    old_value = ["%s:%s" % (field, row[field])
                                 for field in row]
                table.insert(timestmp = now,
                             person = self.user,
                             operation = operation,
                             tablename = tablename,
                             record = record,
                             representation = representation,
                             old_value = old_value)
                self.diff = None

        return True

# =============================================================================

class S3RoleManager(S3Method):
    """
        REST Method to manage ACLs (Role Manager UI for administrators)

        @todo: does not handle org-wise role assignment or
               delegation of permissions yet.
    """

    # Controllers to hide from the permissions matrix
    HIDE_CONTROLLER = ("admin", "default")

    # Roles to hide from the permissions matrix
    # @todo: deprecate
    HIDE_ROLES = (1, 4)

    # Undeletable roles
    # @todo: deprecate
    PROTECTED_ROLES = (1, 2, 3, 4, 5)

    controllers = Storage()

    # -------------------------------------------------------------------------
    def apply_method(self, r, **attr):
        """
            Apply role manager
        """

        method = self.method
        manager = current.manager

        if method == "list":
            output = self._list(r, **attr)
        elif method in ("read", "create", "update"):
            output = self._edit(r, **attr)
        elif method == "delete":
            output = self._delete(r, **attr)
        elif method == "roles" and r.name == "user":
            output = self._roles(r, **attr)
        elif method == "users":
            output = self._users(r, **attr)
        else:
            r.error(405, manager.ERROR.BAD_METHOD)

        if r.http == "GET" and method not in ("create", "update", "delete"):
            current.session.s3.cancel = r.url()
        return output

    # -------------------------------------------------------------------------
    def _list(self, r, **attr):
        """
            List roles/permissions
        """

        output = dict()

        request = self.request
        response = current.response
        resource = self.resource
        manager = current.manager
        auth = manager.auth

        db = current.db
        table = self.table

        T = current.T

        if r.id:
            return self._edit(r, **attr)

        # Show permission matrix?
        show_matrix = request.get_vars.get("matrix", False) and True

        if r.interactive:

            # Title and subtitle
            output.update(title = T("List of Roles"))

            # System roles
            query = ((table.deleted != True) & \
                     (table.system == True))
            rows = db(query).select(table.id)
            system_roles = [row.id for row in rows]

            # Protected roles
            query = ((table.deleted != True) & \
                     (table.protected == True))
            rows = db(query).select(table.id)
            protected_roles = [row.id for row in rows]

            # Filter out hidden roles
            resource.add_filter((~(table.id.belongs(self.HIDE_ROLES))) &
                                (table.hidden != True))
            resource.load()

            # Get active controllers
            controllers = [c for c in self.controllers.keys()
                             if c not in self.HIDE_CONTROLLER]

            # ACLs
            acl_table = auth.permission.table
            query = resource.get_query()
            query = query & \
                    (acl_table.group_id == self.table.id) & \
                    (acl_table.deleted != True)
            records = db(query).select(acl_table.ALL)

            any = "ANY"
            acls = Storage({any: Storage()})
            for acl in records:
                c = acl.controller
                f = acl.function
                if not f:
                    f = any
                role_id = acl.group_id
                if f not in acls:
                    acls[f] = Storage()
                if c not in acls[f]:
                    acls[f][c] = Storage()
                acls[f][c][str(role_id)] = Storage(oacl = acl.oacl,
                                                   uacl = acl.uacl)
            for c in controllers:
                if c not in acls[any]:
                    acls[any][c] = Storage()
                if any not in acls[any][c]:
                    acls[any][c][any] = Storage(oacl = auth.permission.NONE,
                                                uacl = auth.permission.NONE)

            # Table header
            columns = []
            headers = [TH("ID"), TH(T("Role"))]
            if show_matrix:
                for c in controllers:
                    if c in acls[any]:
                        headers.append(TH(self.controllers[c].name_nice))
                        columns.append((c, any))
                    for f in acls:
                        if f != any and c in acls[f]:
                            headers.append(TH(self.controllers[c].name_nice,
                                              BR(), f))
                            columns.append((c, f))
            else:
                headers += [TH(T("Description"))]
            thead = THEAD(TR(headers))

            # Table body
            trows = []
            i = 1
            for role in resource:

                role_id = role.id
                role_name = role.role
                role_desc = role.description

                edit_btn = A(T("Edit"),
                             _href=URL(c="admin", f="role",
                                       args=[role_id], vars=request.get_vars),
                             _class="action-btn")

                users_btn = A(T("Users"),
                              _href=URL(c="admin", f="role",
                                        args=[role_id, "users"]),
                              _class="action-btn")

                if role.protected:
                    tdata = [TD(edit_btn,
                                XML("&nbsp;"),
                                users_btn),
                                TD(role_name)]
                else:
                    delete_btn = A(T("Delete"),
                                _href=URL(c="admin", f="role",
                                          args=[role_id, "delete"],
                                          vars=request.get_vars),
                                _class="delete-btn")
                    tdata = [TD(edit_btn,
                                XML("&nbsp;"),
                                users_btn,
                                XML("&nbsp;"),
                                delete_btn),
                             TD(role_name)]

                if show_matrix:
                    # Display the permission matrix
                    for c, f in columns:
                        if f in acls and c in acls[f] and \
                           str(role_id) in acls[f][c]:
                            oacl = acls[f][c][str(role_id)].oacl
                            uacl = acls[f][c][str(role_id)].uacl
                        else:
                            oacl = acls[any][c][any].oacl
                            uacl = acls[any][c][any].oacl

                        oaclstr = ""
                        uaclstr = ""
                        options = auth.permission.PERMISSION_OPTS
                        NONE = auth.permission.NONE
                        for o in options:
                            if o == NONE and oacl == NONE:
                                oaclstr = "%s%s" % (oaclstr, options[o][0])
                            elif oacl and oacl & o:
                                oaclstr = "%s%s" % (oaclstr, options[o][0])
                            else:
                                oaclstr = "%s-" % oaclstr
                            if o == NONE and uacl == NONE:
                                uaclstr = "%s%s" % (uaclstr, options[o][0])
                            elif uacl and uacl & o:
                                uaclstr = "%s%s" % (uaclstr, options[o][0])
                            else:
                                uaclstr = "%s-" % uaclstr

                        values = "%s (%s)" % (uaclstr, oaclstr)
                        tdata += [TD(values, _nowrap="nowrap")]
                else:
                    # Display role descriptions
                    tdata += [TD(role_desc)]

                _class = i % 2 and "even" or "odd"
                trows.append(TR(tdata, _class=_class))
            tbody = TBODY(trows)

            # Aggregate list
            items = TABLE(thead, tbody, _id="list", _class="dataTable display")
            output.update(items=items, sortby=[[1, "asc"]])

            # Add-button
            add_btn = A(T("Add Role"), _href=URL(c="admin", f="role",
                                                 args=["create"]),
                                                 _class="action-btn")
            output.update(add_btn=add_btn)

            response.view = "admin/role_list.html"
            response.s3.actions = []
            response.s3.no_sspag = True

        elif r.representation == "xls":
            # Not implemented yet
            r.error(501, manager.ERROR.BAD_FORMAT)

        else:
            r.error(501, manager.ERROR.BAD_FORMAT)

        return output

    # -------------------------------------------------------------------------
    def _edit(self, r, **attr):
        """
            Create/update role
        """

        output = dict()

        request = self.request
        session = current.session
        manager = current.manager
        db = current.db
        T = current.T

        crud_settings = manager.s3.crud

        CACL = T("Application Permissions")
        FACL = T("Function Permissions")
        TACL = T("Table Permissions")

        CANCEL = T("Cancel")

        auth = manager.auth
        model = manager.model
        acl_table = auth.permission.table

        if r.interactive:

            # Get the current record (if any)
            if r.record:
                output.update(title=T("Edit Role"))
                role_id = r.record.id
                role_name = r.record.role
                role_desc = r.record.description
            else:
                output.update(title=T("New Role"))
                role_id = None
                role_name = None
                role_desc = None

            # Form helpers ----------------------------------------------------
            mandatory = lambda l: DIV(l, XML("&nbsp;"),
                                      SPAN("*", _class="req"))
            acl_table.oacl.requires = IS_ACL(auth.permission.PERMISSION_OPTS)
            acl_table.uacl.requires = IS_ACL(auth.permission.PERMISSION_OPTS)
            acl_widget = lambda f, n, v: \
                            S3ACLWidget.widget(acl_table[f], v, _id=n, _name=n,
                                               _class="acl-widget")
            formstyle = crud_settings.formstyle


            using_default = SPAN(T("using default"), _class="using-default")
            delete_acl = lambda _id: _id is not None and \
                                     A(T("Delete"),
                                       _href = URL(c="admin", f="acl",
                                                   args=[_id, "delete"],
                                                   vars=dict(_next=r.url())),
                                       _class = "delete-btn") or using_default
            new_acl = SPAN(T("new ACL"), _class="new-acl")

            # Role form -------------------------------------------------------
            form_rows = formstyle("role_name",
                                  mandatory("%s:" % T("Role Name")),
                                  INPUT(value=role_name,
                                        _name="role_name",
                                        _type="text",
                                        requires=IS_NOT_IN_DB(db,
                                            "auth_group.role",
                                            allowed_override=[role_name])),
                                  "") + \
                        formstyle("role_desc",
                                  "%s:" % T("Description"),
                                  TEXTAREA(value=role_desc,
                                           _name="role_desc",
                                           _rows="4"),
                                  "")
            key_row = P(T("* Required Fields"), _class="red")
            role_form = DIV(TABLE(form_rows), key_row, _id="role-form")

            # Prepare ACL forms -----------------------------------------------
            any = "ANY"
            controllers = [c for c in self.controllers.keys()
                             if c not in self.HIDE_CONTROLLER]
            ptables = []
            query = (acl_table.deleted != True) & \
                    (acl_table.group_id == role_id)
            records = db(query).select()

            acl_forms = []

            # Relevant ACLs
            acls = Storage()
            for acl in records:
                if acl.controller in controllers:
                    if acl.controller not in acls:
                        acls[acl.controller] = Storage()
                    if not acl.function:
                        f = any
                    else:
                        if auth.permission.use_facls:
                            f = acl.function
                        else:
                            continue
                    acls[acl.controller][f] = acl

            # Controller ACL table --------------------------------------------

            # Table header
            thead = THEAD(TR(TH(T("Application")),
                             TH(T("All Records")),
                             TH(T("Owned Records")),
                             TH()))

            # Rows for existing ACLs
            form_rows = []
            i = 0
            for c in controllers:
                default = Storage(id = None,
                                  controller = c,
                                  function = any,
                                  tablename = None,
                                  uacl = auth.permission.NONE,
                                  oacl = auth.permission.NONE)
                if c in acls:
                    acl_list = acls[c]
                    if any not in acl_list:
                        acl_list[any] = default
                else:
                    acl_list = Storage(ANY=default)
                acl = acl_list[any]
                _class = i % 2 and "even" or "odd"
                i += 1
                uacl = auth.permission.NONE
                oacl = auth.permission.NONE
                if acl.oacl is not None:
                    oacl = acl.oacl
                if acl.uacl is not None:
                    uacl = acl.uacl
                _id = acl.id
                delete_btn = delete_acl(_id)
                n = "%s_%s_ANY_ANY" % (_id, c)
                uacl = acl_widget("uacl", "acl_u_%s" % n, uacl)
                oacl = acl_widget("oacl", "acl_o_%s" % n, oacl)
                cn = self.controllers[c].name_nice
                form_rows.append(TR(TD(cn),
                                    TD(uacl),
                                    TD(oacl),
                                    TD(delete_btn),
                                    _class=_class))

            # Tabs
            tabs = [SPAN(A(CACL), _class="tab_here")]
            if auth.permission.use_facls:
                _class = auth.permission.use_tacls and \
                         "tab_other" or "tab_last"
                tabs.append(SPAN(A(FACL, _class="facl-tab"), _class=_class))
            if auth.permission.use_tacls:
                tabs.append(SPAN(A(TACL, _class="tacl-tab"),
                                 _class="tab_last"))

            acl_forms.append(DIV(DIV(tabs, _class="tabs"),
                                     TABLE(thead, TBODY(form_rows)),
                                     _id="controller-acls"))

            # Function ACL table ----------------------------------------------
            if auth.permission.use_facls:

                # Table header
                thead = THEAD(TR(TH(T("Application")),
                                 TH(T("Function")),
                                 TH(T("All Records")),
                                 TH(T("Owned Records")),
                                 TH()))

                # Rows for existing ACLs
                form_rows = []
                i = 0
                for c in controllers:
                    if c in acls:
                        acl_list = acls[c]
                    else:
                        continue
                    keys = acl_list.keys()
                    keys.sort()
                    for f in keys:
                        if f == any:
                            continue
                        acl = acl_list[f]
                        _class = i % 2 and "even" or "odd"
                        i += 1
                        uacl = auth.permission.NONE
                        oacl = auth.permission.NONE
                        if acl.oacl is not None:
                            oacl = acl.oacl
                        if acl.uacl is not None:
                            uacl = acl.uacl
                        _id = acl.id
                        delete_btn = delete_acl(_id)
                        n = "%s_%s_%s_ANY" % (_id, c, f)
                        uacl = acl_widget("uacl", "acl_u_%s" % n, uacl)
                        oacl = acl_widget("oacl", "acl_o_%s" % n, oacl)
                        cn = self.controllers[c].name_nice
                        form_rows.append(TR(TD(cn),
                                            TD(f),
                                            TD(uacl),
                                            TD(oacl),
                                            TD(delete_btn),
                                            _class=_class))

                # Row to enter a new controller ACL
                _class = i % 2 and "even" or "odd"
                c_opts = [OPTION("", _value=None, _selected="selected")] + \
                         [OPTION(self.controllers[c].name_nice,
                                 _value=c) for c in controllers]
                c_select = SELECT(_name="new_controller", *c_opts)

                form_rows.append(TR(
                    TD(c_select),
                    TD(INPUT(_type="text", _name="new_function")),
                    TD(acl_widget("uacl", "new_c_uacl", auth.permission.NONE)),
                    TD(acl_widget("oacl", "new_c_oacl", auth.permission.NONE)),
                    TD(new_acl), _class=_class))

                # Tabs to change to the other view
                tabs = [SPAN(A(CACL, _class="cacl-tab"),
                             _class="tab_other"),
                        SPAN(A(FACL), _class="tab_here")]
                if auth.permission.use_tacls:
                    tabs.append(SPAN(A(TACL, _class="tacl-tab"),
                                     _class="tab_last"))

                acl_forms.append(DIV(DIV(tabs, _class="tabs"),
                                         TABLE(thead, TBODY(form_rows)),
                                         _id="function-acls"))

            # Table ACL table -------------------------------------------------

            if auth.permission.use_tacls:
                query = (acl_table.deleted != True) & \
                        (acl_table.tablename != None)
                tacls = db(query).select(acl_table.tablename, distinct=True)
                if tacls:
                    ptables = [acl.tablename for acl in tacls]
                # Relevant ACLs
                acls = dict([(acl.tablename, acl) for acl in records
                                                if acl.tablename in ptables])

                # Table header
                thead = THEAD(TR(TH(T("Tablename")),
                                 TH(T("All Records")),
                                 TH(T("Owned Records")),
                                 TH()))

                # Rows for existing table ACLs
                form_rows = []
                i = 0
                for t in ptables:
                    _class = i % 2 and "even" or "odd"
                    i += 1
                    uacl = auth.permission.NONE
                    oacl = auth.permission.NONE
                    _id = None
                    if t in acls:
                        acl = acls[t]
                        if acl.uacl is not None:
                            uacl = acl.uacl
                        if acl.oacl is not None:
                            oacl = acl.oacl
                        _id = acl.id
                    delete_btn = delete_acl(_id)
                    n = "%s_ANY_ANY_%s" % (_id, t)
                    uacl = acl_widget("uacl", "acl_u_%s" % n, uacl)
                    oacl = acl_widget("oacl", "acl_o_%s" % n, oacl)
                    form_rows.append(TR(TD(t),
                                        TD(uacl),
                                        TD(oacl),
                                        TD(delete_btn),
                                        _class=_class))

                # Row to enter a new table ACL
                _class = i % 2 and "even" or "odd"
                # @todo: find a better way to provide a selection of tables
                #all_tables = [t._tablename for t in current.db]
                form_rows.append(TR(
                    TD(INPUT(_type="text", _name="new_table")),
                            # @todo: doesn't work with conditional models
                            #requires=IS_EMPTY_OR(IS_IN_SET(all_tables,
                                                           #zero=None,
                                        #error_message=T("Undefined Table"))))),
                    TD(acl_widget("uacl", "new_t_uacl", auth.permission.NONE)),
                    TD(acl_widget("oacl", "new_t_oacl", auth.permission.NONE)),
                    TD(new_acl), _class=_class))

                # Tabs
                tabs = [SPAN(A(CACL, _class="cacl-tab"),
                             _class="tab_other")]
                if auth.permission.use_facls:
                    tabs.append(SPAN(A(FACL, _class="facl-tab"),
                                     _class="tab_other"))
                tabs.append(SPAN(A(TACL), _class="tab_here"))
                acl_forms.append(DIV(DIV(tabs, _class="tabs"),
                                     TABLE(thead, TBODY(form_rows)),
                                     _id="table-acls"))

            # Aggregate ACL Form ----------------------------------------------
            acl_form = DIV(acl_forms, _id="table-container")

            # Action row
            if session.s3.cancel:
                cancel = session.s3.cancel
            else:
                cancel = URL(c="admin", f="role",
                             vars=request.get_vars)
            action_row = DIV(INPUT(_type="submit", _value=T("Save")),
                             A(CANCEL, _href=cancel, _class="action-lnk"),
                             _id="action-row")

            # Complete form
            form = FORM(role_form, acl_form, action_row)

            # Append role_id
            if role_id:
                form.append(INPUT(_type="hidden",
                                  _name="role_id",
                                  value=role_id))

            # Process the form ------------------------------------------------
            if form.accepts(request.post_vars, session):
                vars = form.vars

                # Update the role
                role = Storage(role=vars.role_name, description=vars.role_desc)
                if r.record:
                    r.record.update_record(**role)
                    role_id = form.vars.role_id
                    current.session.confirmation = '%s "%s" %s' % (T("Role"),
                                                                role.role,
                                                                T("updated"))
                else:
                    role_id = self.table.insert(**role)
                    current.session.confirmation = '%s "%s" %s' % (T("Role"),
                                                                role.role,
                                                                T("created"))

                if role_id:

                    # Collect the ACLs
                    acls = Storage()
                    for v in vars:
                        if v[:4] == "acl_":
                            acl_type, name = v[4:].split("_", 1)
                            n = name.split("_", 3)
                            i, c, f, t = map(lambda item: \
                                             item != any and item or None, n)
                            if i.isdigit():
                                i = int(i)
                            else:
                                i = None
                            name = "%s_%s_%s" % (c, f, t)
                            if name not in acls:
                                acls[name] = Storage()
                            acls[name].update({"id": i,
                                               "group_id": role_id,
                                               "controller": c,
                                               "function": f,
                                               "tablename": t,
                                               "%sacl" % acl_type: vars[v]})
                    for v in ("new_controller", "new_table"):
                        if v in vars and vars[v]:
                            c = v == "new_controller" and \
                                     vars.new_controller or None
                            f = v == "new_controller" and \
                                     vars.new_function or None
                            t = v == "new_table" and vars.new_table or None
                            name = "%s_%s_%s" % (c, f, t)
                            x = v == "new_table" and "t" or "c"
                            uacl = vars["new_%s_uacl" % x]
                            oacl = vars["new_%s_oacl" % x]
                            if name not in acls:
                                acls[name] = Storage()
                            acls[name].update(group_id=role_id,
                                              controller=c,
                                              function=f,
                                              tablename=t,
                                              oacl=oacl,
                                              uacl=uacl)

                    # Save the ACLs
                    for acl in acls.values():
                        _id = acl.pop("id", None)
                        if _id:
                            query = (acl_table.deleted != True) & \
                                    (acl_table.id == _id)
                            db(query).update(**acl)
                        elif acl.oacl or acl.uacl:
                            _id = acl_table.insert(**acl)

                redirect(URL(f="role", vars=request.get_vars))

            output.update(form=form)
            if form.errors:
                if "new_table" in form.errors:
                    output.update(acl="table")
                elif "new_controller" in form.errors:
                    output.update(acl="function")
            current.response.view = "admin/role_edit.html"

        else:
            r.error(501, manager.BAD_FORMAT)

        return output

    # -------------------------------------------------------------------------
    def _delete(self, r, **attr):
        """
            Delete role
        """

        session = current.session
        manager = current.manager
        request = self.request
        T = current.T

        auth = manager.auth

        if r.interactive:

            if r.record:
                role = r.record
                role_id = role.id
                role_name = role.role

                if role_id in self.PROTECTED_ROLES or \
                   role.protected or role.system:
                    session.error = '%s "%s" %s' % (T("Role"),
                                                    role_name,
                                                    T("cannot be deleted."))
                    redirect(URL(c="admin", f="role",
                                 vars=request.get_vars))
                else:
                    db = current.db
                    # Delete all ACLs for this role:
                    acl_table = auth.permission.table
                    query = (acl_table.deleted != True) & \
                            (acl_table.group_id == role_id)
                    db(query).update(deleted=True)
                    # Remove all memberships:
                    membership_table = db.auth_membership
                    query = (membership_table.deleted != True) & \
                            (membership_table.group_id == role_id)
                    db(query).update(deleted=True)
                    # Update roles in session:
                    session.s3.roles = [role
                                        for role in session.s3.roles
                                        if role != role_id]
                    # Remove role:
                    query = (self.table.deleted != True) & \
                            (self.table.id == role_id)
                    db(query).update(role=None,
                                     deleted=True)
                    # Confirmation:
                    session.confirmation = '%s "%s" %s' % (T("Role"),
                                                           role_name,
                                                           T("deleted"))
            else:
                session.error = T("No role to delete")
        else:
            r.error(501, manager.BAD_FORMAT)

        redirect(URL(c="admin", f="role", vars=request.get_vars))

    # -------------------------------------------------------------------------
    def _roles(self, r, **attr):
        """
            View/Update roles of a user
        """

        output = dict()

        db = current.db
        T = current.T

        CANCEL = T("Cancel")

        session = current.session
        manager = current.manager
        sr = session.s3.system_roles
        request = self.request
        crud_settings = manager.s3.crud
        formstyle = crud_settings.formstyle

        auth = manager.auth
        gtable = auth.settings.table_group
        mtable = auth.settings.table_membership

        if r.interactive:
            if r.record:
                user = r.record
                user_id = user.id
                username = user.email
                query = (mtable.deleted != True) &\
                        (mtable.user_id == user_id)
                memberships = db(query).select()
                memberships = Storage([(str(m.group_id), m.id)
                                       for m in memberships])
                roles = db(gtable.deleted != True).select(gtable.ALL)
                roles = Storage([(str(g.id), " %s" % g.role)
                                 for g in roles
                                 if g.hidden != True and \
                                    g.id not in (sr.ANONYMOUS,
                                                 sr.AUTHENTICATED)])
                field = Storage(name="roles",
                                requires = IS_IN_SET(roles, multiple=True))
                widget = CheckboxesWidgetS3.widget(field, memberships.keys())

                if session.s3.cancel:
                    cancel = session.s3.cancel
                else:
                    cancel = r.url(method="")
                form = FORM(TABLE(
                            TR(TD(widget)),
                            TR(TD(INPUT(_type="submit", _value=T("Save")),
                                  A(CANCEL,
                                    _href=cancel, _class="action-lnk")))))

                if form.accepts(request.post_vars, session):
                    assign = form.vars.roles
                    for role in roles:
                        query = (mtable.deleted != True) & \
                                (mtable.user_id == user_id) & \
                                (mtable.group_id == role)
                        _set = db(query)
                        if str(role) not in assign:
                            _set.update(deleted=True)
                        else:
                            membership = _set.select(limitby=(0, 1)).first()
                            if not membership:
                                mtable.insert(user_id=user_id, group_id=role)
                    session.confirmation = T("User Updated")
                    redirect(r.url(method=""))

                output.update(title="%s - %s" %
                                    (T("Assigned Roles"), username),
                              form=form)

                current.response.view = "admin/user_roles.html"

            else:
                session.error = T("No user to update")
                redirect(r.url(method=""))
        else:
            r.error(501, manager.BAD_FORMAT)

        return output

    # -------------------------------------------------------------------------
    def _users(self, r, **attr):
        """
            View/Update users of a role
        """

        output = dict()

        session = current.session
        manager = current.manager
        request = self.request

        db = current.db
        T = current.T
        auth = manager.auth

        utable = auth.settings.table_user
        gtable = auth.settings.table_group
        mtable = auth.settings.table_membership

        if r.interactive:
            if r.record:

                role_id = r.record.id
                role_name = r.record.role
                role_desc = r.record.description

                title = "%s: %s" % (T("Role"), role_name)
                output.update(title=title,
                              description=role_desc,
                              group=role_id)

                if auth.settings.username:
                    username = "username"
                else:
                    username = "email"

                # @todo: Audit
                users = db().select(utable.ALL)
                query = (mtable.deleted != True) & \
                        (mtable.group_id == role_id)
                assigned = db(query).select(mtable.ALL)

                assigned_users = [row.user_id for row in assigned]
                unassigned_users = [(row.id, row)
                                    for row in users
                                    if row.id not in assigned_users]

                # Delete form
                if assigned_users:
                    thead = THEAD(TR(TH(),
                                     TH(T("Name")),
                                     TH(T("Username")),
                                     TH(T("Remove?"))))
                    trows = []
                    i = 0
                    for user in users:
                        if user.id not in assigned_users:
                            continue
                        _class = i % 2 and "even" or "odd"
                        i += 1
                        trow = TR(TD(A(), _name="Id"),
                                  TD("%s %s" % (user.first_name,
                                                user.last_name)),
                                  TD(user[username]),
                                  TD(INPUT(_type="checkbox",
                                           _name="d_%s" % user.id,
                                           _class="remove_item")),
                                _class=_class)
                        trows.append(trow)
                    trows.append(TR(TD(), TD(), TD(),
                                TD(INPUT(_id="submit_delete_button",
                                         _type="submit",
                                         _value=T("Remove")))))
                    tbody = TBODY(trows)
                    del_form = TABLE(thead, tbody, _id="list",
                                     _class="dataTable display")
                else:
                    del_form = T("No users with this role")

                del_form = FORM(DIV(del_form, _id="table-container"),
                                    _name="del_form")

                # Add form
                uname = lambda u: \
                        "%s: %s %s" % (u.id, u.first_name, u.last_name)
                u_opts = [OPTION(uname(u[1]),
                          _value=u[0]) for u in unassigned_users]
                if u_opts:
                    u_opts = [OPTION("",
                              _value=None, _selected="selected")] + u_opts
                    u_select = DIV(TABLE(TR(
                                    TD(SELECT(_name="new_user", *u_opts)),
                                    TD(INPUT(_type="submit",
                                             _id="submit_add_button",
                                             _value=T("Add"))))))
                else:
                    u_select = T("No further users can be added")
                add_form = FORM(DIV(u_select), _name="add_form")

                # Process delete form
                if del_form.accepts(request.post_vars,
                                    session, formname="del_form"):
                    del_ids = [v[2:] for v in del_form.vars
                                     if v[:2] == "d_" and
                                        del_form.vars[v] == "on"]
                    query = (mtable.deleted != True) & \
                            (mtable.group_id == role_id) & \
                            (mtable.user_id.belongs(del_ids))
                    db(query).update(deleted=True)
                    redirect(r.url())

                # Process add form
                if add_form.accepts(request.post_vars,
                                    session, formname="add_form"):
                    if add_form.vars.new_user:
                        mtable.insert(group_id=role_id,
                                      user_id=add_form.vars.new_user)
                    redirect(r.url())

                form = DIV(H4(T("Users with this role")), del_form,
                           H4(T("Add new users")), add_form)
                list_btn = A(T("Back to Roles List"),
                             _href=URL(c="admin", f="role"),
                             _class="action-btn")
                edit_btn = A(T("Edit Role"),
                             _href=URL(c="admin", f="role",
                                       args=[role_id]),
                             _class="action-btn")
                output.update(form=form, list_btn=list_btn, edit_btn=edit_btn)

                current.response.view = "admin/role_users.html"

            else:
                session.error = T("No role to update")
                redirect(r.there())
        else:
            r.error(501, manager.BAD_FORMAT)

        return output

# =============================================================================
<|MERGE_RESOLUTION|>--- conflicted
+++ resolved
@@ -2213,10 +2213,6 @@
                   OWNED_BY_ORG,
                   OWNED_BY_FAC]
         fields = [f for f in fields if f in table.fields]
-<<<<<<< HEAD
-        #fields = [f for f in table if f.name in fields]
-=======
->>>>>>> 5cfbb1a7
 
         # Get the record
         if not isinstance(record, Row):
