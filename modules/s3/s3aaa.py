--- conflicted
+++ resolved
@@ -3716,47 +3716,22 @@
         return realm_entity
 
     # -------------------------------------------------------------------------
-    #def set_component_realm_entity(self, table, record, entity=0,
-                                   #force_update=True,
-                                   #update_components=[]):
-        #"""
-            #Update the realm entity for a record and it's components
-
-            #@param table: the table
-            #@param record: the record (as Row or dict)
-            #@param entity: the entity (pe_id)
-        #"""
-
-        #s3db = current.s3db
-
-        #if not entity:
-            #entity = self.get_realm_entity(table, record)
-
-<<<<<<< HEAD
-        ## Find Record Components
-        #components = s3db.get_components(table)
-
-        ## Update Components
-        #for component in update_components:
-            #c = components[component]
-            #if not c:
-                #continue
-
-
-            ## @ToDo: Replace with:
-            ##join = c.get_join()
-            ##query = join & (table._id == record.id)
-            ## But this requires a resource
-            #if c.linktable:
-                #query = (c.linktable[c.lkey] == record.id) & \
-                        #(c.linktable[c.rkey] == c.table[c.fkey])
-                #rows =  current.db(query).select(c.table.id)
-            #else:
-                #rows = (c.table[c.fkey] == record.id)
-
-            #self.set_realm_entity(c.table, rows, entity,
-                                  #force_update=force_update)
-=======
+    def set_component_realm_entity(self, table, record, entity=0, 
+                                   force_update=True,
+                                   update_components=[]):
+        """
+            Update the realm entity for a record and it's components
+
+            @param table: the table
+            @param record: the record (as Row or dict)
+            @param entity: the entity (pe_id)
+        """
+
+        s3db = current.s3db
+
+        if not entity:
+            entity = self.get_realm_entity(table, record)
+
         # Find Record Components
         resource = s3db.resource(table, components = update_components)
         components = resource.components
@@ -3770,12 +3745,10 @@
             rows =  current.db(query).select(c.table.id)
             self.set_realm_entity(c.table, rows, entity,
                                   force_update=force_update)
->>>>>>> 1ce5488b
-
-            ## @ToDo: Check if we need to update component Super Links
-
-        ## Update Super Links
-        #s3db.update_super(table, record)
+            # @ToDo: Check if we need to update component Super Links
+
+        # Update Super Links
+        s3db.update_super(table, record)
 
     # -------------------------------------------------------------------------
     def update_shared_fields(self, table, record, **data):
