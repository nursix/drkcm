# -*- coding: utf-8 -*-

"""
    Custom UI Widgets

    @author: Michael Howden <michael@aidiq.com>
    @author: Fran Boon <fran@aidiq.com>
    @author: Dominic König <dominic@aidiq.com>

    @requires: U{B{I{gluon}} <http://web2py.com>}

    @copyright: 2009-2011 (c) Sahana Software Foundation
    @license: MIT

    Permission is hereby granted, free of charge, to any person
    obtaining a copy of this software and associated documentation
    files (the "Software"), to deal in the Software without
    restriction, including without limitation the rights to use,
    copy, modify, merge, publish, distribute, sublicense, and/or sell
    copies of the Software, and to permit persons to whom the
    Software is furnished to do so, subject to the following
    conditions:

    The above copyright notice and this permission notice shall be
    included in all copies or substantial portions of the Software.

    THE SOFTWARE IS PROVIDED "AS IS", WITHOUT WARRANTY OF ANY KIND,
    EXPRESS OR IMPLIED, INCLUDING BUT NOT LIMITED TO THE WARRANTIES
    OF MERCHANTABILITY, FITNESS FOR A PARTICULAR PURPOSE AND
    NONINFRINGEMENT. IN NO EVENT SHALL THE AUTHORS OR COPYRIGHT
    HOLDERS BE LIABLE FOR ANY CLAIM, DAMAGES OR OTHER LIABILITY,
    WHETHER IN AN ACTION OF CONTRACT, TORT OR OTHERWISE, ARISING
    FROM, OUT OF OR IN CONNECTION WITH THE SOFTWARE OR THE USE OR
    OTHER DEALINGS IN THE SOFTWARE.
"""

__all__ = ["S3HiddenWidget",
           "S3DateWidget",
           "S3DateTimeWidget",
           "S3BooleanWidget",
           #"S3UploadWidget",
           "S3AutocompleteWidget",
           "S3LocationAutocompleteWidget",
           "S3OrganisationAutocompleteWidget",
           "S3PersonAutocompleteWidget",
           "S3SiteAutocompleteWidget",
           "S3LocationSelectorWidget",
           "S3LocationDropdownWidget",
           #"S3CheckboxesWidget",
           "S3MultiSelectWidget",
           "S3ACLWidget",
           "CheckboxesWidgetS3",
           "S3AddPersonWidget",
           "S3AutocompleteOrAddWidget",
           "S3AddObjectWidget",
           "S3SearchAutocompleteWidget",
           "S3TimeIntervalWidget",
           "S3EmbedComponentWidget",
           "S3SliderWidget",
           ]

import copy
import datetime

try:
    from lxml import etree
except ImportError:
    import sys
    print >> sys.stderr, "ERROR: lxml module needed for XML handling"
    raise

from gluon import *
from gluon import current
from gluon.storage import Storage
from gluon.sqlhtml import *

from s3utils import *
from s3validators import *

repr_select = lambda l: len(l.name) > 48 and "%s..." % l.name[:44] or l.name

# -----------------------------------------------------------------------------
class S3HiddenWidget(StringWidget):

    """
        Standard String widget, but with a class of hidden

        - currently unused
    """

    def __call__(self, field, value, **attributes):

        default = dict(
            _type = "text",
            value = (value != None and str(value)) or "",
            )
        attr = StringWidget._attributes(field, default, **attributes)
        attr["_class"] = "hidden %s" % attr["_class"]

        return TAG[""](
                        INPUT(**attr),
                        requires = field.requires
                      )

# -----------------------------------------------------------------------------
class S3DateWidget(FormWidget):

    """
        Standard Date widget, but with a modified yearRange to support Birth dates

        @author: Fran Boon (fran@aidiq.com)

        @ToDo: Fix for US-style date formats
    """

    def __init__(self,
                 format = None,
                 past=1440,     # how many months into the past the date can be set to
                 future=1440    # how many months into the future the date can be set to
                ):

        if not format:
            # default: "yy-mm-dd"
            format = current.deployment_settings.get_L10n_date_format().replace("%Y", "yy").replace("%y", "y").replace("%m", "mm").replace("%d", "dd")
        self.format = format
        self.past = past
        self.future = future

    def __call__(self, field, value, **attributes):

        response = current.response

        default = dict(
            _type = "text",
            value = (value != None and str(value)) or "",
            )
        attr = StringWidget._attributes(field, default, **attributes)

        selector = str(field).replace(".", "_")

        response.s3.jquery_ready.append("""
$( '#%s' ).datepicker( 'option', 'minDate', '-%sm' );
$( '#%s' ).datepicker( 'option', 'maxDate', '+%sm' );
$( '#%s' ).datepicker( 'option', 'yearRange', 'c-100:c+100' );
$( '#%s' ).datepicker( 'option', 'dateFormat', '%s' );
""" % (selector,
       self.past,
       selector,
       self.future,
       selector,
       selector,
       self.format))

        return TAG[""](
                        INPUT(**attr),
                        requires = field.requires
                      )

# -----------------------------------------------------------------------------
class S3DateTimeWidget(FormWidget):

    """
        Standard DateTime widget, based on the widget above, but instead of using
        jQuery datepicker we use Anytime.

        @author: Fran Boon (fran@aidiq.com)
    """

    def __init__(self,
                 format = None,
                 past=876000,     # how many hours into the past the date can be set to
                 future=876000    # how many hours into the future the date can be set to
                ):

        if not format:
            # default: "%Y-%m-%d %T"
            format = current.deployment_settings.get_L10n_datetime_format()
        self.format = format
        self.past = past
        self.future = future

    def __call__(self, field, value, **attributes):

        format = str(self.format)
        request = current.request
        response = current.response
        session = current.session

        if isinstance(value, datetime.datetime):
            value = value.strftime(format)
        elif value is None:
            value = ""

        default = dict(_type = "text",
                       # Prevent default "datetime" calendar from showing up:
                       _class = "anytime",
                       value = value,
                       old_value = value)

        attr = StringWidget._attributes(field, default, **attributes)

        selector = str(field).replace(".", "_")

        now = request.utcnow
        offset = IS_UTC_OFFSET.get_offset_value(session.s3.utc_offset)
        if offset:
            now = now + datetime.timedelta(seconds=offset)
        timedelta = datetime.timedelta
        earliest = now - timedelta(hours = self.past)
        latest = now + timedelta(hours = self.future)

        earliest = earliest.strftime(format)
        latest = latest.strftime(format)

        s3_script_dir = "/%s/static/scripts/S3" % request.application
        if session.s3.debug and \
           "%s/anytime.js" % s3_script_dir not in response.s3.scripts:
            response.s3.scripts.append( "%s/anytime.js" % s3_script_dir )
            response.s3.stylesheets.append( "S3/anytime.css" )
        elif "%s/anytimec.js" % s3_script_dir not in response.s3.scripts:
            response.s3.scripts.append( "%s/anytimec.js" % s3_script_dir )
            response.s3.stylesheets.append( "S3/anytimec.css" )

        response.s3.jquery_ready.append("""
$( '#%s' ).AnyTime_picker({
    askSecond: false,
    firstDOW: 1,
    earliest: '%s',
    latest: '%s',
    format: '%s'
});""" % (selector,
          earliest,
          latest,
          format.replace("%M", "%i")))

        return TAG[""](
                        INPUT(**attr),
                        requires = field.requires
                      )


# -----------------------------------------------------------------------------
class S3BooleanWidget(BooleanWidget):

    """
        Standard Boolean widget, with an option to hide/reveal fields conditionally.
    """

    def __init__(self,
                 fields = [],
                 click_to_show = True
                ):

        self.fields = fields
        self.click_to_show = click_to_show

    def __call__(self, field, value, **attributes):

        response = current.response
        fields = self.fields
        click_to_show = self.click_to_show

        default = dict(
                        _type="checkbox",
                        value=value,
                    )

        attr = BooleanWidget._attributes(field, default, **attributes)

        tablename = field.tablename

        hide = ""
        show = ""
        for _field in fields:
            fieldname = "%s_%s" % (tablename, _field)
            hide += """
$( '#%s__row1' ).hide();
$( '#%s__row' ).hide();
""" % (fieldname, fieldname)
            show += """
$( '#%s__row1' ).show();
$( '#%s__row' ).show();
""" % (fieldname, fieldname)

        if fields:
            checkbox = "%s_%s" % (tablename, field.name)
            click_start = """
$( '#%s' ).click(function() {
    if (this.checked) {
""" % checkbox
            middle = "} else {\n"
            click_end = "}})"
            if click_to_show:
                # Hide by default
                script = "%s\n%s\n%s\n%s\n%s\n%s" % (hide, click_start, show, middle, hide, click_end)
            else:
                # Show by default
                script = "%s\n%s\n%s\n%s\n%s\n%s" % (show, click_start, hide, middle, show, click_end)
            response.s3.jquery_ready.append(script)

        return TAG[""](
                        INPUT(**attr),
                        requires = field.requires
                      )


# -----------------------------------------------------------------------------
class S3UploadWidget(UploadWidget):

    """
        Subclassed to not show the delete checkbox when field is mandatory
            - This now been included as standard within Web2Py from r2867
            - Leaving this unused example in the codebase so that we can easily
              amend this if we wish to later

        @author: Fran Boon (fran@aidiq.com)
    """

    @staticmethod
    def widget(field, value, download_url=None, **attributes):
        """
        generates a INPUT file tag.

        Optionally provides an A link to the file, including a checkbox so
        the file can be deleted.
        All is wrapped in a DIV.

        @see: :meth:`FormWidget.widget`
        @param download_url: Optional URL to link to the file (default = None)

        """

        default=dict(
            _type="file",
            )
        attr = UploadWidget._attributes(field, default, **attributes)

        inp = INPUT(**attr)

        if download_url and value:
            url = "%s/%s" % (download_url, value)
            (br, image) = ("", "")
            if UploadWidget.is_image(value):
                br = BR()
                image = IMG(_src = url, _width = UploadWidget.DEFAULT_WIDTH)

            requires = attr["requires"]
            if requires == [] or isinstance(requires, IS_EMPTY_OR):
                inp = DIV(inp, "[",
                          A(UploadWidget.GENERIC_DESCRIPTION, _href = url),
                          "|",
                          INPUT(_type="checkbox",
                                _name=field.name + UploadWidget.ID_DELETE_SUFFIX),
                          UploadWidget.DELETE_FILE,
                          "]", br, image)
            else:
                inp = DIV(inp, "[",
                          A(UploadWidget.GENERIC_DESCRIPTION, _href = url),
                          "]", br, image)
        return inp

# -----------------------------------------------------------------------------
class S3AutocompleteWidget(FormWidget):

    """
        Renders a SELECT as an INPUT field with AJAX Autocomplete

        @author: Fran Boon (fran@aidiq.com)
    """

    def __init__(self,
                 prefix,
                 resourcename,
                 fieldname="name",
                 link_filter=None,
                 post_process = "",
                 delay = 450,     # milliseconds
                 min_length = 2): # Increase this for large deployments

        self.prefix = prefix
        self.resourcename = resourcename
        self.fieldname = fieldname
        self.link_filter = link_filter
        self.post_process = post_process
        self.delay = delay
        self.min_length = min_length

        # @ToDo: Refreshes all dropdowns as-necessary
        self.post_process = post_process or ""

    def __call__(self, field, value, **attributes):

        request = current.request
        response = current.response

        default = dict(
            _type = "text",
            value = (value != None and str(value)) or "",
            )
        attr = StringWidget._attributes(field, default, **attributes)

        # Hide the real field
        attr["_class"] = attr["_class"] + " hidden"

        real_input = str(field).replace(".", "_")
        dummy_input = "dummy_%s" % real_input
        fieldname = self.fieldname
        _vars = {"filter":"~", "field":fieldname}
        if self.link_filter is not None:
            _vars.update(link=self.link_filter)
        url = URL(c=self.prefix,
                  f=self.resourcename,
                  args="search.json",
                  vars=_vars)

        js_autocomplete = "".join(("""
var data = { val:$('#%s').val(), accept:false };
$('#%s').autocomplete({
    source: '%s',
    delay: %d,
    minLength: %d,
    search: function(event, ui) {
        $( '#%s_throbber' ).removeClass('hidden').show();
        return true;
    },
    response: function(event, ui, content) {
        $( '#%s_throbber' ).hide();
        return content;
    },
    focus: function( event, ui ) {
        $( '#%s' ).val( ui.item.%s );
        return false;
    },
    select: function( event, ui ) {
        $( '#%s' ).val( ui.item.%s );
        $( '#%s' ).val( ui.item.id );
        """ % (dummy_input,
               dummy_input,
               url,
               self.delay,
               self.min_length,
               dummy_input,
               dummy_input,
               dummy_input,
               fieldname,
               dummy_input,
               fieldname,
               real_input), self.post_process, """
        data.accept = true;
        return false;
    }
})
.data( 'autocomplete' )._renderItem = function( ul, item ) {
    return $( '<li></li>' )
        .data( 'item.autocomplete', item )
        .append( '<a>' + item.%s + '</a>' )
        .appendTo( ul );
};
$('#%s').blur(function() {
    if (!$('#%s').val()) {
        $('#%s').val('');
        data.accept = true;
    }
    if (!data.accept) {
        $('#%s').val(data.val);
    } else {
        data.val = $('#%s').val();
    }
    data.accept = false;
});""" % (fieldname,
          dummy_input,
          dummy_input,
          real_input,
          dummy_input,
          dummy_input)))

        if value:
            text = str(field.represent(default["value"]))
            if "<" in text:
                # Strip Markup
                try:
                    markup = etree.XML(text)
                    text = markup.xpath(".//text()")
                    if text:
                        text = " ".join(text)
                    else:
                        text = ""
                except etree.XMLSyntaxError:
                    pass
            represent = text
        else:
            represent = ""

        response.s3.jquery_ready.append(js_autocomplete)
        return TAG[""](
                        INPUT(_id=dummy_input,
                              _class="string",
                              _value=represent),
                        IMG(_src="/%s/static/img/ajax-loader.gif" % \
                                 request.application,
                            _height=32, _width=32,
                            _id="%s_throbber" % dummy_input,
                            _class="throbber hidden"),
                        INPUT(**attr),
                        requires = field.requires
                      )


# -----------------------------------------------------------------------------
class S3LocationAutocompleteWidget(FormWidget):

    """
        Renders a gis_location SELECT as an INPUT field with AJAX Autocomplete

        @note: differs from the S3AutocompleteWidget:
            - needs to have deployment_settings passed-in
            - excludes unreliable imported records (Level 'XX')

        Currently used for selecting the region location in gis_config.
        Appropriate when the location has been previously created (as is the
        case for location groups or other specialized locations that need
        the location create form).
        S3LocationSelectorWidget may be more appropriate for specific locations.

        @author: Fran Boon (fran@aidiq.com)
        @todo: .represent for the returned data
        @todo: Refreshes any dropdowns as-necessary (post_process)
    """

    def __init__(self,
                 prefix="gis",
                 resourcename="location",
                 fieldname="name",
                 level="",
                 hidden = False,
                 post_process = "",
                 delay = 450,     # milliseconds
                 min_length = 2): # Increase this for large deployments

        self.deployment_settings = current.deployment_settings
        self.prefix = prefix
        self.resourcename = resourcename
        self.fieldname = fieldname
        self.level = level
        self.hidden = hidden
        self.post_process = post_process
        self.delay = delay
        self.min_length = min_length

    def __call__(self, field, value, **attributes):
        fieldname = self.fieldname
        level = self.level
        if level:
            if isinstance(level, list):
                levels = ""
                counter = 0
                for _level in level:
                    levels += _level
                    if counter < len(level):
                        levels += "|"
                    counter += 1
                url = URL(c=self.prefix,
                          f=self.resourcename,
                          args="search.json",
                          vars={"filter":"~",
                                "field":fieldname,
                                "level":levels})
            else:
                url = URL(c=self.prefix,
                          f=self.resourcename,
                          args="search.json",
                          vars={"filter":"~",
                                "field":fieldname,
                                "level":level})
        else:
            url = URL(c=self.prefix,
                      f=self.resourcename,
                      args="search.json",
                      vars={"filter":"~",
                            "field":fieldname,
                            "exclude_field":"level",
                            "exclude_value":"XX"})

        # Which Levels do we have in our hierarchy & what are their Labels?
        #location_hierarchy = gis.get_location_hierarchy()
        location_hierarchy = self.deployment_settings.gis.location_hierarchy
        try:
            # Ignore the bad bulk-imported data
            del location_hierarchy["XX"]
        except KeyError:
            pass
        # What is the maximum level of hierarchy?
        #max_hierarchy = gis.get_max_hierarchy_level()
        # Is full hierarchy mandatory?
        #strict = gis.get_strict_hierarchy()

        return S3GenericAutocompleteTemplate(
            self.post_process,
            self.delay,
            self.min_length,
            field,
            value,
            attributes,
            transform_value = lambda value: value,
            source = repr(url),
            name_getter = "function (item) { return item.name }",
            id_getter = "function (item) { return item.id }"
        )

# -----------------------------------------------------------------------------
class S3OrganisationAutocompleteWidget(FormWidget):

    """
        Renders an org_organisation SELECT as an INPUT field with AJAX Autocomplete.
        Differs from the S3AutocompleteWidget in that it uses name & acronym fields

        @author: Fran Boon (fran@aidiq.com)

        @ToDo: Add an option to hide the widget completely when using the Org from the Profile
               - i.e. prevent user overrides
    """

    def __init__(self,
                 post_process = "",
                 default_from_profile = False,
                 delay = 450,     # milliseconds
                 min_length = 2): # Increase this for large deployments

        self.post_process = post_process
        self.delay = delay
        self.min_length = min_length
        self.default_from_profile = default_from_profile

    def __call__(self, field, value, **attributes):

        def transform_value(value):
            if not value and self.default_from_profile:
                session = current.session
                if session.auth and session.auth.user:
                    value = session.auth.user.organisation_id
            return value

        return S3GenericAutocompleteTemplate(
            self.post_process,
            self.delay,
            self.min_length,
            field,
            value,
            attributes,
            transform_value = transform_value,
            source = repr(
                URL(c="org", f="organisation",
                      args="search.json",
                      vars={"filter":"~"})
            ),
            name_getter = """function (item) {
    var name = '';
    if (item.name != null) {
        name += item.name;
    }
    if (item.acronym != '') {
        name += ' (' + item.acronym + ')';
    }
    return name;
}""",
            id_getter = "function (item) { return item.id }"
        )

# -----------------------------------------------------------------------------
class S3PersonAutocompleteWidget(FormWidget):

    """
        Renders a pr_person SELECT as an INPUT field with AJAX Autocomplete.
        Differs from the S3AutocompleteWidget in that it uses 3 name fields

        @author: Fran Boon (fran@aidiq.com)

        @ToDo: Migrate to template (initial attempt failed)
    """

    def __init__(self,
                 post_process = "",
                 delay = 450,   # milliseconds
                 min_length=2): # Increase this for large deployments

        self.post_process = post_process
        self.delay = delay
        self.min_length = min_length

    def __call__(self, field, value, **attributes):

        request = current.request
        response = current.response

        default = dict(
            _type = "text",
            value = (value != None and str(value)) or "",
            )
        attr = StringWidget._attributes(field, default, **attributes)

        # Hide the real field
        attr["_class"] = "%s hidden" % attr["_class"]

        real_input = str(field).replace(".", "_")
        dummy_input = "dummy_%s" % real_input
        url = URL(c="pr", f="person",
                  args="search.json",
                  vars={"filter":"~"})

        js_autocomplete = "".join(("""
var data = { val:$('#%s').val(), accept:false };
$('#%s').autocomplete({
    source: '%s',
    delay: %d,
    minLength: %d,
    search: function(event, ui) {
        $( '#%s_throbber' ).removeClass('hidden').show();
        return true;
    },
    response: function(event, ui, content) {
        $( '#%s_throbber' ).hide();
        return content;
    },
    focus: function( event, ui ) {
        var name = '';
        if (ui.item.first_name != null) {
            name += ui.item.first_name;
        }
        if (ui.item.middle_name != null) {
            name += ' ' + ui.item.middle_name;
        }
        if (ui.item.last_name != null) {
            name += ' ' + ui.item.last_name;
        }
        $( '#%s' ).val( name );
        return false;
    },
    select: function( event, ui ) {
        var name = '';
        if (ui.item.first_name != null) {
            name += ui.item.first_name;
        }
        if (ui.item.middle_name != null) {
            name += ' ' + ui.item.middle_name;
        }
        if (ui.item.last_name != null) {
            name += ' ' + ui.item.last_name;
        }
        $( '#%s' ).val( name );
        $( '#%s' ).val( ui.item.id )
                  .change();
        """ % (dummy_input,
               dummy_input,
               url,
               self.delay,
               self.min_length,
               dummy_input,
               dummy_input,
               dummy_input,
               dummy_input,
               real_input), self.post_process, """
        data.accept = true;
        return false;
    }
})
.data( 'autocomplete' )._renderItem = function( ul, item ) {
    var name = '';
    if (item.first_name != null) {
        name += item.first_name;
    }
    if (item.middle_name != null) {
        name += ' ' + item.middle_name;
    }
    if (item.last_name != null) {
        name += ' ' + item.last_name;
    }
    return $( '<li></li>' )
        .data( 'item.autocomplete', item )
        .append( '<a>' + name + '</a>' )
        .appendTo( ul );
};
$('#%s').blur(function() {
    if (!$('#%s').val()) {
        $('#%s').val('')
                .change();
        data.accept = true;
    }
    if (!data.accept) {
        $('#%s').val(data.val);
    } else {
        data.val = $('#%s').val();
    }
    data.accept = false;
});""" % (dummy_input, dummy_input, real_input, dummy_input, dummy_input)))

        if value:
            # Provide the representation for the current/default Value
            text = str(field.represent(default["value"]))
            if "<" in text:
                # Strip Markup
                try:
                    markup = etree.XML(text)
                    text = markup.xpath(".//text()")
                    if text:
                        text = " ".join(text)
                    else:
                        text = ""
                except etree.XMLSyntaxError:
                    pass
            represent = text
        else:
            represent = ""

        response.s3.jquery_ready.append(js_autocomplete)
        return TAG[""](
                        INPUT(_id=dummy_input,
                              _class="string",
                              _value=represent),
                        IMG(_src="/%s/static/img/ajax-loader.gif" % \
                                 request.application,
                            _height=32, _width=32,
                            _id="%s_throbber" % dummy_input,
                            _class="throbber hidden"),
                        INPUT(**attr),
                        requires = field.requires
                      )


# -----------------------------------------------------------------------------
class S3SiteAutocompleteWidget(FormWidget):

    """
        Renders an org_site SELECT as an INPUT field with AJAX Autocomplete.
        Differs from the S3AutocompleteWidget in that it uses name & type fields
        in the represent

        @author: Fran Boon (fran@aidiq.com)
    """

    def __init__(self,
                 post_process = "",
                 delay = 450, # milliseconds
                 min_length = 2):

        self.auth = current.auth
        self.post_process = post_process
        self.delay = delay
        self.min_length = min_length

    def __call__(self, field, value, **attributes):

        request = current.request
        response = current.response
        auth = self.auth

        default = dict(
            _type = "text",
            value = (value != None and str(value)) or "",
            )
        attr = StringWidget._attributes(field, default, **attributes)

        # Hide the real field
        attr["_class"] = "%s hidden" % attr["_class"]

        real_input = str(field).replace(".", "_")
        dummy_input = "dummy_%s" % real_input
        url = URL(c="org", f="site",
                  args="search.json",
                  vars={"filter":"~",
                        "field":"name"})

        # Provide a Lookup Table for Site Types
        cases = ""
        case = -1
        for instance_type in auth.org_site_types.keys():
            case = case + 1
            cases += """
                    case '%s':
                        return '%s';
            """ % (instance_type,
                   auth.org_site_types[instance_type])

        js_autocomplete = "".join(("""
function s3_site_lookup(instance_type) {
    switch (instance_type) {
        %s
    }
}""" % cases, """
var data = { val:$('#%s').val(), accept:false };
$('#%s').autocomplete({
    source: '%s',
    delay: %d,
    minLength: %d,
    search: function(event, ui) {
        $( '#%s_throbber' ).removeClass('hidden').show();
        return true;
    },
    response: function(event, ui, content) {
        $( '#%s_throbber' ).hide();
        return content;
    },
    focus: function( event, ui ) {
        var name = '';
        if (ui.item.name != null) {
            name += ui.item.name;
        }
        if (ui.item.instance_type != '') {
            name += ' (' + s3_site_lookup(ui.item.instance_type) + ')';
        }
        $( '#%s' ).val( name );
        return false;
    },
    select: function( event, ui ) {
        var name = '';
        if (ui.item.name != null) {
            name += ui.item.name;
        }
        if (ui.item.instance_type != '') {
            name += ' (' + s3_site_lookup(ui.item.instance_type) + ')';
        }
        $( '#%s' ).val( name );
        $( '#%s' ).val( ui.item.site_id )
                  .change();
        """ % (dummy_input,
               dummy_input,
               url,
               self.delay,
               self.min_length,
               dummy_input,
               dummy_input,
               dummy_input,
               dummy_input,
               real_input), self.post_process, """
        data.accept = true;
        return false;
    }
})
.data( 'autocomplete' )._renderItem = function( ul, item ) {
    var name = '';
    if (item.name != null) {
        name += item.name;
    }
    if (item.instance_type != '') {
        name += ' (' + s3_site_lookup(item.instance_type) + ')';
    }
    return $( '<li></li>' )
        .data( 'item.autocomplete', item )
        .append( '<a>' + name + '</a>' )
        .appendTo( ul );
};
$('#%s').blur(function() {
    if (!$('#%s').val()) {
        $('#%s').val('')
                .change();
        data.accept = true;
    }
    if (!data.accept) {
        $('#%s').val(data.val);
    } else {
        data.val = $('#%s').val();
    }
    data.accept = false;
});""" % (dummy_input, dummy_input, real_input, dummy_input, dummy_input)))

        if value:
            # Provide the representation for the current/default Value
            text = str(field.represent(default["value"]))
            if "<" in text:
                # Strip Markup
                try:
                    markup = etree.XML(text)
                    text = markup.xpath(".//text()")
                    if text:
                        text = " ".join(text)
                    else:
                        text = ""
                except etree.XMLSyntaxError:
                    pass
            represent = text
        else:
            represent = ""

        response.s3.jquery_ready.append(js_autocomplete)
        return TAG[""](
                        INPUT(_id=dummy_input,
                              _class="string",
                              _value=represent),
                        IMG(_src="/%s/static/img/ajax-loader.gif" % \
                                 request.application,
                            _height=32, _width=32,
                            _id="%s_throbber" % dummy_input,
                            _class="throbber hidden"),
                        INPUT(**attr),
                        requires = field.requires
                      )

# -----------------------------------------------------------------------------
def S3GenericAutocompleteTemplate(
    post_process,
    delay,
    min_length,
    field,
    value,
    attributes,
    transform_value,
    source,
    name_getter,
    id_getter,
):
    """
        Renders a SELECT as an INPUT field with AJAX Autocomplete
    """
    request = current.request
    response = current.response

    value = transform_value(value)

    default = dict(
        _type = "text",
        value = (value != None and str(value)) or "",
        )
    attr = StringWidget._attributes(field, default, **attributes)

    # Hide the real field
    attr["_class"] = attr["_class"] + " hidden"

    real_input = str(field).replace(".", "_")
    dummy_input = "dummy_%s" % real_input

    js_autocomplete = "".join((
            """
var data = { val:$('#%(dummy_input)s').val(), accept:false };
var get_name = %(name_getter)s;
var get_id = %(id_getter)s;
$('#%(dummy_input)s').autocomplete({
    source: %(source)s,
    delay: %(delay)d,
    minLength: %(min_length)d,
    search: function(event, ui) {
        $( '#%(dummy_input)s_throbber' ).removeClass('hidden').show();
        return true;
    },
    response: function(event, ui, content) {
        $( '#%(dummy_input)s_throbber' ).hide();
        return content;
    },
    focus: function( event, ui ) {
        $( '#%(dummy_input)s' ).val( get_name(ui.item) );
        return false;
    },
    select: function( event, ui ) {
        var item = ui.item
        $( '#%(dummy_input)s' ).val( get_name(ui.item) );
        $( '#%(real_input)s' ).val( get_id(ui.item) ).change();
        """ % locals(),
        post_process or "",
        """
        data.accept = true;
        return false;
    }
})
.data( 'autocomplete' )._renderItem = function( ul, item ) {
    return $( '<li></li>' )
        .data( 'item.autocomplete', item )
        .append( '<a>' + get_name(item) + '</a>' )
        .appendTo( ul );
};
$('#%(dummy_input)s').blur(function() {
    if (!$('#%(dummy_input)s').val()) {
        $('#%(real_input)s').val('').change();
        data.accept = true;
    }
    if (!data.accept) {
        $('#%(dummy_input)s').val(data.val);
    } else {
        data.val = $('#%(dummy_input)s').val();
    }
    data.accept = false;
});""" % locals()))

    if value:
        # Provide the representation for the current/default Value
        text = str(field.represent(default["value"]))
        if "<" in text:
            # Strip Markup
            try:
                markup = etree.XML(text)
                text = markup.xpath(".//text()")
                if text:
                    text = " ".join(text)
                else:
                    text = ""
            except etree.XMLSyntaxError:
                pass
        represent = text
    else:
        represent = ""

    response.s3.jquery_ready.append(js_autocomplete)
    return TAG[""](
                    INPUT(_id=dummy_input,
                          _class="string",
                          _value=represent),
                    IMG(_src="/%s/static/img/ajax-loader.gif" % \
                             request.application,
                        _height=32, _width=32,
                        _id="%s_throbber" % dummy_input,
                        _class="throbber hidden"),
                    INPUT(**attr),
                    requires = field.requires
                  )


# -----------------------------------------------------------------------------
class S3LocationDropdownWidget(FormWidget):
    """
        Renders a dropdown for an Lx level of location hierarchy

        For LA this is used for States
        For Trunk this could be useful for Countries
    """

    def __init__(self, level="L0", default=None, empty=False):
        """ Set Defaults """
        self.level = level
        self.default = default
        self.empty = empty

    def __call__(self, field, value, **attributes):

        level = self.level
        default = self.default
        empty = self.empty

        db = current.db
        table = db.gis_location
        query = (table.level == level)
        locations = db(query).select(table.name,
                                     table.id,
                                     cache = current.gis.cache)
        opts = []
        for location in locations:
            opts.append(OPTION(location.name, _value=location.id))
            if not value and default and location.name == default:
                value = location.id
        locations = locations.as_dict()
        attr_dropdown = OptionsWidget._attributes(field,
                                                  dict(_type = "int",
                                                       value = value))
        requires = IS_IN_SET(locations)
        if empty:
            requires = IS_NULL_OR(requires)
        attr_dropdown["requires"] = requires

        attr_dropdown["represent"] = \
            lambda id: locations["id"]["name"] or UNKNOWN_OPT

        return TAG[""](
                        SELECT(*opts, **attr_dropdown),
                        requires=field.requires
                      )

# -----------------------------------------------------------------------------
class S3LocationSelectorWidget(FormWidget):

    """
        Renders a gis_location Foreign Key to allow inline display/editing of linked fields.

        Designed for use for Resources which require a Specific Location, such as Sites, Persons, Assets, Incidents, etc
        Not currently suitable for Resources which require a Hierarchical Location, such as Projects, Assessments, Plans, etc

        Can also be used to transparently wrap simple sites (such as project_site) using the IS_SITE_SELECTOR() validator

        It uses s3.locationselector.widget.js to do all client-side functionality.
        It requires the IS_LOCATION_SELECTOR() validator to process Location details upon form submission.

        Create form
            Active Tab: 'Create New Location'
                Country Dropdown (to set the Number & Labels of Hierarchy)
                Building Name (deployment_setting to hide)
                Street Address (Line1/Line2?)
                    @ToDo: Trigger a geocoder lookup onblur
                Postcode
                @ToDo: Mode Strict:
                    Lx as dropdowns. Default label is 'Select previous to populate this dropdown' (Fixme!)
                Mode not Strict (default):
                    L2-L5 as Autocompletes which create missing locations automatically
                    @ToDo: L1 as Dropdown? (Have a gis_config setting to inform whether this is populated for a given L0)
                Map:
                    @ToDo: Inline or Popup? (Deployment Option?)
                    Set Map Viewport to default on best currently selected Hierarchy
                        @ToDo: L1+
                Lat Lon
            Inactive Tab: 'Select Existing Location'
                Needs 2 modes:
                    Specific Locations only - for Sites/Incidents
                    @ToDo: Hierarchies ok (can specify which) - for Projects/Documents
                @ToDo: Hierarchical Filters above the Search Box
                    Search is filtered to values shown
                    Filters default to any hierarchy selected on the Create tab?
                Button to explicitly say 'Select this Location' which sets all the fields (inc hidden ID) & the UUID var
                    Tabs then change to View/Edit

        Update form
            Update form has uuid set server-side & hence S3.gis.uuid set client-side
            Assume location is shared by other resources
                Active Tab: 'View Location Details' (Fields are read-only)
                Inactive Tab: 'Edit Location Details' (Fields are writable)
                @ToDo: Inactive Tab: 'Move Location': Defaults to Searching for an Existing Location, with a button to 'Create New Location'

        @author: Fran Boon (fran@aidiq.com)

        @see: http://eden.sahanafoundation.org/wiki/BluePrintGISLocationSelector
    """

    def __init__(self,
                 hide_address=False,
                 site_type=None):

        self.hide_address = hide_address
        self.site_type = site_type

    def __call__(self, field, value, **attributes):

        T = current.T
        db = current.db
        s3db = current.s3db
        gis = current.gis

        auth = current.auth
        settings = current.deployment_settings
        request = current.request
        response = current.response
        s3 = current.response.s3
        manager = current.manager
<<<<<<< HEAD
        T = current.T
        s3db = current.s3db
        locations = s3db.gis_location
        gis_config = s3db.gis_config
=======
        cache = s3.cache

        locations = s3db.gis_location
        ctable = s3db.gis_config
>>>>>>> 9c4da860

        requires = field.requires

        # Main Input
        defaults = dict(_type = "text",
                        value = (value != None and str(value)) or "")
        attr = StringWidget._attributes(field, defaults, **attributes)
        # Hide the real field
        attr["_class"] = "hidden"

        # Is this a Site?
        site = ""
        if self.site_type:
            # We are acting on a site_id not location_id
            # Store the real variables
            #site_value = value
            #site_field = field
            # Ensure that we have a name for the Location visible
            settings.gis.building_name = True
            # Set the variables to what they would be for a Location
            stable = db[self.site_type]
            field = stable.location_id
            if value:
                query = (stable.id == value)
                record = db(query).select(stable.location_id,
                                          limitby=(0, 1)).first()
                if record:
                    value = record.location_id
                    defaults = dict(_type = "text",
                                    value = str(value))
                else:
                    raise HTTP(404)
        else:
            # Check for being a location_id on a site type
            # If so, then the JS defaults the Building Name to Site Name
            tablename = field.tablename
            if tablename in auth.org_site_types:
                site = tablename

        # Full list of countries
        countries = gis.get_countries()

        # Read Options
        config = gis.get_config()
        default_L0 = Storage()
        country_snippet = ""
        if value:
            default_L0.id = gis.get_parent_country(value)
        elif config.default_location_id:
            # Populate defaults with IDs & Names of ancestors at each level
            gis.get_parent_per_level(defaults,
                                     config.default_location_id,
                                     feature=None,
                                     ids=True,
                                     names=True)
            query = (locations.id == config.default_location_id)
            default_location = db(query).select(locations.level,
                                                locations.name).first()
            if default_location.level:
                # Add this one to the defaults too
                defaults[default_location.level] = Storage(name = default_location.name,
                                                           id = config.default_location_id)
            if "L0" in defaults:
                default_L0 = defaults["L0"]
                id = defaults["L0"].id
                if id not in countries:
                    # Add the default country to the list of possibles
                    countries[id] = defaults["L0"].name
            if default_L0:
                country_snippet = "S3.gis.country = '%s';\n" % \
                    gis.get_default_country(key_type="code")

        # Should we use a Map-based selector?
        map_selector = settings.get_gis_map_selector()
        if map_selector:
            no_map = ""
        else:
            no_map = "S3.gis.no_map = true;\n"
        # Should we display LatLon boxes?
        latlon_selector = settings.get_gis_latlon_selector()
        # Navigate Away Confirm?
        if settings.get_ui_navigate_away_confirm():
            navigate_away_confirm = """
S3.navigate_away_confirm = true;"""
        else:
            navigate_away_confirm = ""

        # Which tab should the widget open to by default?
        # @ToDo: Act on this server-side instead of client-side
        if response.s3.gis.tab:
            tab = """
S3.gis.tab = '%s';""" % response.s3.gis.tab
        else:
            # Default to Create
            tab = ""

        # Which Levels do we have in our hierarchy & what are their initial Labels?
        # If we have a default country or one from the value then we can lookup
        # the labels we should use for that location
        config_L0 = None
        if default_L0:
<<<<<<< HEAD
            query = (gis_config.region_location_id == default_L0.id)
            config_L0 = db(query).select(gis_config.id,
=======
            query = (ctable.region_location_id == default_L0.id)
            config_L0 = db(query).select(ctable.id,
>>>>>>> 9c4da860
                                         limitby=(0, 1),
                                         cache=cache).first()
            if config_L0:
                gis.set_temporary_config(config_L0.id)
        location_hierarchy = gis.get_location_hierarchy()
        # This is all levels to start, but L0 will be dropped later.
        levels = gis.allowed_hierarchy_level_keys
        if config_L0:
            gis.restore_config()

        map_popup = ""
        if value:
            # Read current record
            if auth.s3_has_permission("update", locations, record_id=value):
                # Update mode
                # - we assume this location could be shared by other resources
                create = "hidden"   # Hide sections which are meant for create forms
                update = ""
                query = (locations.id == value)
                this_location = db(query).select(locations.uuid,
                                                 locations.name,
                                                 locations.level,
                                                 locations.lat,
                                                 locations.lon,
                                                 locations.addr_street,
                                                 locations.addr_postcode,
                                                 locations.parent,
                                                 locations.path,
                                                 limitby=(0, 1)).first()
                if this_location:
                    uid = this_location.uuid
                    level = this_location.level
                    defaults[level] = Storage()
                    defaults[level].id = value
                    lat = this_location.lat
                    lon = this_location.lon
                    addr_street = this_location.addr_street or ""
                    #addr_street_encoded = ""
                    #if addr_street:
                    #    addr_street_encoded = addr_street.replace("\r\n",
                    #                                              "%0d").replace("\r",
                    #                                                             "%0d").replace("\n",
                    #                                                                            "%0d")
                    postcode = this_location.addr_postcode
                    parent = this_location.parent
                    path = this_location.path

                    # Populate defaults with IDs & Names of ancestors at each level
                    gis.get_parent_per_level(defaults,
                                             value,
                                             feature=this_location,
                                             ids=True,
                                             names=True)
                    # If we have a non-specific location then not all keys will be populated.
                    # Populate these now:
                    for l in levels:
                        try:
                            defaults[l]
                        except:
                            defaults[l] = None

                    if level and not level == "XX":
                        # If within the locations hierarchy then don't populate the visible name box
                        represent = ""
                    else:
                        represent = this_location.name

                    if map_selector:
                        # Load the Models
                        manager.load("gis_layer_openstreetmap")
                        zoom = config.zoom
                        if lat is None or lon is None:
                            map_lat = config.lat
                            map_lon = config.lon
                        else:
                            map_lat = lat
                            map_lon = lon

                        query = (locations.id == value)
                        row = db(query).select(locations.lat,
                                               locations.lon,
                                               limitby=(0, 1)).first()
                        if row:
                            feature = {"lat"  : row.lat,
                                       "lon"  : row.lon }
                            features = [feature]
                        else:
                            features = []
                        map_popup = gis.show_map(
                                                 lat = map_lat,
                                                 lon = map_lon,
                                                 # Same as a single zoom on a cluster
                                                 zoom = zoom + 2,
                                                 features = features,
                                                 add_feature = True,
                                                 #add_feature_active = True,
                                                 toolbar = True,
                                                 collapsed = True,
                                                 search = True,
                                                 window = True,
                                                 window_hide = True
                                                )
                else:
                    # Bad location_id
                    response.error = T("Invalid Location!")
                    value = None

            elif auth.s3_has_permission("read", locations, record_id=value):
                # Read mode
                # @ToDo
                return ""
            else:
                # No Permission to read location, so don't render a row
                return ""

        if not value:
            # No default value
            # Check that we're allowed to create records
            if auth.s3_has_permission("update", locations):
                # Create mode
                create = ""
                update = "hidden"   # Hide sections which are meant for update forms
                uuid = ""
                represent = ""
                level = None
                lat = None
                lon = None
                addr_street = ""
                #addr_street_encoded = ""
                postcode = ""
                if map_selector:
                    # Load the Models
                    manager.load("gis_layer_openstreetmap")
                    map_popup = gis.show_map(
                                             add_feature = True,
                                             add_feature_active = True,
                                             toolbar = True,
                                             collapsed = True,
                                             search = True,
                                             window = True,
                                             window_hide = True
                                            )
            else:
                # No Permission to create a location, so don't render a row
                return ""

        # JS snippets of config
        # (we only include items with data)
        s3_gis_lat_lon = ""

        # Components to inject into Form
        divider = TR(TD(_class="subheading"), TD(),
                     _class="box_bottom")
        expand_button = DIV(_id="gis_location_expand", _class="minus")
        label_row = TR(TD(B("%s:" % field.label), expand_button), TD(),
                       _id="gis_location_label_row",
                       _class="box_top")

        # Tabs to select between the modes
        # @ToDo: Move Location tab
        view_button = A(T("View Location Details"),
                        _style="cursor:pointer; cursor:hand",
                        _id="gis_location_view-btn")

        edit_button = A(T("Edit Location Details"),
                        _style="cursor:pointer; cursor:hand",
                        _id="gis_location_edit-btn")

        add_button = A(T("Create New Location"),
                       _style="cursor:pointer; cursor:hand",
                       _id="gis_location_add-btn")

        search_button = A(T("Select Existing Location"),
                          _style="cursor:pointer; cursor:hand",
                          _id="gis_location_search-btn")

        tabs = DIV(SPAN(add_button, _id="gis_loc_add_tab",
                        _class="tab_here %s" % create),
                   SPAN(search_button, _id="gis_loc_search_tab",
                        _class="tab_last %s" % create),
                   SPAN(view_button, _id="gis_loc_view_tab",
                        _class="tab_here %s" % update),
                   SPAN(edit_button, _id="gis_loc_edit_tab",
                        _class="tab_last %s" % update),
                   _class="tabs")

        tab_rows = TR(TD(tabs), TD(),
                      _id="gis_location_tabs_row",
                      _class="locselect box_middle")

        # L0 selector
        SELECT_LOCATION = T("Select a location")
        level = "L0"
        L0_rows = ""
        if len(countries) == 1:
            # Hard-coded country
            id = countries.items()[0][0]
            L0_rows = INPUT(value = id,
                            _id="gis_location_%s" % level,
                            _name="gis_location_%s" % level,
                            _class="hidden box_middle")
        else:
            if default_L0:
                attr_dropdown = OptionsWidget._attributes(field,
                                                          dict(_type = "int",
                                                               value = default_L0.id),
                                                          **attributes)
            else:
                attr_dropdown = OptionsWidget._attributes(field,
                                                          dict(_type = "int",
                                                               value = ""),
                                                          **attributes)
            attr_dropdown["requires"] = \
                IS_NULL_OR(IS_IN_SET(countries,
                                     zero = SELECT_LOCATION))
            attr_dropdown["represent"] = \
                lambda id: gis.get_country(id) or UNKNOWN_OPT
            opts = [OPTION(SELECT_LOCATION, _value="")]
            if countries:
                for (id, name) in countries.iteritems():
                    opts.append(OPTION(name, _value=id))
            attr_dropdown["_id"] = "gis_location_%s" % level
            ## Old: Need to blank the name to prevent it from appearing in form.vars & requiring validation
            #attr_dropdown["_name"] = ""
            attr_dropdown["_name"] = "gis_location_%s" % level
            if value:
                # Update form => read-only
                attr_dropdown["_disabled"] = "disabled"
                try:
                    attr_dropdown["value"] = defaults[level].id
                except:
                    pass
            widget = SELECT(*opts, **attr_dropdown)
            label = LABEL("%s:" % location_hierarchy[level])
            L0_rows = DIV(TR(TD(label), TD(),
                             _class="locselect box_middle",
                             _id="gis_location_%s_label__row" % level),
                          TR(TD(widget), TD(),
                             _class="locselect box_middle",
                             _id="gis_location_%s__row" % level))
        row = TR(INPUT(_id="gis_location_%s_search" % level,
                       _disabled="disabled"), TD(),
                 _class="hidden locselect box_middle",
                 _id="gis_location_%s_search__row" % level)
        L0_rows.append(row)

        if self.site_type:
            NAME_LABEL = T("Site Name")
        else:
            NAME_LABEL = T("Building Name")
        STREET_LABEL = T("Street Address")
        POSTCODE_LABEL = settings.get_ui_label_postcode()
        LAT_LABEL = T("Latitude")
        LON_LABEL = T("Longitude")
        AUTOCOMPLETE_HELP = T("Enter some characters to bring up a list of possible matches")
        NEW_HELP = T("If not found, you can have a new location created.")
        def ac_help_widget(level):
            try:
                label = location_hierarchy[level]
            except:
                label = level
            return DIV( _class="tooltip",
                        _title="%s|%s|%s" % (label, AUTOCOMPLETE_HELP, NEW_HELP))

        hidden = ""
        throbber = "/%s/static/img/ajax-loader.gif" % request.application
        Lx_rows = DIV()
        # We added the L0 selector as a special case above.
        try:
            levels.remove("L0")
        except:
            pass
        if value:
            # Display Read-only Fields
            name_widget = INPUT(value=represent,
                                _id="gis_location_name",
                                _name="gis_location_name",
                                _disabled="disabled")
            street_widget = TEXTAREA(value=addr_street,
                                     _id="gis_location_street",
                                     _name="gis_location_street",
                                     _disabled="disabled")
            postcode_widget = INPUT(value=postcode,
                                    _id="gis_location_postcode",
                                    _name="gis_location_postcode",
                                    _disabled="disabled")
            lat_widget = INPUT(value=lat,
                               _id="gis_location_lat",
                               _name="gis_location_lat",
                               _disabled="disabled")
            lon_widget = INPUT(value=lon,
                               _id="gis_location_lon",
                               _name="gis_location_lon",
                               _disabled="disabled")
            for level in levels:
                if level not in location_hierarchy:
                    # Skip levels not in hierarchy
                    continue
                if defaults[level]:
                    id = defaults[level].id
                    name = defaults[level].name
                else:
                    # Hide empty levels
                    hidden = "hidden"
                    id = ""
                    name = ""
                try:
                    label = LABEL("%s:" % location_hierarchy[level])
                except:
                    label = LABEL("%s:" % level)
                row = TR(TD(label), TD(),
                         _id="gis_location_%s_label__row" % level,
                         _class="%s box_middle" % hidden)
                Lx_rows.append(row)
                widget = DIV(INPUT(value=id,
                                   _id="gis_location_%s" % level,
                                   _name="gis_location_%s" % level,
                                   _class="hidden"),
                             INPUT(value=name,
                                   _id="gis_location_%s_ac" % level,
                                   _disabled="disabled"),
                             IMG(_src=throbber,
                                 _height=32, _width=32,
                                 _id="gis_location_%s_throbber" % level,
                                 _class="throbber hidden"))
                row = TR(TD(widget), TD(),
                         _id="gis_location_%s__row" % level,
                         _class="%s locselect box_middle" % hidden)
                Lx_rows.append(row)

        else:
            name_widget = INPUT(_id="gis_location_name",
                                _name="gis_location_name")
            street_widget = TEXTAREA(_id="gis_location_street",
                                     _name="gis_location_street")
            postcode_widget = INPUT(_id="gis_location_postcode",
                                    _name="gis_location_postcode")
            lat_widget = INPUT(_id="gis_location_lat",
                               _name="gis_location_lat")
            lon_widget = INPUT(_id="gis_location_lon",
                               _name="gis_location_lon")
            for level in levels:
                hidden = ""
                if level not in location_hierarchy:
                    # Hide unused levels
                    # (these can then be enabled for other regions)
                    hidden = "hidden"
                try:
                    label = LABEL("%s:" % location_hierarchy[level])
                except:
                    label = LABEL("%s:" % level)
                row = TR(TD(label), TD(),
                         _class="%s locselect box_middle" % hidden,
                         _id="gis_location_%s_label__row" % level)
                Lx_rows.append(row)
                if level in defaults and defaults[level]:
                    default = defaults[level]
                    default_id = default.id
                    default_name = default.name
                else:
                    default_id = ""
                    default_name = ""
                widget = DIV(INPUT(value=default_id,
                                   _id="gis_location_%s" % level,
                                   _name="gis_location_%s" % level,
                                   _class="hidden"),
                                INPUT(value=default_name,
                                      _id="gis_location_%s_ac" % level,
                                      _class="%s" % hidden),
                                IMG(_src=throbber,
                                    _height=32, _width=32,
                                    _id="gis_location_%s_throbber" % level,
                                    _class="throbber hidden"))
                row = TR(TD(widget),
                         TD(ac_help_widget(level)),
                         _class="%s locselect box_middle" % hidden,
                         _id="gis_location_%s__row" % level)
                Lx_rows.append(row)
                row = TR(INPUT(_id="gis_location_%s_search" % level,
                               _disabled="disabled"), TD(),
                         _class="hidden locselect box_middle",
                         _id="gis_location_%s_search__row" % level)
                Lx_rows.append(row)

        hide_address = self.hide_address
        if settings.get_gis_building_name():
            hidden = ""
            if hide_address:
                hidden = "hidden"
            elif value and not represent:
                hidden = "hidden"
            name_rows = DIV(TR(LABEL("%s:" % NAME_LABEL), TD(),
                               _id="gis_location_name_label__row",
                               _class="%s locselect box_middle" % hidden),
                            TR(name_widget, TD(),
                               _id="gis_location_name__row",
                               _class="%s locselect box_middle" % hidden),
                            TR(INPUT(_id="gis_location_name_search",
                                     _disabled="disabled"), TD(),
                               _id="gis_location_name_search__row",
                               _class="hidden locselect box_middle"))
        else:
            name_rows = ""

        hidden = ""
        if hide_address:
            hidden = "hidden"
        elif value and not addr_street:
            hidden = "hidden"
        street_rows = DIV(TR(LABEL("%s:" % STREET_LABEL), TD(),
                             _id="gis_location_street_label__row",
                             _class="%s locselect box_middle" % hidden),
                          TR(street_widget, TD(),
                             _id="gis_location_street__row",
                             _class="%s locselect box_middle" % hidden),
                          TR(INPUT(_id="gis_location_street_search",
                                   _disabled="disabled"), TD(),
                             _id="gis_location_street_search__row",
                             _class="hidden locselect box_middle"))
        if config.geocoder:
            geocoder = """
S3.gis.geocoder = true;"""
        else:
            geocoder = ""

        hidden = ""
        if hide_address:
            hidden = "hidden"
        elif value and not postcode:
            hidden = "hidden"
        postcode_rows = DIV(TR(LABEL("%s:" % POSTCODE_LABEL), TD(),
                               _id="gis_location_postcode_label__row",
                               _class="%s locselect box_middle" % hidden),
                            TR(postcode_widget, TD(),
                               _id="gis_location_postcode__row",
                               _class="%s locselect box_middle" % hidden),
                            TR(INPUT(_id="gis_location_postcode_search",
                                     _disabled="disabled"), TD(),
                               _id="gis_location_postcode_search__row",
                               _class="hidden locselect box_middle"))

        hidden = ""
        no_latlon = ""
        if not latlon_selector:
            hidden = "hidden"
            no_latlon = "S3.gis.no_latlon = true;\n"
        elif value and lat is None:
            hidden = "hidden"
        latlon_help = locations.lat.comment
        converter_button = locations.lon.comment
        converter_button = ""
        latlon_rows = DIV(TR(LABEL("%s:" % LAT_LABEL), TD(),
                               _id="gis_location_lat_label__row",
                               _class="%s locselect box_middle" % hidden),
                          TR(TD(lat_widget), TD(latlon_help),
                               _id="gis_location_lat__row",
                               _class="%s locselect box_middle" % hidden),
                          TR(INPUT(_id="gis_location_lat_search",
                                   _disabled="disabled"), TD(),
                             _id="gis_location_lat_search__row",
                             _class="hidden locselect box_middle"),
                          TR(LABEL("%s:" % LON_LABEL), TD(),
                               _id="gis_location_lon_label__row",
                               _class="%s locselect box_middle" % hidden),
                          TR(TD(lon_widget), TD(converter_button),
                               _id="gis_location_lon__row",
                               _class="%s locselect box_middle" % hidden),
                          TR(INPUT(_id="gis_location_lon_search",
                                   _disabled="disabled"), TD(),
                             _id="gis_location_lon_search__row",
                             _class="hidden locselect box_middle"))

        # Map Selector
        PLACE_ON_MAP = T("Place on Map")
        VIEW_ON_MAP = T("View on Map")
        if map_selector:
            if value:
                map_button = A(VIEW_ON_MAP,
                               _style="cursor:pointer; cursor:hand",
                               _id="gis_location_map-btn",
                               _class="action-btn")
            else:
                map_button = A(PLACE_ON_MAP,
                               _style="cursor:pointer; cursor:hand",
                               _id="gis_location_map-btn",
                               _class="action-btn")
            map_button_row = TR(map_button, TD(),
                                _id="gis_location_map_button_row",
                                _class="locselect box_middle")
        else:
            map_button_row = ""

        # Search
        widget = DIV(INPUT(_id="gis_location_search_ac"),
                           IMG(_src=throbber,
                               _height=32, _width=32,
                               _id="gis_location_search_throbber",
                               _class="throbber hidden"),
                           _id="gis_location_search_div")

        label = LABEL("%s:" % AUTOCOMPLETE_HELP)

        select_button = A(T("Select This Location"),
                          _style="cursor:pointer; cursor:hand",
                          _id="gis_location_search_select-btn",
                          _class="hidden action-btn")

        search_rows = DIV(TR(label, TD(),
                             _id="gis_location_search_label__row",
                             _class="hidden locselect box_middle"),
                          TR(TD(widget),
                             TD(select_button),
                             _id="gis_location_search__row",
                             _class="hidden locselect box_middle"))
        # @ToDo: Hierarchical Filter
        Lx_search_rows = ""

        # Error Messages
        NAME_REQUIRED = T("Name field is required!")
        COUNTRY_REQUIRED = T("Country is required!")

        # Settings to be read by static/scripts/S3/s3.locationselector.widget.js
        js_location_selector = """
%s%s%s%s%s%s
S3.gis.location_id = '%s';
S3.gis.site = '%s';
S3.i18n.gis_place_on_map = '%s';
S3.i18n.gis_view_on_map = '%s';
S3.i18n.gis_name_required = '%s';
S3.i18n.gis_country_required = '%s';""" % (country_snippet,
                                           geocoder,
                                           navigate_away_confirm,
                                           no_latlon,
                                           no_map,
                                           tab,
                                           attr["_id"],    # Name of the real location or site field
                                           site,
                                           PLACE_ON_MAP,
                                           VIEW_ON_MAP,
                                           NAME_REQUIRED,
                                           COUNTRY_REQUIRED
                                          )

        # The overall layout of the components
        return TAG[""](
                        TR(INPUT(**attr)),  # Real input, which is hidden
                        label_row,
                        tab_rows,
                        Lx_search_rows,
                        search_rows,
                        L0_rows,
                        name_rows,
                        street_rows,
                        postcode_rows,
                        Lx_rows,
                        map_button_row,
                        latlon_rows,
                        divider,
                        TR(map_popup, TD(), _class="box_middle"),
                        SCRIPT(js_location_selector),
                        requires=requires
                      )


# -----------------------------------------------------------------------------
class S3CheckboxesWidget(OptionsWidget):

    """
        Generates a TABLE tag with <num_column> columns of INPUT
        checkboxes (multiple allowed)

        @author: Michael Howden (michael@aidiq.com)

        help_lookup_table_name_field will display tooltip help

        :param db: int -
        :param lookup_table_name: int -
        :param lookup_field_name: int -
        :param multple: int -

        :param options: list - optional -
        value,text pairs for the Checkboxs -
        If options = None,  use options from self.requires.options().
        This argument is useful for displaying a sub-set of the self.requires.options()

        :param num_column: int -

        :param help_lookup_field_name: string - optional -

        :param help_footer: string -

        Currently unused
    """

    def __init__(self,
                 db = None,
                 lookup_table_name = None,
                 lookup_field_name = None,
                 multiple = False,
                 options = None,
                 num_column = 1,
                 help_lookup_field_name = None,
                 help_footer = None
                 ):

        current.db = db
        self.lookup_table_name = lookup_table_name
        self.lookup_field_name =  lookup_field_name
        self.multiple = multiple

        self.num_column = num_column

        self.help_lookup_field_name = help_lookup_field_name
        self.help_footer = help_footer

        if db and lookup_table_name and lookup_field_name:
            self.requires = IS_NULL_OR(IS_IN_DB(db,
                                   db[lookup_table_name].id,
                                   "%(" + lookup_field_name + ")s",
                                   multiple = multiple))

        if options:
            self.options = options
        else:
            if hasattr(self.requires, "options"):
                self.options = self.requires.options()
            else:
                raise SyntaxError, "widget cannot determine options of %s" % field


    def widget( self,
                field,
                value = None
                ):
        if current.db:
            db = current.db
        else:
            db = field._db

        values = s3_split_multi_value(value)

        attr = OptionsWidget._attributes(field, {})

        num_row  = len(self.options)/self.num_column
        # Ensure division  rounds up
        if len(self.options) % self.num_column > 0:
             num_row = num_row +1

        table = TABLE(_id = str(field).replace(".", "_"))

        for i in range(0,num_row):
            table_row = TR()
            for j in range(0, self.num_column):
                # Check that the index is still within self.options
                index = num_row*j + i
                if index < len(self.options):
                    input_options = {}
                    input_options = dict(requires = attr.get("requires", None),
                                         _value = str(self.options[index][0]),
                                         value = values,
                                         _type = "checkbox",
                                         _name = field.name,
                                         hideerror = True
                                        )
                    tip_attr = {}
                    help_text = ""
                    if self.help_lookup_field_name:
                        help_text = str(P(s3_get_db_field_value(tablename = self.lookup_table_name,
                                                                fieldname = self.help_lookup_field_name,
                                                                look_up_value = self.options[index][0],
                                                                look_up_field = "id")))
                    if self.help_footer:
                        help_text = help_text + str(self.help_footer)
                    if help_text:
                        tip_attr = dict(_class = "s3_checkbox_label",
                                        #_title = self.options[index][1] + "|" + help_text
                                        _rel =  help_text
                                        )

                    #table_row.append(TD(A(self.options[index][1],**option_attr )))
                    table_row.append(TD(INPUT(**input_options),
                                        SPAN(self.options[index][1], **tip_attr)
                                        )
                                    )
            table.append (table_row)
        if self.multiple:
            table.append(TR(I("(Multiple selections allowed)")))
        return table


    def represent(self,
                  value):
        list = [s3_get_db_field_value(tablename = self.lookup_table_name,
                                      fieldname = self.lookup_field_name,
                                      look_up_value = id,
                                      look_up_field = "id")
                   for id in s3_split_multi_value(value) if id]
        if list and not None in list:
            return ", ".join(list)
        else:
            return None


# -----------------------------------------------------------------------------
class S3MultiSelectWidget(MultipleOptionsWidget):

    """
        Standard MultipleOptionsWidget, but using the jQuery UI:
        http://www.quasipartikel.at/multiselect/
        static/scripts/S3/ui.multiselect.js

        @author: Fran Boon (fran@aidiq.com)
    """

    def __init__(self):
        pass

    def __call__(self, field, value, **attributes):

        response = current.response
        T = current.T

        selector = str(field).replace(".", "_")

        response.s3.js_global.append("""
S3.i18n.addAll = '%s';
S3.i18n.removeAll = '%s';
S3.i18n.itemsCount = '%s';
S3.i18n.search = '%s';
""" % (T("Add all"),
       T("Remove all"),
       T("items selected"),
       T("search")))

        response.s3.jquery_ready.append("""
$( '#%s' ).removeClass('list');
$( '#%s' ).addClass('multiselect');
$( '#%s' ).multiselect({
        dividerLocation: 0.5,
        sortable: false
    });
""" % (selector,
       selector,
       selector))

        return TAG[""](
                        MultipleOptionsWidget.widget(field, value, **attributes),
                        requires = field.requires
                      )


# -----------------------------------------------------------------------------
class S3ACLWidget(CheckboxesWidget):

    """
        Widget class for ACLs

        @author: Dominic König <dominic@aidiq.com>

        @todo: add option dependency logic (JS)
        @todo: configurable vertical/horizontal alignment
    """

    @staticmethod
    def widget(field, value, **attributes):

        requires = field.requires
        if not isinstance(requires, (list, tuple)):
            requires = [requires]
        if requires:
            if hasattr(requires[0], "options"):
                options = requires[0].options()
                values = []
                for k in options:
                    if isinstance(k, (list, tuple)):
                        k = k[0]
                    try:
                        flag = int(k)
                        if flag == 0:
                            if value == 0:
                                values.append(k)
                                break
                            else:
                                continue
                        elif value and value & flag == flag:
                            values.append(k)
                    except ValueError:
                        pass
                value = values

        #return CheckboxesWidget.widget(field, value, **attributes)

        attr = OptionsWidget._attributes(field, {}, **attributes)

        options = [(k, v) for k, v in options if k != ""]
        opts = []
        cols = attributes.get("cols", 1)
        totals = len(options)
        mods = totals%cols
        rows = totals/cols
        if mods:
            rows += 1

        for r_index in range(rows):
            tds = []
            for k, v in options[r_index*cols:(r_index+1)*cols]:
                tds.append(TD(INPUT(_type="checkbox",
                                    _name=attr.get("_name", field.name),
                                    requires=attr.get("requires", None),
                                    hideerror=True, _value=k,
                                    value=(k in value)), v))
            opts.append(TR(tds))

        if opts:
            opts[-1][0][0]["hideerror"] = False
        return TABLE(*opts, **attr)

        # was values = re.compile("[\w\-:]+").findall(str(value))
        #values = not isinstance(value,(list,tuple)) and [value] or value


        #requires = field.requires
        #if not isinstance(requires, (list, tuple)):
            #requires = [requires]
        #if requires:
            #if hasattr(requires[0], "options"):
                #options = requires[0].options()
            #else:
                #raise SyntaxError, "widget cannot determine options of %s" \
                    #% field

# -----------------------------------------------------------------------------
class CheckboxesWidgetS3(OptionsWidget):
    """
        S3 version of gluon.sqlhtml.CheckboxesWidget:
        - supports also integer-type keys in option sets

        Used in s3aaa
    """

    @staticmethod
    def widget(field, value, **attributes):
        """
        generates a TABLE tag, including INPUT checkboxes (multiple allowed)

        see also: :meth:`FormWidget.widget`
        """

        # was values = re.compile("[\w\-:]+").findall(str(value))
        values = not isinstance(value,(list,tuple)) and [value] or value
        values = [str(v) for v in values]

        attr = OptionsWidget._attributes(field, {}, **attributes)

        requires = field.requires
        if not isinstance(requires, (list, tuple)):
            requires = [requires]
        if requires:
            if hasattr(requires[0], "options"):
                options = requires[0].options()
            else:
                raise SyntaxError, "widget cannot determine options of %s" \
                    % field

        options = [(k, v) for k, v in options if k != ""]
        opts = []
        cols = attributes.get("cols", 1)
        totals = len(options)
        mods = totals % cols
        rows = totals / cols
        if mods:
            rows += 1

        if totals == 0:
            T = current.T
            opts.append(TR(TD(SPAN(T("no options available"),
                                   _style="color:#AAA; font-style:italic;"),
                              INPUT(_type="hidden",
                                    _name=field.name,
                                    _value=None))))

        for r_index in range(rows):
            tds = []
            for k, v in options[r_index * cols:(r_index + 1) * cols]:
                tds.append(TD(INPUT(_type="checkbox", _name=field.name,
                                   requires=attr.get("requires", None),
                                   hideerror=True, _value=k,
                                   value=(str(k) in values)), v))
            opts.append(TR(tds))

        if opts:
            opts[-1][0][0]["hideerror"] = False
        return TABLE(*opts, **attr)

# -----------------------------------------------------------------------------
class S3AddPersonWidget(FormWidget):
    """
        Renders a person_id field as a Create Person form,
        with an embedded Autocomplete to select existing people.

        It relies on JS code in static/S3/s3.select_person.js
    """

    def __init__(self, select_existing = True):
        self.select_existing = select_existing

    def __call__(self, field, value, **attributes):

        db = current.db
        T = current.T

        request = current.request
        response = current.response
        session = current.session

        formstyle = response.s3.crud.formstyle

        # Main Input
        real_input = str(field).replace(".", "_")
        default = dict(_type = "text",
                       value = (value != None and str(value)) or "")
        attr = StringWidget._attributes(field, default, **attributes)
        attr["_class"] = "hidden"

        if self.select_existing:
            _class ="box_top"
        else:
            _class = "hidden"

        # Select from registry buttons
        select_row = TR(TD(A(T("Select from registry"),
                             _href="#",
                             _id="select_from_registry",
                             _class="action-btn"),
                           A(T("Remove selection"),
                             _href="#",
                             _onclick="clear_person_form();",
                             _id="clear_form_link",
                             _class="action-btn hide",
                             _style="padding-left:15px;"),
                           A(T("Edit Details"),
                             _href="#",
                             _onclick="edit_selected_person_form();",
                             _id="edit_selected_person_link",
                             _class="action-btn hide",
                             _style="padding-left:15px;"),
                           IMG(_src="/%s/static/img/ajax-loader.gif" % \
                                    request.application,
                               _height=32,
                               _width=32,
                               _id="person_load_throbber",
                               _class="throbber hide",
                               _style="padding-left:85px;"),
                           _class="w2p_fw"),
                        TD(),
                        _id="select_from_registry_row",
                        _class=_class,
                        _controller=request.controller,
                        _field=real_input,
                        _value=str(value))

        # Autocomplete
        select = "select_person($('#%s').val());" % real_input
        widget = S3PersonAutocompleteWidget(post_process=select)
        ac_row = TR(TD(LABEL("%s: " % T("Name"),
                             _class="hide",
                             _id="person_autocomplete_label"),
                       widget(field,
                              None,
                              _class="hide")),
                    TD(),
                    _id="person_autocomplete_row",
                    _class="box_top")

        # Embedded Form
        ptable = db.pr_person
        ctable = db.pr_contact
        fields = [ptable.first_name,
                  ptable.middle_name,
                  ptable.last_name,
                  ptable.date_of_birth,
                  ptable.gender]

        if request.controller == "hrm":
            fields.append(ptable.occupation)
            emailRequired = current.deployment_settings.get_hrm_email_required()
        else:
            emailRequired = False
        if emailRequired:
            validator = IS_EMAIL()
        else:
            validator = IS_NULL_OR(IS_EMAIL())

        fields.extend([Field("email",
                             notnull=emailRequired,
                             requires=validator,
                             label=T("Email Address")),
                       Field("mobile_phone",
                             label=T("Mobile Phone Number"))])

        labels, required = s3_mark_required(fields)
        if required:
            response.s3.has_required = True

        form = SQLFORM.factory(table_name="pr_person",
                               labels=labels,
                               formstyle=formstyle,
                               upload="default/download",
                               separator = "",
                               *fields)
        trs = []
        for tr in form[0]:
            if not tr.attributes["_id"].startswith("submit_record"):
                if "_class" in tr.attributes:
                    tr.attributes["_class"] = "%s box_middle" % tr.attributes["_class"]
                else:
                    tr.attributes["_class"] = "box_middle"
                trs.append(tr)

        table = DIV(*trs)

        # Divider
        divider = TR(TD(_class="subheading"),
                     TD(),
                    _class="box_bottom")

        # JavaScript
        if session.s3.debug:
            script = "s3.select_person.js"
        else:
            script = "s3.select_person.min.js"

        response.s3.scripts.append( "%s/%s" % (response.s3.script_dir, script))

        # Overall layout of components
        return TAG[""](select_row,
                       ac_row,
                       table,
                       divider)

# -----------------------------------------------------------------------------
class S3HumanResourceAutocompleteWidget(FormWidget):
    def __init__(self,
                 post_process = "",
                 delay = 450,   # milliseconds
                 min_length=2): # Increase this for large deployments

        self.post_process = post_process
        self.delay = delay
        self.min_length = min_length

    def __call__(self, field, value, attributes):
        return S3GenericAutocompleteTemplate(
            post_process = self.post_process,
            delay = self.delay,
            min_length = self.min_length,
            attributes = attributes,
            field = field,
            value = value,
            name_getter = "function (item) { alert(item.represent); return item.represent; }",
            id_getter = "function (item) { alert(item.id);  return item.id }",
            transform_value = lambda value: value,
            source = (
                "function (request, response) {"
                    "$.ajax({"
                        "url: S3.Ap.concat('/hrm/human_resource/search.acjson?"
                            "simple_form=True"
                            "&human_resource_search_simple_simple='+request.term+'"
                            "&get_fieldname=person_id"
                        "'),"
                        "dataType: 'json',"
                        "success: response"
                    "});"
                "}"
            )
        )

# -----------------------------------------------------------------------------
class S3AutocompleteOrAddWidget(FormWidget):
    """This widget searches for or adds an object. It contains:

    - an autocomplete field which can be used to search for an existing object.
    - an add widget which is used to add an object.
        It fills the field with that object after successful addition
    """
    def __init__(
        self,
        autocomplete_widget,
        add_widget
    ):
        self.autocomplete_widget = autocomplete_widget
        self.add_widget = add_widget

    def __call__(self, field, value, **attributes):
        return TAG[""](
            # this does the input field
            self.autocomplete_widget(field, value, **attributes),

            # this can fill it if it isn't autocompleted
            self.add_widget(field, value, **attributes)
        )

# -----------------------------------------------------------------------------
class S3AddObjectWidget(FormWidget):
    """This widget displays an inline form loaded via AJAX on demand.

    In the browser:
        A load request must made to this widget to enable it.
        The load request must include:
            - a URL for the form

        after a successful submission, the response callback is handed the
        response.
    """
    def __init__(
        self,
        form_url,
        table_name,

        dummy_field_selector,
        on_show,
        on_hide
    ):
        self.form_url = form_url
        self.table_name = table_name

        self.dummy_field_selector = dummy_field_selector
        self.on_show = on_show
        self.on_hide = on_hide

    def __call__(self, field, value, **attributes):
        s3 = current.response.s3
        T = current.T

        script_name = "%s/%s" % (
                s3.script_dir,
                [
                    "jquery.ba-resize.min.js",
                    "jquery.ba-resize.js",
                ][current.deployment_settings.base.debug]
            )

        if script_name not in s3.scripts:
            s3.scripts.append(script_name)
        return TAG[""](
            # @ToDo: this might be better moved to its own script.
            SCRIPT("""
$(function () {
    var form_field = $('#%(form_field_name)s')
    var throbber = $('<div id="%(form_field_name)s_ajax_throbber" class="ajax_throbber"/>')
    throbber.hide()
    throbber.insertAfter(form_field)

    function request_add_form() {
        throbber.show()
        var dummy_field = $('%(dummy_field_selector)s')
        // create an element for the form
        var form_iframe = document.createElement('iframe')
        var $form_iframe = $(form_iframe)
        $form_iframe.attr('id', '%(form_field_name)s_form_iframe')
        $form_iframe.attr('frameborder', '0')
        $form_iframe.attr('scrolling', 'no')
        $form_iframe.attr('src', '%(form_url)s')

        var initial_iframe_style = {
            width: add_object_link.width(),
            height: add_object_link.height()
        }
        $form_iframe.css(initial_iframe_style)

        function close_iframe() {
            $form_iframe.unload()
            form_iframe.contentWindow.close()
            //iframe_controls.remove()
            $form_iframe.animate(
                initial_iframe_style,
                {
                    complete: function () {
                        $form_iframe.remove()
                        add_object_link.show()
                        %(on_hide)s
                        dummy_field.show()
                    }
                }
            )
        }

        function reload_iframe() {
            form_iframe.contentWindow.location.reload(true)
        }

        function resize_iframe_to_fit_content() {
            var form_iframe_content = $form_iframe.contents().find('body');
            // do first animation smoothly
            $form_iframe.animate(
                {
                    height: form_iframe_content.outerHeight(true),
                    width: 500
                },
                {
                    duration: jQuery.resize.delay,
                    complete: function () {
                        // iframe's own animations should be instant, as they
                        // have their own smoothing (e.g. expanding error labels)
                        function resize_iframe_to_fit_content_immediately() {
                            $form_iframe.css({
                                height: form_iframe_content.outerHeight(true),
                                width:500
                            })
                        }
                        // if the iframe content resizes, resize the iframe
                        // this depends on Ben Alman's resize plugin
                        form_iframe_content.bind(
                            'resize',
                            resize_iframe_to_fit_content_immediately
                        )
                        // when unloading, unbind the resizer (remove poller)
                        $form_iframe.bind(
                            'unload',
                            function () {
                                form_iframe_content.unbind(
                                    'resize',
                                    resize_iframe_to_fit_content_immediately
                                )
                                //iframe_controls.hide()
                            }
                        )
                        // there may have been content changes during animation
                        // so resize to make sure they are shown.
                        form_iframe_content.resize()
                        //iframe_controls.show()
                        %(on_show)s
                    }
                }
            )
        }

        function iframe_loaded() {
            dummy_field.hide()
            resize_iframe_to_fit_content()
            form_iframe.contentWindow.close_iframe = close_iframe
            throbber.hide()
        }

        $form_iframe.bind('load', iframe_loaded)

        function set_object_id() {
            // the server must give the iframe the object
            // id of the created object for the field
            // the iframe must also close itself.
            var created_object_representation = form_iframe.contentWindow.created_object_representation
            if (created_object_representation) {
                dummy_field.val(created_object_representation)
            }
            var created_object_id = form_iframe.contentWindow.created_object_id
            if (created_object_id) {
                form_field.val(created_object_id)
                close_iframe()
            }
        }
        $form_iframe.bind('load', set_object_id)
        add_object_link.hide()

        /*
        var iframe_controls = $('<span class="iframe_controls" style="float:right; text-align:right;"></span>')
        iframe_controls.hide()

        var close_button = $('<a>%(Close)s </a>')
        close_button.click(close_iframe)

        var reload_button = $('<a>%(Reload)s </a>')
        reload_button.click(reload_iframe)

        iframe_controls.append(close_button)
        iframe_controls.append(reload_button)
        iframe_controls.insertBefore(add_object_link)
        */
        $form_iframe.insertAfter(add_object_link)
    }
    var add_object_link = $('<a>%(Add)s</a>')
    add_object_link.click(request_add_form)
    add_object_link.insertAfter(form_field)
})""" % dict(
            field_name = field.name,
            form_field_name = "_".join((self.table_name, field.name)),
            form_url = self.form_url,
            dummy_field_selector = self.dummy_field_selector(self.table_name, field.name),
            on_show = self.on_show,
            on_hide = self.on_hide,
            Add = T("Add..."),
            Reload = T("Reload"),
            Close = T("Close"),
        )
            )
        )


# -----------------------------------------------------------------------------
class S3SearchAutocompleteWidget(FormWidget):
    """
        Uses the s3Search Module

        @author: Michael Howden (michael@aidiq.com)
    """

    def __init__(self,
                 tablename,
                 represent,
                 get_fieldname = "id",
                 ):

        self.get_fieldname = get_fieldname
        self.tablename = tablename
        self.represent = represent

    def __call__(self, field, value, **attributes):

        request = current.request
        response = current.response
        session = current.session

        tablename = self.tablename

        modulename, resourcename = tablename.split("_", 1)

        s3_script_dir = "/%s/static/scripts/S3" % request.application
        if session.s3.debug:
            response.s3.scripts.append( "%s/s3.search.js" % s3_script_dir )
        else:
            response.s3.scripts.append( "%s/s3.search.min.js" % s3_script_dir )

        attributes["is_autocomplete"] = True
        attributes["fieldname"] = field.name
        attributes["get_fieldname"] = self.get_fieldname

        # Display in the simple search widget
        if value:
            attributes["value"] = self.represent(value)
        else:
            attributes["value"] = ""

        r = current.manager.parse_request(modulename, resourcename, args=[])
        search_div = r.resource.search( r, **attributes)["form"]
        #search_div = response.s3.catalog_item_search( r, **attributes)["form"]

        hidden_input = INPUT(value = value or "",
                             requires = field.requires,
                             _id = "%s_%s" % (tablename, field.name),
                             _class = "hidden_input",
                             _name = field.name,
                             _style= "display: none;",
                            )

        return TAG[""](
                    search_div,
                    hidden_input
                    )


# -----------------------------------------------------------------------------
class S3TimeIntervalWidget(FormWidget):
    """
        Simple time interval widget for the scheduler task table
    """

    multipliers = (("weeks", 604800),
                   ("days", 86400),
                   ("hours", 3600),
                   ("minutes", 60),
                   ("seconds", 1))

    @staticmethod
    def widget(field, value, **attributes):

        T = current.T
        multipliers = S3TimeIntervalWidget.multipliers

        if value is None:
            value = 0

        if value == 0:
            multiplier = 1
        else:
            for m in multipliers:
                multiplier = m[1]
                if int(value) % multiplier == 0:
                    break

        options = []
        for i in xrange(1, len(multipliers) + 1):
            title, opt = multipliers[-i]
            if opt == multiplier:
                option = OPTION(title, _value=opt, _selected="selected")
            else:
                option = OPTION(title, _value=opt)
            options.append(option)

        val = value / multiplier
        inp = DIV(INPUT(value = val,
                        requires = field.requires,
                        _id = ("%s" % field).replace(".", "_"),
                        _name = field.name),
                  SELECT(options,
                         _name=("%s_multiplier" % field).replace(".", "_")))
        return inp

    @staticmethod
    def represent(value):

        T = current.T
        multipliers = S3TimeIntervalWidget.multipliers

        try:
            val = int(value)
        except:
            val = 0

        if val == 0:
            multiplier = multipliers[-1]
        else:
            for m in multipliers:
                if val % m[1] == 0:
                    multiplier = m
                    break

        val = val / multiplier[1]
        return "%s %s" % (val, T(multiplier[0]))

# -----------------------------------------------------------------------------
class S3EmbedComponentWidget(FormWidget):
    """
        Widget used by S3CRUD for link-table components with actuate="embed".
        Uses s3.embed_component.js for client-side processing, and
        S3CRUD._postprocess_embedded to receive the data.
    """

    def __init__(self,
                 link=None,
                 component=None,
                 widget=None,
                 autocomplete=None,
                 link_filter=None,
                 select_existing=True):

        self.link = link
        self.component = component
        self.widget = widget
        self.autocomplete = autocomplete
        self.select_existing = select_existing
        self.link_filter = link_filter

        manager = current.manager
        model = manager.model
        self.post_process = model.get_config(link, "post_process", None)

    def __call__(self, field, value, **attributes):

        db = current.db
        T = current.T

        request = current.request
        response = current.response
        session = current.session

        formstyle = response.s3.crud.formstyle

        ltable = db[self.link]
        ctable = db[self.component]

        prefix, resourcename = self.component.split("_", 1)
        if field.name in request.post_vars:
            selected = request.post_vars[field.name]
        else:
            selected = None

        # Main Input
        real_input = str(field).replace(".", "_")
        dummy = "dummy_%s" % real_input
        default = dict(_type = "text",
                       value = (value != None and str(value)) or "")
        attr = StringWidget._attributes(field, default, **attributes)
        attr["_class"] = "hidden"

        if self.select_existing:
            _class ="box_top"
        else:
            _class = "hidden"

        # Post-process selection/deselection
        if self.post_process is not None:
            try:
                if self.autocomplete:
                    pp = self.post_process % real_input
                else:
                    pp = self.post_process % dummy
            except:
                pp = self.post_process
        else:
            pp = None

        clear = "clear_component_form();"
        if pp is not None:
            clear = "%s%s" % (clear, pp)

        # Select from registry buttons
        url = "/%s/%s/%s/" % (request.application, prefix, resourcename)
        select_row = TR(TD(A(T("Select from registry"),
                             _href="#",
                             _id="select_from_registry",
                             _class="action-btn"),
                           A(T("Remove selection"),
                             _href="#",
                             _onclick=clear,
                             _id="clear_form_link",
                             _class="action-btn hide",
                             _style="padding-left:15px;"),
                           A(T("Edit Details"),
                             _href="#",
                             _onclick="edit_selected_form();",
                             _id="edit_selected_link",
                             _class="action-btn hide",
                             _style="padding-left:15px;"),
                           IMG(_src="/%s/static/img/ajax-loader.gif" % \
                                    request.application,
                               _height=32,
                               _width=32,
                               _id="load_throbber",
                               _class="throbber hide",
                               _style="padding-left:85px;"),
                           _class="w2p_fw"),
                        TD(),
                        _id="select_from_registry_row",
                        _class=_class,
                        _controller=prefix,
                        _component=self.component,
                        _url=url,
                        _field=real_input,
                        _value=str(value))

        # Autocomplete/Selector
        if self.autocomplete:
            ac_field = ctable[self.autocomplete]
            select = "select_component($('#%s').val());" % real_input
            if pp is not None:
                select = "%s%s" % (pp, select)
            widget = S3AutocompleteWidget(prefix=prefix,
                                          resourcename=resourcename,
                                          fieldname=self.autocomplete,
                                          link_filter=self.link_filter,
                                          post_process=select)
            ac_row = TR(TD(LABEL("%s: " % ac_field.label,
                                 _class="hide",
                                 _id="component_autocomplete_label"),
                        widget(field, None, _class="hide")),
                        TD(),
                        _id="component_autocomplete_row",
                        _class="box_top")
        else:
            select = "select_component($('#%s').val());" % dummy
            if pp is not None:
                select = "%s%s" % (pp, select)
            # @todo: add link_filter here as well
            widget = OptionsWidget.widget
            ac_row = TR(TD(LABEL("%s: " % field.label,
                                 _class="hide",
                                 _id="component_autocomplete_label"),
                        widget(field, None, _class="hide",
                               _id=dummy, _onchange=select)),
                        TD(INPUT(_id=real_input, _class="hide")),
                        _id="component_autocomplete_row",
                        _class="box_top")

        # Embedded Form
        fields = [f for f in ctable
                    if (f.writable or f.readable) and not f.compute]
        if selected:
            # Initialize validators with the correct record ID
            for f in fields:
                requires = f.requires or []
                if not isinstance(requires, (list, tuple)):
                    requires = [requires]
                [r.set_self_id(selected) for r in requires
                                         if hasattr(r, 'set_self_id')]
        labels, required = s3_mark_required(fields)
        if required:
            response.s3.has_required = True
        form = SQLFORM.factory(table_name=self.component,
                               labels=labels,
                               formstyle=formstyle,
                               upload="default/download",
                               separator = "",
                               *fields)
        trs = []
        att = "box_middle embedded"
        for tr in form[0]:
            if not tr.attributes["_id"].startswith("submit_record"):
                if "_class" in tr.attributes:
                    tr.attributes["_class"] = "%s %s" % (tr.attributes["_class"], att)
                else:
                    tr.attributes["_class"] = att
                trs.append(tr)
        table = DIV(*trs)

        # Divider
        divider = TR(TD(_class="subheading"), TD(), _class="box_bottom embedded")

        # JavaScript
        if session.s3.debug:
            script = "s3.embed_component.js"
        else:
            script = "s3.embed_component.min.js"

        response.s3.scripts.append( "%s/%s" % (response.s3.script_dir, script))

        # Overall layout of components
        return TAG[""](select_row,
                       ac_row,
                       table,
                       divider)

# -----------------------------------------------------------------------------
class S3SliderWidget(FormWidget):

    """
        Standard Slider Widget

        @author: Daniel Klischies (daniel.klischies@freenet.de)

        @ToDo: The range of the slider should ideally be picked up from the Validator
               Show the value of the slider numerically as well as simply a position
    """

    def __init__(self,
                 minval,
                 maxval,
                 steprange,
                 value):
        self.minval = minval;
        self.maxval = maxval;
        self.steprange = steprange;
        self.value = value;

    def __call__(self, field, value, **attributes):

        response = current.response

        divid = str(field).replace(".", "_")
        sliderdiv = DIV(_id=divid, **attributes)
        inputid = "%s_input" % divid
        localfield = str(field).split(".")
        sliderinput = INPUT(_name=localfield[1],
                            _id=inputid,
                            _class="hidden",
                            _value=self.value)
        s3_script_dir = "/%s/static/scripts" % current.request.application
        if current.session.s3.debug:
            response.s3.scripts.append( "%s/S3/jquery.ui.slider.js" % s3_script_dir )
        else:
            response.s3.scripts.append( "%s/S3/jquery.ui.slider.js" % s3_script_dir )

        response.s3.jquery_ready.append("""
$( '#%s' ).slider({slide: function (event, ui) { $( '#%s' ).val( ui.value ); }});
$( '#%s' ).slider('option', 'min', parseFloat('%f'));
$( '#%s' ).slider('option', 'max', parseFloat('%f'));
$( '#%s' ).slider('option', 'step', parseFloat('%f'));
$( '#%s' ).slider('option', 'value', parseFloat('%f'));

""" % (divid,
       inputid,
       divid,
       self.minval,
       divid,
       self.maxval,
       divid,
       self.steprange,
       divid,
       self.value))

        return TAG[""](sliderdiv, sliderinput)

# END =========================================================================<|MERGE_RESOLUTION|>--- conflicted
+++ resolved
@@ -1233,17 +1233,10 @@
         response = current.response
         s3 = current.response.s3
         manager = current.manager
-<<<<<<< HEAD
-        T = current.T
-        s3db = current.s3db
-        locations = s3db.gis_location
-        gis_config = s3db.gis_config
-=======
         cache = s3.cache
 
         locations = s3db.gis_location
         ctable = s3db.gis_config
->>>>>>> 9c4da860
 
         requires = field.requires
 
@@ -1345,13 +1338,8 @@
         # the labels we should use for that location
         config_L0 = None
         if default_L0:
-<<<<<<< HEAD
-            query = (gis_config.region_location_id == default_L0.id)
-            config_L0 = db(query).select(gis_config.id,
-=======
             query = (ctable.region_location_id == default_L0.id)
             config_L0 = db(query).select(ctable.id,
->>>>>>> 9c4da860
                                          limitby=(0, 1),
                                          cache=cache).first()
             if config_L0:
