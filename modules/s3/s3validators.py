# -*- coding: utf-8 -*-

""" Custom Validators

    @requires: U{B{I{gluon}} <http://web2py.com>}

    @copyright: (c) 2010-2012 Sahana Software Foundation
    @license: MIT

    Permission is hereby granted, free of charge, to any person
    obtaining a copy of this software and associated documentation
    files (the "Software"), to deal in the Software without
    restriction, including without limitation the rights to use,
    copy, modify, merge, publish, distribute, sublicense, and/or sell
    copies of the Software, and to permit persons to whom the
    Software is furnished to do so, subject to the following
    conditions:

    The above copyright notice and this permission notice shall be
    included in all copies or substantial portions of the Software.

    THE SOFTWARE IS PROVIDED "AS IS", WITHOUT WARRANTY OF ANY KIND,
    EXPRESS OR IMPLIED, INCLUDING BUT NOT LIMITED TO THE WARRANTIES
    OF MERCHANTABILITY, FITNESS FOR A PARTICULAR PURPOSE AND
    NONINFRINGEMENT. IN NO EVENT SHALL THE AUTHORS OR COPYRIGHT
    HOLDERS BE LIABLE FOR ANY CLAIM, DAMAGES OR OTHER LIABILITY,
    WHETHER IN AN ACTION OF CONTRACT, TORT OR OTHERWISE, ARISING
    FROM, OUT OF OR IN CONNECTION WITH THE SOFTWARE OR THE USE OR
    OTHER DEALINGS IN THE SOFTWARE.

"""

__all__ = ["single_phone_number_pattern",
           "multi_phone_number_pattern",
           "s3_single_phone_requires",
           "s3_phone_requires",
           "IS_LAT",
           "IS_LON",
           "IS_INT_AMOUNT",
           "IS_FLOAT_AMOUNT",
           "IS_HTML_COLOUR",
           "IS_UTC_OFFSET",
           "IS_UTC_DATETIME",
           "IS_UTC_DATETIME_IN_RANGE",
           "IS_ONE_OF",
           "IS_ONE_OF_EMPTY",
           "IS_ONE_OF_EMPTY_SELECT",
           "IS_NOT_ONE_OF",
           "IS_LOCATION",
           "IS_LOCATION_SELECTOR",
           "IS_SITE_SELECTOR",
           "IS_ADD_PERSON_WIDGET",
           "IS_ACL",
           "QUANTITY_INV_ITEM",
           "IS_IN_SET_LAZY"]

import time
import re
from datetime import datetime, timedelta
from gluon import current, Field, IS_MATCH, IS_NOT_IN_DB, IS_IN_SET, IS_INT_IN_RANGE, IS_FLOAT_IN_RANGE, IS_EMAIL
from gluon.languages import lazyT
from gluon.validators import Validator
from gluon.storage import Storage

def translate(text):
    if text is None:
        return None
    elif isinstance(text, (str, unicode)):
        from globals import current
        if hasattr(current, "T"):
            return str(current.T(text))
    return str(text)

def options_sorter(x, y):
    return (str(x[1]).upper() > str(y[1]).upper() and 1) or -1

# -----------------------------------------------------------------------------
# Phone number requires
# Multiple phone numbers can be separated by comma, slash, semi-colon.
# (Semi-colon appears in Brazil OSM data.)
# @ToDo: Need to beware of separators used inside phone numbers
# (e.g. 555-1212, ext 9), so may need fancier validation if we see that.
# @ToDo: Add tooltip giving list syntax, and warning against above.
# (Current use is in importing OSM files, so isn't interactive.)
# @ToDo: Code that should only have a single # should use
# s3_single_phone_requires. Check what messaging assumes.
phone_number_pattern = "\+?\s*[\s\-\.\(\)\d]+(?:(?: x| ext)\s?\d{1,5})?"
single_phone_number_pattern = "%s$" % phone_number_pattern
multi_phone_number_pattern = "%s(\s*(,|/|;)\s*%s)*$" % (phone_number_pattern,
                                                        phone_number_pattern)

s3_single_phone_requires = IS_MATCH(single_phone_number_pattern)
s3_phone_requires = IS_MATCH(multi_phone_number_pattern,
                             error_message=current.T("Invalid phone number!"))

# -----------------------------------------------------------------------------
class IS_LAT(object):
    """
        example:

        INPUT(_type="text", _name="name", requires=IS_LAT())

        latitude has to be in degrees between -90 & 90
    """
    def __init__(self,
                 error_message = "Latitude/Northing should be between -90 & 90!"
                ):
        self.minimum = -90
        self.maximum = 90
        self.error_message = error_message

    def __call__(self, value):
        try:
            value = float(value)
            if self.minimum <= value <= self.maximum:
                return (value, None)
        except ValueError:
            pass
        return (value, self.error_message)

class IS_LON(object):
    """
        example:

        INPUT(_type="text", _name="name", requires=IS_LON())

        longitude has to be in degrees between -180 & 180
    """
    def __init__(self,
                 error_message = "Longitude/Easting should be between -180 & 180!"
                ):
        self.minimum = -180
        self.maximum = 180
        self.error_message = error_message

    def __call__(self, value):
        try:
            value = float(value)
            if self.minimum <= value <= self.maximum:
                return (value, None)
        except ValueError:
            pass
        return (value, self.error_message)


# -----------------------------------------------------------------------------
class IS_INT_AMOUNT(IS_INT_IN_RANGE):
    """
        Validation, widget and representation of
        integer-values with thousands-separators
    """

    def __init__(self,
                 minimum=None,
                 maximum=None,
                 error_message=None):

        IS_INT_IN_RANGE.__init__(self,
                                 minimum=minimum,
                                 maximum=maximum,
                                 error_message=error_message)

    def __call__(self, value):

        thousands_sep = ","
        value = str(value).replace(thousands_sep, "")
        return IS_INT_IN_RANGE.__call__(self, value)

    @staticmethod
    def represent(number):
<<<<<<< HEAD
        """ Change the format of the number depending on the language
=======
        """
            Change the format of the number depending on the language
>>>>>>> e1f7c090

            Based on https://code.djangoproject.com/browser/django/trunk/django/utils/numberformat.py
        """

        if number is None:
            return ""

        T = current.T
        settings = current.deployment_settings

        THOUSAND_SEPARATOR = T("THOUSAND_SEPARATOR")
        if THOUSAND_SEPARATOR == "THOUSAND_SEPARATOR":
<<<<<<< HEAD
            THOUSAND_SEPARATOR = current.deployment_settings.L10n.get("thousands_separator", u"\u00A0")

        NUMBER_GROUPING = current.T("NUMBER_GROUPING")
=======
            THOUSAND_SEPARATOR = settings.L10n.get("thousands_separator", u"\u00A0")

        NUMBER_GROUPING = T("NUMBER_GROUPING")
>>>>>>> e1f7c090
        if NUMBER_GROUPING == "NUMBER_GROUPING":
            NUMBER_GROUPING = settings.L10n.get("thousands_grouping", 3)

        # The negative/positive sign for the number
        if float(number) < 0:
            sign = "-"
        else:
            sign = ""

        str_number = unicode(number)

        if str_number[0] == "-":
            str_number = str_number[1:]

        # Walk backwards over the integer part, inserting the separator as we go
        int_part_gd = ""
        for cnt, digit in enumerate(str_number[::-1]):
            if cnt and not cnt % NUMBER_GROUPING: # this "3" should be a variable but it's not needed yet
                int_part_gd += THOUSAND_SEPARATOR
            int_part_gd += digit
        int_part = int_part_gd[::-1]

        return int_part

    @staticmethod
    def widget(f, v, **attributes):
        from gluon.sqlhtml import StringWidget
        attr = Storage(attributes)
        classes = attr.get("_class", "").split(" ")
        classes = " ".join([c for c in classes if c != "integer"])
        _class = "%s int_amount" % classes
        attr.update(_class=_class)
        return StringWidget.widget(f, v, **attr)

# -----------------------------------------------------------------------------
class IS_FLOAT_AMOUNT(IS_FLOAT_IN_RANGE):
    """
        Validation, widget and representation of
        float-values with thousands-separators
    """

    def __init__(self,
                 minimum=None,
                 maximum=None,
                 error_message=None,
                 dot="."):

        IS_FLOAT_IN_RANGE.__init__(self,
                                   minimum=minimum,
                                   maximum=maximum,
                                   error_message=error_message,
                                   dot=dot)

    def __call__(self, value):

        thousands_sep = ","
        value = str(value).replace(thousands_sep, "")
        return IS_FLOAT_IN_RANGE.__call__(self, value)

    @staticmethod
    def represent(number, precision=None):
<<<<<<< HEAD
        """ Change the format of the number depending on the language
=======
        """
            Change the format of the number depending on the language
>>>>>>> e1f7c090

            Based on https://code.djangoproject.com/browser/django/trunk/django/utils/numberformat.py
        """

        if number is None:
            return ""

        # We need to check that we actually get the separators
        # otherwise we use the English defaults
        DECIMAL_SEPARATOR = current.T("DECIMAL_SEPARATOR")
        if DECIMAL_SEPARATOR == "DECIMAL_SEPARATOR":
            DECIMAL_SEPARATOR = current.deployment_settings.L10n.get("decimal_separator", ",")

        str_number = unicode(number)

        if "." in str_number:
            int_part, dec_part = str_number.split(".")
            if precision is not None:
                dec_part = dec_part[:precision]
        else:
            int_part, dec_part = str_number, ""
        if precision is not None:
            dec_part = dec_part + ("0" * (precision - len(dec_part)))
        if dec_part:
            dec_part = DECIMAL_SEPARATOR + dec_part

        int_part = IS_INT_AMOUNT.represent(int(int_part))

        return int_part + dec_part

    @staticmethod
    def widget(f, v, **attributes):
        from gluon.sqlhtml import StringWidget
        attr = Storage(attributes)
        classes = attr.get("_class", "").split(" ")
        classes = " ".join([c for c in classes if c != "double"])
        _class = "%s float_amount" % classes
        attr.update(_class=_class)
        return StringWidget.widget(f, v, **attr)

# -----------------------------------------------------------------------------
class IS_HTML_COLOUR(IS_MATCH):
    """
        example::

        INPUT(_type="text", _name="name", requires=IS_HTML_COLOUR())
    """

    def __init__(self,
                 error_message="must be a 6 digit hex code!"
                ):
        IS_MATCH.__init__(self, "^[0-9a-fA-F]{6}$", error_message)


# -----------------------------------------------------------------------------
regex1 = re.compile("[\w_]+\.[\w_]+")
regex2 = re.compile("%\((?P<name>[^\)]+)\)s")

class IS_ONE_OF_EMPTY(Validator):
    """
        Filtered version of IS_IN_DB():

        validates a given value as key of another table, filtered by the
        'filterby' field for one of the 'filter_opts' options
        (=a selective IS_IN_DB())

        NB Filtering isn't active in GQL.

        For the dropdown representation:

            'label' can be a string template for the record, or a set of field
            names of the fields to be used as option labels, or a function or
            lambda to create an option label from the respective record (which
            has to return a string, of course). The function will take the
            record as an argument.

            No 'options' method as designed to be called next to an
            Autocomplete field so don't download a large dropdown
            unnecessarily.
    """

    def __init__(self,
                 dbset,
                 field,
                 label=None,
                 filterby=None,
                 filter_opts=None,
                 not_filterby=None,
                 not_filter_opts=None,
                 error_message="invalid value!",
                 orderby=None,
                 groupby=None,
                 left=None,
                 multiple=False,
                 zero="",
                 sort=False,
                 _and=None,
                ):

        if hasattr(dbset, "define_table"):
            self.dbset = dbset()
        else:
            self.dbset = dbset
        (ktable, kfield) = str(field).split(".")
        if not label:
            label = "%%(%s)s" % kfield
        if isinstance(label, str):
            if regex1.match(str(label)):
                label = "%%(%s)s" % str(label).split(".")[-1]
            ks = regex2.findall(label)
            if not kfield in ks:
                ks += [kfield]
            fields = ["%s.%s" % (ktable, k) for k in ks]
        else:
            ks = [kfield]
            try:
                table = self.dbset._db[ktable]
            except:
                table = current.s3db[ktable]
            fields =[str(f) for f in table]
        self.fields = fields
        self.label = label
        self.ktable = ktable
        if not kfield or not len(kfield):
            self.kfield = "id"
        else:
            self.kfield = kfield
        self.ks = ks
        self.error_message = error_message
        self.theset = None
        self.orderby = orderby
        self.groupby = groupby
        self.left = left
        self.multiple = multiple
        self.zero = zero
        self.sort = sort
        self._and = _and

        self.filterby = filterby
        self.filter_opts = filter_opts
        self.not_filterby = not_filterby
        self.not_filter_opts = not_filter_opts

    def set_self_id(self, id):
        if self._and:
            self._and.record_id = id

    def set_filter(self,
                   filterby = None,
                   filter_opts = None,
                   not_filterby = None,
                   not_filter_opts = None):
        """
            This can be called from prep to apply a filter base on
            data in the record or the primary resource id.
        """
        if filterby:
            self.filterby = filterby
        if filter_opts:
            self.filter_opts = filter_opts
        if not_filterby:
            self.not_filterby = not_filterby
        if not_filter_opts:
            self.not_filter_opts = not_filter_opts

    def build_set(self):

        dbset = self.dbset
        db = dbset._db
        if self.ktable in db:

            table = db[self.ktable]
            auth = current.auth

            if self.fields == "all":
                fields = [f for f in table if isinstance(f, Field)]
            else:
                fieldnames = [f.split(".")[1] if "." in f else f for f in self.fields]
                fields = [table[k] for k in fieldnames if k in table.fields]
            if db._dbname not in ("gql", "gae"):
                orderby = self.orderby or reduce(lambda a, b: a|b, fields)
                groupby = self.groupby
                # Caching breaks Colorbox dropdown refreshes
                #dd = dict(orderby=orderby, groupby=groupby, cache=(current.cache.ram, 60))
                dd = dict(orderby=orderby, groupby=groupby)
                query = auth.s3_accessible_query("read", table)
                if "deleted" in table:
                    query = ((table["deleted"] == False) & query)
                if self.filterby and self.filterby in table:
                    if self.filter_opts:
                        query = query & (table[self.filterby].belongs(self.filter_opts))
                    if not self.orderby:
                        dd.update(orderby=table[self.filterby])
                if self.not_filterby and self.not_filterby in table and self.not_filter_opts:
                    query = query & (~(table[self.not_filterby].belongs(self.not_filter_opts)))
                    if not self.orderby:
                        dd.update(orderby=table[self.filterby])
                if self.left is not None:
                    dd.update(left=self.left)
                records = dbset(query).select(*fields, **dd)
            else:
                # Note this does not support filtering.
                orderby = self.orderby or \
                          reduce(lambda a, b: a|b, (f for f in fields
                                                    if not f.name == "id"))
                #dd = dict(orderby=orderby, cache=(current.cache.ram, 60))
                dd = dict(orderby=orderby)
                records = dbset.select(db[self.ktable].ALL, **dd)
            self.theset = [str(r[self.kfield]) for r in records]
            #labels = []
            label = self.label
            try:
                labels = map(label, records)
            except TypeError:
                if isinstance(label, str):
                    labels = map(lambda r: label % dict(r), records)
                elif isinstance(label, (list, tuple)):
                    labels = map(lambda r: \
                                 " ".join([r[l] for l in label if l in r]),
                                 records)
                elif callable(label):
                    # Is a function
                    labels = map(label, records)
                elif "name" in table:
                    labels = map(lambda r: r.name, records)
                else:
                    labels = map(lambda r: r[self.kfield], records)
            self.labels = labels
        else:
            self.theset = None
            self.labels = None

    # Removed as we don't want any options downloaded unnecessarily
    #def options(self):

    def __call__(self, value):

        try:
            table = self.dbset._db[self.ktable]
            deleted_q = ("deleted" in table) and (table["deleted"] == False) or False
            filter_opts_q = False
            if self.filterby and self.filterby in table:
                if self.filter_opts:
                    filter_opts_q = table[self.filterby].belongs(self.filter_opts)

            if self.multiple:
                if isinstance(value, list):
                    values = value
                elif isinstance(value, basestring) and \
                     value[0] == "|" and value[-1] == "|":
                    values = value[1:-1].split("|")
                elif value:
                    values = [value]
                else:
                    values = []

                if self.theset:
                    if not [x for x in values if not x in self.theset]:
                        return (values, None)
                    else:
                        return (value, self.error_message)
                else:
                    for v in values:
                        q = (table[self.kfield] == v)
                        query = query is not None and query | q or q
                    if filter_opts_q != False:
                        query = query is not None and \
                                (filter_opts_q & (query)) or filter_opts_q
                    if deleted_q != False:
                        query = query is not None and \
                                (deleted_q & (query)) or deleted_q
                    if self.dbset(query).count() < 1:
                        return (value, self.error_message)
                    return (values, None)
            elif self.theset:
                if value in self.theset:
                    if self._and:
                        return self._and(value)
                    else:
                        return (value, None)
            else:
                values = [value]
                query = None
                for v in values:
                    q = (table[self.kfield] == v)
                    query = query is not None and query | q or q
                if filter_opts_q != False:
                    query = query is not None and \
                            (filter_opts_q & (query)) or filter_opts_q
                if deleted_q != False:
                    query = query is not None and \
                            (deleted_q & (query)) or deleted_q
                if self.dbset(query).count():
                    if self._and:
                        return self._and(value)
                    else:
                        return (value, None)
        except:
            pass

        return (value, self.error_message)


# -----------------------------------------------------------------------------
class IS_ONE_OF(IS_ONE_OF_EMPTY):

    """
        Extends IS_ONE_OF_EMPTY by restoring the 'options' method.
    """

    def options(self):

        self.build_set()
        items = [(k, self.labels[i]) for (i, k) in enumerate(self.theset)]
        if self.sort:
            items.sort(options_sorter)
        if self.zero != None and not self.multiple:
            items.insert(0, ("", self.zero))
        return items


# -----------------------------------------------------------------------------
class IS_ONE_OF_EMPTY_SELECT(IS_ONE_OF_EMPTY):

    """
        Extends IS_ONE_OF_EMPTY by displaying an empty SELECT (instead of INPUT)
    """

    def options(self):
        return [("", "")]

# -----------------------------------------------------------------------------
class IS_NOT_ONE_OF(IS_NOT_IN_DB):

    """
        Filtered version of IS_NOT_IN_DB()
            - understands the 'deleted' field.
            - makes the field unique (amongst non-deleted field)

        Example:
            - INPUT(_type="text", _name="name", requires=IS_NOT_ONE_OF(db, db.table))
    """

    def __call__(self, value):
        value = str(value)
        if not value.strip():
            return (value, translate(self.error_message))
        if value in self.allowed_override:
            return (value, None)
        (tablename, fieldname) = str(self.field).split(".")
        dbset = self.dbset
        table = dbset.db[tablename]
        field = table[fieldname]
        query = (field == value)
        if "deleted" in table:
            query = (table["deleted"] == False) & query
        rows = dbset(query).select(limitby=(0, 1))
        if len(rows) > 0:
            if isinstance(self.record_id, dict):
                for f in self.record_id:
                    if str(getattr(rows[0], f)) != str(self.record_id[f]):
                        return (value, translate(self.error_message))
            elif str(rows[0][table._id.name]) != str(self.record_id):
                    return (value, translate(self.error_message))
        return (value, None)

# -----------------------------------------------------------------------------
class IS_LOCATION(Validator):
    """
        Allow all locations, or locations by level.

        Optimized for use within the S3LocationSelectorWidget's L0 Dropdown.
    """

    def __init__(self,
                 level = None,
                 error_message = None
                ):
        T = current.T
        self.level = level # can be a List or a single element
        self.error_message = error_message or T("Invalid Location!")

    def __call__(self, value):
        db = current.db
        table = db.gis_location
        level = self.level

        if level and level == "L0":
            # Use cached countries. This returns name if id is for a country.
            have_location = gis.get_country(value)
        else:
            query = (table.id == value) & (table.deleted == False)
            if level:
                if isinstance(level, list):
                    query = query & (table.level.belongs(level))
                else:
                    query = query & (table.level == level)
            have_location = db(query).select(table.id,
                                             limitby=(0, 1)).first()
        if have_location:
            return (value, None)
        else:
            return (value, self.error_message)

# -----------------------------------------------------------------------------
class IS_LOCATION_SELECTOR(Validator):
    """
        Designed for use within the S3LocationSelectorWidget.
        For Create forms, this will create a new location from the additional fields
        For Update forms, this will normally just check that we have a valid location_id FK
        - although there is the option to create a new location there too, in which case it acts as-above.

        @ToDo: Audit
    """

    def __init__(self,
                 error_message = None,
                ):
        T = current.T
        self.error_message = error_message or T("Invalid Location!")
        self.no_parent = T("Need to have all levels filled out in mode strict!")
        self.invalid_lat = T("Latitude is Invalid!")
        self.invalid_lon = T("Longitude is Invalid!")
        self.no_permission = current.auth.messages.access_denied
        self.errors = Storage()

    def __call__(self, value):
        db = current.db
        auth = current.auth
        gis = current.gis
        table = db.gis_location

        try:
            # Is this an ID?
            value = int(value)
            # Yes: This must be an Update form
            if not auth.s3_has_permission("update", table, record_id=value):
                return (value, self.no_permission)
            # Check that this is a valid location_id
            query = (table.id == value) & \
                    (table.deleted == False) & \
                    (table.level == None) # NB Specific Locations only
            location = db(query).select(table.id,
                                        limitby=(0, 1)).first()
            if location:
                # Update the record, in case changes have been made
                location = self._process_values()
                if self.errors:
                    errors = self.errors
                    error = ""
                    for e in errors:
                        error = "%s\n%s" % (error, errors[e]) if error else errors[e]
                    return (value, error)
                vars = dict(name = location.name,
                            lat = location.lat,
                            lon = location.lon,
                            addr_street = location.street,
                            addr_postcode = location.postcode,
                            parent = location.parent,
                            wkt = location.wkt,
                            lon_min = location.lon_min,
                            lon_max = location.lon_max,
                            lat_min = location.lat_min,
                            lat_max = location.lat_max
                            )

                if current.deployment_settings.get_gis_spatialdb():
                    # Also populate the spatial field
                    vars["the_geom"] = vars["wkt"]

                db(table.id == value).update(**vars)
                # onaccept
                gis.update_location_tree(value, location.parent)
                return (value, None)
        except:
            # Create form
            if not auth.s3_has_permission("create", table):
                return (None, self.no_permission)
            location = self._process_values()
            if self.errors:
                errors = self.errors
                error = ""
                for e in errors:
                    error = "%s\n%s" % (error, errors[e]) if error else errors[e]
                return (None, error)
            if location.name or location.lat or location.lon or \
               location.street or location.postcode or location.parent:
                vars = dict(name = location.name,
                            lat = location.lat,
                            lon = location.lon,
                            addr_street = location.street,
                            addr_postcode = location.postcode,
                            parent = location.parent,
                            wkt = location.wkt,
                            lon_min = location.lon_min,
                            lon_max = location.lon_max,
                            lat_min = location.lat_min,
                            lat_max = location.lat_max
                            )

                if current.deployment_settings.get_gis_spatialdb():
                    # Also populate the spatial field
                    vars["the_geom"] = vars["wkt"]

                value = table.insert(**vars)
                # onaccept
                gis.update_location_tree(value, location.parent)
                return (value, None)
            else:
                return (None, None)

        return (value, self.error_message)

    def _process_values(self):
        """
            Read the request.vars & prepare for a record insert/update

            Note: This is also used by IS_SITE_SELECTOR()
        """

        db = current.db
        s3db = current.s3db
        auth = current.auth
        response = current.response
        session = current.session

        table = s3db.gis_location

        vars = current.request.vars
        L0 = vars.get("gis_location_L0", None)

        # Check for valid Lat/Lon
        lat = vars.get("gis_location_lat", None)
        lon = vars.get("gis_location_lon", None)
        if lat:
            try:
                lat = float(lat)
            except ValueError:
                self.errors["lat"] = self.invalid_lat
        if lon:
            try:
                lon = float(lon)
            except ValueError:
                self.errors["lon"] = self.invalid_lon
        if self.errors:
            return None

        # Are we allowed to create Locations?
        if not auth.s3_has_permission("create", table):
            self.errors["location_id"] = self.no_permission
            return None
        # What level of hierarchy are we allowed to edit?
        if auth.s3_has_role(session.s3.system_roles.MAP_ADMIN):
            # 'MapAdmin' always has permission to edit hierarchy locations
            L1_allowed = True
            L2_allowed = True
            L3_allowed = True
            L4_allowed = True
            L5_allowed = True
        else:
            if L0:
                htable = s3db.gis_hierarchy
                query = (htable.location_id == L0)
                config = db(query).select(htable.edit_L1,
                                          htable.edit_L2,
                                          htable.edit_L3,
                                          htable.edit_L4,
                                          htable.edit_L5,
                                          limitby=(0, 1)).first()
            if L0 and config:
                # Lookup each level individually
                L1_allowed = config.edit_L1
                L2_allowed = config.edit_L2
                L3_allowed = config.edit_L3
                L4_allowed = config.edit_L4
                L5_allowed = config.edit_L5
            else:
                # default is True
                L1_allowed = True
                L2_allowed = True
                L3_allowed = True
                L4_allowed = True
                L5_allowed = True

        # We don't need to do onvalidation of the Location Hierarchy records
        # separately as we don't have anything extra to validate than we have
        # done already

        # We don't use the full onaccept as we don't need to
        onaccept = current.gis.update_location_tree

        L1 = vars.get("gis_location_L1", None)
        L2 = vars.get("gis_location_L2", None)
        L3 = vars.get("gis_location_L3", None)
        L4 = vars.get("gis_location_L4", None)
        L5 = vars.get("gis_location_L5", None)

        # Check if we have parents to create
        # L1
        if L1:
            try:
                # Is this an ID?
                int(L1)
                # Do we need to update it's parent?
                if L0:
                    parent = L0
                    query = (table.id == L1)
                    location = db(query).select(table.parent,
                                                limitby=(0, 1)).first()
                    if location and (location.parent != parent):
                        db(query).update(parent=parent)
                        onaccept(L1, parent)
            except:
                # Name
                # Test for duplicates
                query = (table.name == L1) & (table.level == "L1")
                if L0:
                    query = query & (table.parent == L0)
                location = db(query).select(table.id,
                                            limitby=(0, 1)).first()
                if location:
                    # Use Existing record
                    L1 = location.id
                elif L0 and L1_allowed:
                    parent = L0
                    L1 = table.insert(name=L1, level="L1", parent=parent)
                    onaccept(L1, parent)
                elif L1_allowed:
                    L1 = table.insert(name=L1, level="L1")
                    onaccept(L1)
                else:
                    L1 = None
        # L2
        if L2:
            try:
                # Is this an ID?
                int(L2)
                # Do we need to update it's parent?
                if L1:
                    parent = L1
                    query = (table.id == L2)
                    location = db(query).select(table.parent,
                                                limitby=(0, 1)).first()
                    if location and (location.parent != parent):
                        db(query).update(parent=parent)
                        onaccept(L2, parent)
            except:
                # Name
                # Test for duplicates
                # @ToDo: Also check for L2 parenting direct to L0
                query = (table.name == L2) & (table.level == "L2")
                if L1:
                    query = query & (table.parent == L1)
                location = db(query).select(table.id,
                                            limitby=(0, 1)).first()
                if location:
                    # Use Existing record
                    L2 = location.id
                elif L1 and L2_allowed:
                    parent = L1
                    L2 = table.insert(name=L2, level="L2", parent=parent)
                    onaccept(L2, parent)
                elif L0 and L2_allowed:
                    parent = L0
                    L2 = table.insert(name=L2, level="L2", parent=parent)
                    onaccept(L2, parent)
                elif L2_allowed:
                    L2 = table.insert(name=L2, level="L2")
                    onaccept(L2)
                else:
                    L2 = None
        # L3
        if L3:
            try:
                # Is this an ID?
                int(L3)
                # Do we need to update it's parent?
                if L2:
                    parent = L2
                    query = (table.id == L3)
                    location = db(query).select(table.parent,
                                                limitby=(0, 1)).first()
                    if location and (location.parent != parent):
                        db(query).update(parent=parent)
                        onaccept(L3, parent)
            except:
                # Name
                # Test for duplicates
                # @ToDo: Also check for L3 parenting direct to L0/1
                query = (table.name == L3) & (table.level == "L3")
                if L2:
                    query = query & (table.parent == L2)
                location = db(query).select(table.id,
                                            limitby=(0, 1)).first()
                if location:
                    # Use Existing record
                    L3 = location.id
                elif L2 and L3_allowed:
                    parent = L2
                    L3 = table.insert(name=L3, level="L3", parent=parent)
                    onaccept(L3, parent)
                elif L1 and L3_allowed:
                    parent = L1
                    L3 = table.insert(name=L3, level="L3", parent=parent)
                    onaccept(L3, parent)
                elif L0 and L3_allowed:
                    parent = L0
                    L3 = table.insert(name=L3, level="L3", parent=parent)
                    onaccept(L3, parent)
                elif L3_allowed:
                    L3 = table.insert(name=L3, level="L3")
                    onaccept(L3)
                else:
                    L3 = None
        # L4
        if L4:
            try:
                # Is this an ID?
                int(L4)
                # Do we need to update it's parent?
                if L3:
                    parent = L3
                    query = (table.id == L4)
                    location = db(query).select(table.parent,
                                                limitby=(0, 1)).first()
                    if location and (location.parent != parent):
                        db(query).update(parent=parent)
                        onaccept(L4, parent)
            except:
                # Name
                # Test for duplicates
                # @ToDo: Also check for L4 parenting direct to L0/1/2
                query = (table.name == L4) & (table.level == "L4")
                if L3:
                    query = query & (table.parent == L3)
                location = db(query).select(table.id,
                                            limitby=(0, 1)).first()
                if location:
                    # Use Existing record
                    L4 = location.id
                elif L3 and L4_allowed:
                    parent = L3
                    L4 = table.insert(name=L4, level="L4", parent=parent)
                    onaccept(L4, parent)
                elif L2 and L4_allowed:
                    parent = L2
                    L4 = table.insert(name=L4, level="L4", parent=parent)
                    onaccept(L4, parent)
                elif L1 and L4_allowed:
                    parent = L1
                    L4 = table.insert(name=L4, level="L4", parent=parent)
                    onaccept(L4, parent)
                elif L0 and L4_allowed:
                    parent = L0
                    L4 = table.insert(name=L4, level="L4", parent=parent)
                    onaccept(L4, parent)
                elif L4_allowed:
                    L4 = table.insert(name=L4, level="L4")
                    onaccept(L4)
                else:
                    L4 = None
        # L5
        if L5:
            try:
                # Is this an ID?
                int(L5)
                # Do we need to update it's parent?
                if L4:
                    parent = L4
                    query = (table.id == L5)
                    location = db(query).select(table.parent,
                                                limitby=(0, 1)).first()
                    if location and (location.parent != parent):
                        db(query).update(parent=parent)
                        onaccept(L5, parent)
            except:
                # Name
                # Test for duplicates
                # @ToDo: Also check for L5 parenting direct to L0/1/2/3
                query = (table.name == L5) & (table.level == "L5")
                if L4:
                    query = query & (table.parent == L4)
                location = db(query).select(table.id,
                                            limitby=(0, 1)).first()
                if location:
                    # Use Existing record
                    L5 = location.id
                elif L4 and L5_allowed:
                    parent = L4
                    L5 = table.insert(name=L5, level="L5", parent=parent)
                    onaccept(L5, parent)
                elif L3 and L5_allowed:
                    parent = L3
                    L5 = table.insert(name=L5, level="L5", parent=parent)
                    onaccept(L5, parent)
                elif L2 and L5_allowed:
                    parent = L2
                    L5 = table.insert(name=L5, level="L5", parent=parent)
                    onaccept(L5, parent)
                elif L1 and L5_allowed:
                    parent = L1
                    L5 = table.insert(name=L5, level="L5", parent=parent)
                    onaccept(L5, parent)
                elif L0 and L5_allowed:
                    parent = L0
                    L5 = table.insert(name=L5, level="L5", parent=parent)
                    onaccept(L5, parent)
                elif L5_allowed:
                    L5 = table.insert(name=L5, level="L5")
                    onaccept(L5)
                else:
                    L5 = None

        # Check if we have a specific location to create
        name = vars.get("gis_location_name", None)
        street = vars.get("gis_location_street", None)
        postcode = vars.get("gis_location_postcode", None)
        parent = L5 or L4 or L3 or L2 or L1 or L0 or None

        # Move vars into form.
        form = Storage()
        form.errors = dict()
        form.vars = Storage()
        vars = form.vars
        vars.lat = lat
        vars.lon = lon
        vars.parent = parent
        # onvalidation
        s3db.gis_location_onvalidation(form)
        if form.errors:
            self.errors = form.errors
            return None
        location = Storage(
                        name=name,
                        lat=lat, lon=lon,
                        street=street,
                        postcode=postcode,
                        parent=parent,
                        wkt = vars.wkt,
                        lon_min = vars.lon_min,
                        lon_max = vars.lon_max,
                        lat_min = vars.lat_min,
                        lat_max = vars.lat_max
                      )

        return location

# -----------------------------------------------------------------------------
class IS_SITE_SELECTOR(IS_LOCATION_SELECTOR):
    """
        Extends the IS_LOCATION_SELECTOR() validator to transparently support
        Sites of the specified type.
        Note that these cannot include any other mandatory fields other than Name & location_id

        Designed for use within the ???S3LocationSelectorWidget.
        For Create forms, this will create a new site & location from the additional fields
        For Update forms, this will normally just check that we have a valid site_id FK
        - although there is the option to create a new location there too, in which case it acts as-above.

        @ToDo: Audit
    """

    def __init__(self,
                 site_type = "project_site",
                 error_message = None,
                ):
        T = current.T
        self.error_message = error_message or T("Invalid Site!")
        self.no_parent = T("Need to have all levels filled out in mode strict!")
        auth = current.auth
        self.no_permission = auth.messages.access_denied
        self.errors = Storage()
        self.site_type = site_type

    def __call__(self, value):
        db = current.db
        auth = current.auth
        gis = current.gis
        table = db.gis_location
        stable = db[self.site_type]

        try:
            # Is this an ID?
            value = int(value)
            # Yes: This must be an Update form
            if not auth.s3_has_permission("update", stable, record_id=value):
                return (value, self.no_permission)
            # Check that this is a valid site_id
            query = (stable.id == value) & \
                    (stable.deleted == False)
            site = db(query).select(stable.id,
                                    stable.name,
                                    stable.location_id,
                                    limitby=(0, 1)).first()
            if site and site.location_id:
                # Update the location, in case changes have been made
                location = self._process_values()
                if self.errors:
                    errors = self.errors
                    error = ""
                    for e in errors:
                        error = "%s\n%s" % (error, errors[e]) if error else errors[e]
                    return (value, error)
                # Location update
                lquery = (table.id == site.location_id)
                db(lquery).update(name = location.name,
                                  lat = location.lat,
                                  lon = location.lon,
                                  addr_street = location.street,
                                  addr_postcode = location.postcode,
                                  parent = location.parent)
                # Location onaccept
                gis.update_location_tree(site.location_id, location.parent)

                if stable.name != location.name:
                    # Site Name has changed
                    db(query).update(name = location.name)
                return (value, None)
        except:
            # Create form
            if not auth.s3_has_permission("create", stable):
                return (None, self.no_permission)
            location = self._process_values()
            if self.errors:
                errors = self.errors
                error = ""
                for e in errors:
                    error = "%s\n%s" % (error, errors[e]) if error else errors[e]
                return (None, error)
            if location.name or location.lat or location.lon or \
               location.street or location.postcode or location.parent:
                # Location creation
                location_id = table.insert(name = location.name,
                                           lat = location.lat,
                                           lon = location.lon,
                                           addr_street = location.street,
                                           addr_postcode = location.postcode,
                                           parent = location.parent,
                                           wkt = form.vars.wkt,
                                           lon_min = form.vars.lon_min,
                                           lon_max = form.vars.lon_max,
                                           lat_min = form.vars.lat_min,
                                           lat_max = form.vars.lat_max
                                           )
                # Location onaccept
                gis.update_location_tree(location_id, location.parent)
                # Site creation
                value = stable.insert(name = location.name,
                                      location_id = location_id)
                return (value, None)
            else:
                return (None, None)

        return (value, self.error_message)

# -----------------------------------------------------------------------------
class IS_ADD_PERSON_WIDGET(Validator):

    def __init__(self,
                 error_message=None,
                 mark_required=True):

        self.error_message = error_message or \
                             current.T("Could not add person record")

        self.mark_required = mark_required

    def __call__(self, value):

        db = current.db
        manager = current.manager
        request = current.request
        T = current.T

        try:
            person_id = int(value)
        except:
            person_id = None

        ptable = db.pr_person
        ctable = db.pr_contact

        def email_validate(value, person_id):
            """ Validate the email address """

            error_message = T("Please enter a valid email address.")

            if value is not None:
                value = value.strip()

            # No email?
            if not value:
                email_required = current.deployment_settings.get_hrm_email_required()
                if email_required:
                    return (value, error_message)
                return (value, None)

            # Valid email?
            value, error = IS_EMAIL()(value)
            if error:
                return value, error_message

            # Unique email?
            query = (ctable.deleted != True) & \
                    (ctable.contact_method == "EMAIL") & \
                    (ctable.value == value)
            if person_id:
                query = query & \
                        (ctable.pe_id == ptable.pe_id) & \
                        (ptable.id != person_id)
            email = db(query).select(ctable.id, limitby=(0, 1)).first()
            if email:
                error_message = T("This email-address is already registered.")
                return value, error_message

            # Ok!
            return value, None

        if request.env.request_method == "POST":
            _vars = request.post_vars
            mobile = _vars["mobile_phone"]

            # Validate the phone number
            if _vars.mobile_phone:
                regex = re.compile(single_phone_number_pattern)
                if not regex.match(_vars.mobile_phone):
                    error = T("Invalid phone number")
                    return (person_id, error)

            if person_id:
                # Update the person record
                query = ptable.id == person_id

                # Validate and update the person record
                data = Storage()
                for f in ptable._filter_fields(_vars):
                    value, error = manager.validate(ptable, None, f, _vars[f])
                    if error:
                        return (None, None)
                    else:
                        data[f] = value
                if data:
                    db(query).update(**data)

                # Update the contact information
                record = db(query).select(ptable.pe_id, limitby=(0, 1)).first()
                if record:
                    pe_id = record.pe_id

                    record = ctable(pe_id=pe_id, contact_method="EMAIL")
                    email = _vars["email"]
                    if record and email: # update
                        if email != record.value:
                            db(ctable.id == record.id).update(value=email)
                    else: # insert
                        ctable.insert(pe_id=pe_id,
                                      contact_method="EMAIL",
                                      value=email)

                    record = ctable(pe_id=pe_id, contact_method="SMS")
                    if record: # update
                        if mobile != record.value:
                            db(ctable.id == record.id).update(value=mobile)
                    else: # insert
                        if mobile: # Don't insert an empty number
                            ctable.insert(pe_id=pe_id,
                                          contact_method="SMS",
                                          value=mobile)

            else:
                # Create a new person record

                # Filter out location_id (location selector form values
                # being processed only after this widget has been validated)
                _vars = Storage([(k, _vars[k])
                                 for k in _vars if k != "location_id"])

                # Validate the email
                email, error = email_validate(_vars.email, None)
                if error:
                    return (person_id, error)

                # Validate and add the person record
                for f in ptable._filter_fields(_vars):
                    value, error = manager.validate(ptable, None, f, _vars[f])
                    if error:
                        return (None, None)
                person_id = ptable.insert(**ptable._filter_fields(_vars))

                # Need to update post_vars here,
                # for some reason this doesn't happen through validation alone
                request.post_vars.update(person_id=str(person_id))

                if person_id:
                    # Update the super-entities
                    manager.model.update_super(ptable, dict(id=person_id))
                    person = ptable[person_id]

                    # Add contact information as provided
                    ctable.insert(pe_id=person.pe_id,
                                  contact_method="EMAIL",
                                  value=_vars.email)
                    if _vars.mobile_phone:
                        ctable.insert(pe_id=person.pe_id,
                                      contact_method="SMS",
                                      value=_vars.mobile_phone)
                else:
                    # Something went wrong
                    return (person_id, self.error_message)

        return (person_id, None)

# -----------------------------------------------------------------------------
class IS_UTC_OFFSET(Validator):
    """
        Validates a given string value as UTC offset in the format +/-HHMM

        @author: nursix

        @param error_message:   the error message to be returned

        @note:
            all leading parts of the string (before the trailing offset specification)
            will be ignored and replaced by 'UTC ' in the return value, if the string
            passes through.
    """

    def __init__(self,
                 error_message="invalid UTC offset!"
                ):
        self.error_message = error_message

    @staticmethod
    def get_offset_value(offset_str):
        if offset_str and len(offset_str) >= 5 and \
            (offset_str[-5] == "+" or offset_str[-5] == "-") and \
            offset_str[-4:].isdigit():
            offset_hrs = int(offset_str[-5] + offset_str[-4:-2])
            offset_min = int(offset_str[-5] + offset_str[-2:])
            offset = 3600*offset_hrs + 60*offset_min
            return offset
        else:
            return None

    def __call__(self, value):

        if value and isinstance(value, str):
            _offset_str = value.strip()

            offset = self.get_offset_value(_offset_str)

            if offset is not None and offset > -86340 and offset < 86340:
                # Add a leading 'UTC ',
                # otherwise leading '+' and '0' will be stripped away by web2py
                return ("UTC " + _offset_str[-5:], None)

        return (value, self.error_message)


# -----------------------------------------------------------------------------
#
class IS_UTC_DATETIME(Validator):
    """
        Validates a given value as datetime string and returns the
        corresponding UTC datetime.

        Example:
            - INPUT(_type="text", _name="name", requires=IS_UTC_DATETIME())

        @param format:          strptime/strftime format template string, for
                                directives refer to your strptime implementation
        @param error_message:   dict of error messages to be returned
        @param utc_offset:      offset to UTC in seconds, if not specified, the
                                value is considered to be UTC
        @param allow_future:    whether future date/times are allowed or not,
                                if set to False, all date/times beyond
                                now+max_future will fail
        @type allow_future:     boolean
        @param max_future:      the maximum acceptable future time interval in
                                seconds from now for unsynchronized local clocks

        @note:
            datetime has to be in the ISO8960 format YYYY-MM-DD hh:mm:ss,
            with an optional trailing UTC offset specified as +/-HHMM
            (+ for eastern, - for western timezones)
    """

    def __init__(self,
                 format=None,
                 error_message=None,
                 utc_offset=None,
                 allow_future=True,
                 max_future=900
                ):

        if format is None:
            self.format = current.deployment_settings.get_L10n_datetime_format()
        else:
            self.format = format

        self.error_message = dict(
            format = "Required format: %s!" % self.format,
            offset = "Invalid UTC offset!",
            future = "Future times not allowed!")

        if error_message and isinstance(error_message, dict):
            self.error_message["format"] = error_message.get("format", None) or self.error_message["format"]
            self.error_message["offset"] = error_message.get("offset", None) or self.error_message["offset"]
            self.error_message["future"] = error_message.get("future", None) or self.error_message["future"]
        elif error_message:
            self.error_message["format"] = error_message

        if utc_offset is None:
            utc_offset = current.session.s3.utc_offset

        validate = IS_UTC_OFFSET()
        offset, error = validate(utc_offset)

        if error:
            self.utc_offset = "UTC +0000" # fallback to UTC
        else:
            self.utc_offset = offset

        self.allow_future = allow_future
        self.max_future = max_future

    def __call__(self, value):

        _dtstr = value.strip()

        if len(_dtstr) > 6 and \
            (_dtstr[-6:-4] == " +" or _dtstr[-6:-4] == " -") and \
            _dtstr[-4:].isdigit():
            # UTC offset specified in dtstr
            dtstr = _dtstr[0:-6]
            _offset_str = _dtstr[-5:]
        else:
            # use default UTC offset
            dtstr = _dtstr
            _offset_str = self.utc_offset

        offset_hrs = int(_offset_str[-5] + _offset_str[-4:-2])
        offset_min = int(_offset_str[-5] + _offset_str[-2:])
        offset = 3600 * offset_hrs + 60 * offset_min

        # Offset must be in range -1439 to +1439 minutes
        if offset < -86340 or offset > 86340:
            return (dt, self.error_message["offset"])

        try:
            (y, m, d, hh, mm, ss, t0, t1, t2) = time.strptime(dtstr, str(self.format))
            dt = datetime(y, m, d, hh, mm, ss)
        except:
            try:
                (y, m, d, hh, mm, ss, t0, t1, t2) = time.strptime(dtstr+":00", str(self.format))
                dt = datetime(y, m, d, hh, mm, ss)
            except:
                return(value, self.error_message["format"])

        if self.allow_future:
            return (dt, None)
        else:
            latest = datetime.utcnow() + timedelta(seconds=self.max_future)
            dt_utc = dt - timedelta(seconds=offset)
            if dt_utc > latest:
                return (dt_utc, self.error_message["future"])
            else:
                return (dt_utc, None)

    def formatter(self, value):

        format = self.format
        offset = IS_UTC_OFFSET.get_offset_value(self.utc_offset)

        if not value:
            return "-"
        elif offset:
            dt = value + timedelta(seconds=offset)
            return dt.strftime(str(format))
        else:
            dt = value
            return dt.strftime(str(format)) + " +0000"


# -----------------------------------------------------------------------------
class IS_UTC_DATETIME_IN_RANGE(Validator):

    def __init__(self,
                 format=None,
                 error_message=None,
                 utc_offset=None,
                 minimum=None,
                 maximum=None):

        if format is None:
            self.format = current.deployment_settings.get_L10n_datetime_format()
        else:
            self.format = format

        self.utc_offset = utc_offset

        self.minimum = minimum
        self.maximum = maximum
        delta = timedelta(seconds=self.delta())
        min_local = minimum and minimum + delta or None
        max_local = maximum and maximum + delta or None

        if error_message is None:
            if minimum is None and maximum is None:
                error_message = "enter date and time"
            elif minimum is None:
                error_message = "enter date and time on or before %(max)s"
            elif maximum is None:
                error_message = "enter date and time on or after %(min)s"
            else:
                error_message = "enter date and time in range %(min)s %(max)s"

        d = dict(min = min_local, max = max_local)
        self.error_message = error_message % d

    def delta(self, utc_offset=None):

        if utc_offset is not None:
            self.utc_offset = utc_offset
        if self.utc_offset is None:
            self.utc_offset = current.session.s3.utc_offset
        validate = IS_UTC_OFFSET()
        offset, error = validate(self.utc_offset)
        if error:
            self.utc_offset = "UTC +0000" # fallback to UTC
        else:
            self.utc_offset = offset
        delta = IS_UTC_OFFSET.get_offset_value(self.utc_offset)
        return delta

    def __call__(self, value):

        val = value.strip()

        # Get UTC offset
        if len(val) > 5 and val[-5] in ("+", "-") and val[-4:].isdigit():
            # UTC offset specified in dtstr
            dtstr = val[0:-5].strip()
            utc_offset = "UTC %s" % val[-5:]
        else:
            # use default UTC offset
            dtstr = val
            utc_offset = self.utc_offset

        # Offset must be in range -2359 to +2359
        offset = self.delta(utc_offset=utc_offset)
        if offset < -86340 or offset > 86340:
            return (val, self.error_message)

        # Convert into datetime object
        try:
            (y, m, d, hh, mm, ss, t0, t1, t2) = \
                time.strptime(dtstr, str(self.format))
            dt = datetime(y, m, d, hh, mm, ss)
        except:
            try:
                (y, m, d, hh, mm, ss, t0, t1, t2) = \
                    time.strptime(dtstr+":00", str(self.format))
                dt = datetime(y, m, d, hh, mm, ss)
            except:
                return(value, self.error_message)

        # Validate
        dt_utc = dt - timedelta(seconds=offset)
        if self.minimum and dt_utc < self.minimum or \
           self.maximum and dt_utc > self.maximum:
            return (dt_utc, self.error_message)
        else:
            return (dt_utc, None)

    def formatter(self, value):

        format = self.format
        offset = self.delta()

        if not value:
            return "-"
        elif offset:
            dt = value + timedelta(seconds=offset)
            return dt.strftime(str(format))
        else:
            dt = value
            return dt.strftime(str(format)) + "+0000"

# -----------------------------------------------------------------------------
class IS_ACL(IS_IN_SET):

    """
        Validator for ACLs

        @attention: Incomplete! Does not validate yet, but just convert.

        @author: Dominic König <dominic@aidiq.com>
    """

    def __call__(self, value):
        """
            Validation

            @param value: the value to validate
        """

        if not isinstance(value, (list, tuple)):
            value = [value]

        acl = 0x0000
        for v in value:
            try:
                flag = int(v)
            except (ValueError, TypeError):
                flag = 0x0000
            else:
                acl |= flag

        return (acl, None)

# -----------------------------------------------------------------------------
class QUANTITY_INV_ITEM(object):
    """
        For Inv module
        by Michael Howden
    """
    def __init__(self,
                 db,
                 inv_item_id,
                 item_pack_id
                ):

        self.inv_item_id = inv_item_id
        self.item_pack_id = item_pack_id
        current.db = db

    def __call__(self, value):

        db = current.db
        s3db = current.s3db
        args = current.request.args
        track_quantity = 0
        if args[1] == "track_item" and len(args) > 2:
            # look to see if we already have a quantity stored in the track item
            id = args[2]
            track_record = s3db.inv_track_item[id]
            track_quantity = track_record.quantity
            if track_quantity >= float(value):
                # value reduced or unchanged
                return (value, None)
        error = "Invalid Quantity" # @todo: better error catching
        query = (db.inv_inv_item.id == self.inv_item_id) & \
                (db.inv_inv_item.item_pack_id == db.supply_item_pack.id)
        inv_item_record = db(query).select(db.inv_inv_item.quantity,
                                           db.supply_item_pack.quantity,
                                           db.supply_item_pack.name,
                                           limitby = (0, 1)).first() # @todo: this should be a virtual field
        if inv_item_record and value:
            query = (db.supply_item_pack.id == self.item_pack_id)
            send_quantity = (float(value) - track_quantity) * db(query).select(db.supply_item_pack.quantity,
                                                            limitby=(0, 1)).first().quantity
            inv_quantity = inv_item_record.inv_inv_item.quantity * \
                             inv_item_record.supply_item_pack.quantity
            if send_quantity > inv_quantity:
                return (value,
                        "Only %s %s (%s) in the Inventory." %
                        (inv_quantity,
                         inv_item_record.supply_item_pack.name,
                         inv_item_record.supply_item_pack.quantity)
                        )
            else:
                return (value, None)
        else:
            return (value, error)

    def formatter(self, value):
        return value

# -----------------------------------------------------------------------------
class IS_IN_SET_LAZY(Validator):
    """
        Like IS_IN_SET but with options obtained from a supplied function.

        Options are instantiated when the validator or its options() method is
        called, so don't need to be generated until it's used.  Useful if the
        field is not needed on every request, and does significant processing
        to construct its options, or generates a large collection.  If the
        options are just from a database query, one can use IS_ONE_OF instead.

        Raises an exception if an options collection is passed rather than a
        callable as this is a programming error, e.g. accidentally *calling*
        the options function in the constructor instead of passing the
        function.  That would not get lazy options instantiation.

        The options collection (theset) and labels collection parameters to
        IS_IN_SET are replaced by:

        @param theset_fn: Function of no arguments that returns a collection
        of options and (optionally) labels. Both options and labels can be
        supplied via a dict or OrderedDict (options are keys, values are
        labels), list (or tuple) of two-element lists (or tuples) (element 0 in
        each pair is an option, element 1 is it's label). Otherwise, labels
        are obtained either by calling the supplied represent function on each
        item produced by theset_fn, or (if no represent is supplied), the items
        themselves are used as labels.

        @param represent: Function of one argument that returns the label for
        a given option.

        If there is a function call that returns the collection, just put
        "lambda:" in front of the call.  E.g.:

        Field("nationality",
            requires = IS_NULL_OR(IS_IN_SET_LAZY(
                lambda: gis.get_countries(key_type="code"))),
            label = T("Nationality"),
            represent = lambda code: gis.get_country(code, key_type="code") or UNKNOWN_OPT)

        Keyword parameters are same as for IS_IN_SET, except for labels, which
        is not replaced by a function that parallels theset_fn, since ordering
        is problematic if theset_fn returns a dict.
    """

    def __init__(
        self,
        theset_fn,
        represent=None,
        error_message="value not allowed",
        multiple=False,
        zero="",
        sort=False,
        ):
        self.multiple = multiple
        if not callable(theset_fn):
            raise TypeError("Argument must be a callable.")
        self.theset_fn = theset_fn
        self.theset = None
        self.labels = None
        self.error_message = error_message
        self.zero = zero
        self.sort = sort

    def _make_theset(self):
        theset = self.theset_fn()
        if theset:
            if isinstance(theset, dict):
                self.theset = [str(item) for item in theset]
                self.labels = theset.values()
            elif isinstance(theset, (tuple,list)):  # @ToDo: Can this be a Rows?
                if isinstance(theset[0], (tuple,list)) and len(theset[0])==2:
                    self.theset = [str(item) for item,label in theset]
                    self.labels = [str(label) for item,label in theset]
                else:
                    self.theset = [str(item) for item in theset]
                    if represent:
                        self.labels = [represent(item) for item in theset]
            else:
                self.theset = theset

    def options(self):
        if not self.theset:
            self._make_theset()
        if not self.labels:
            items = [(k, k) for (i, k) in enumerate(self.theset)]
        else:
            items = [(k, self.labels[i]) for (i, k) in enumerate(self.theset)]
        if self.sort:
            items.sort(options_sorter)
        if self.zero != None and not self.multiple:
            items.insert(0, ("", self.zero))
        return items

    def __call__(self, value):
        if not self.theset:
            self._make_theset()
        if self.multiple:
            ### if below was values = re.compile("[\w\-:]+").findall(str(value))
            if isinstance(value, (str,unicode)):
                values = [value]
            elif isinstance(value, (tuple, list)):
                values = value
            elif not value:
                values = []
        else:
            values = [value]
        failures = [x for x in values if not x in self.theset]
        if failures and self.theset:
            if self.multiple and (value == None or value == ""):
                return ([], None)
            return (value, self.error_message)
        if self.multiple:
            if isinstance(self.multiple,(tuple,list)) and \
                    not self.multiple[0]<=len(values)<self.multiple[1]:
                return (values, self.error_message)
            return (values, None)
        return (value, None)

# -----------------------------------------------------------------------------
class IS_TIME_INTERVAL_WIDGET(Validator):
    """
        Simple validator for the S3TimeIntervalWidget, returns
        the selected time interval in seconds
    """

    def __init__(self, field):
        self.field = field

    def __call__(self, value):

        try:
            val = int(value)
        except ValueError:
            return (0, None)
        request = current.request
        _vars = request.post_vars
        try:
            mul = int(_vars[("%s_multiplier" % self.field).replace(".", "_")])
        except ValueError:
            return (0, None)
        seconds = val * mul
        return (seconds, None)

# END -------------------------------------------------------------------------<|MERGE_RESOLUTION|>--- conflicted
+++ resolved
@@ -168,12 +168,8 @@
 
     @staticmethod
     def represent(number):
-<<<<<<< HEAD
-        """ Change the format of the number depending on the language
-=======
         """
             Change the format of the number depending on the language
->>>>>>> e1f7c090
 
             Based on https://code.djangoproject.com/browser/django/trunk/django/utils/numberformat.py
         """
@@ -186,15 +182,9 @@
 
         THOUSAND_SEPARATOR = T("THOUSAND_SEPARATOR")
         if THOUSAND_SEPARATOR == "THOUSAND_SEPARATOR":
-<<<<<<< HEAD
-            THOUSAND_SEPARATOR = current.deployment_settings.L10n.get("thousands_separator", u"\u00A0")
-
-        NUMBER_GROUPING = current.T("NUMBER_GROUPING")
-=======
             THOUSAND_SEPARATOR = settings.L10n.get("thousands_separator", u"\u00A0")
 
         NUMBER_GROUPING = T("NUMBER_GROUPING")
->>>>>>> e1f7c090
         if NUMBER_GROUPING == "NUMBER_GROUPING":
             NUMBER_GROUPING = settings.L10n.get("thousands_grouping", 3)
 
@@ -256,12 +246,8 @@
 
     @staticmethod
     def represent(number, precision=None):
-<<<<<<< HEAD
-        """ Change the format of the number depending on the language
-=======
         """
             Change the format of the number depending on the language
->>>>>>> e1f7c090
 
             Based on https://code.djangoproject.com/browser/django/trunk/django/utils/numberformat.py
         """
