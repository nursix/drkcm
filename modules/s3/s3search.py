# -*- coding: utf-8 -*-

"""
    RESTful Search Methods

    @requires: U{B{I{gluon}} <http://web2py.com>}

    @copyright: 2009-2012 (c) Sahana Software Foundation
    @license: MIT

    Permission is hereby granted, free of charge, to any person
    obtaining a copy of this software and associated documentation
    files (the "Software"), to deal in the Software without
    restriction, including without limitation the rights to use,
    copy, modify, merge, publish, distribute, sublicense, and/or sell
    copies of the Software, and to permit persons to whom the
    Software is furnished to do so, subject to the following
    conditions:

    The above copyright notice and this permission notice shall be
    included in all copies or substantial portions of the Software.

    THE SOFTWARE IS PROVIDED "AS IS", WITHOUT WARRANTY OF ANY KIND,
    EXPRESS OR IMPLIED, INCLUDING BUT NOT LIMITED TO THE WARRANTIES
    OF MERCHANTABILITY, FITNESS FOR A PARTICULAR PURPOSE AND
    NONINFRINGEMENT. IN NO EVENT SHALL THE AUTHORS OR COPYRIGHT
    HOLDERS BE LIABLE FOR ANY CLAIM, DAMAGES OR OTHER LIABILITY,
    WHETHER IN AN ACTION OF CONTRACT, TORT OR OTHERWISE, ARISING
    FROM, OUT OF OR IN CONNECTION WITH THE SOFTWARE OR THE USE OR
    OTHER DEALINGS IN THE SOFTWARE.
"""

import re
import gluon.contrib.simplejson as jsonlib
import cPickle

from gluon.storage import Storage
from gluon import *
from gluon.serializers import json

from s3crud import S3CRUD
from s3navigation import s3_search_tabs
from s3utils import s3_debug
from s3tools import S3DateTime
from s3validators import *
from s3widgets import CheckboxesWidgetS3

from s3rest import S3FieldSelector

__all__ = ["S3SearchWidget",
           "S3SearchSimpleWidget",
           "S3SearchMinMaxWidget",
           "S3SearchOptionsWidget",
           "S3SearchLocationHierarchyWidget",
           "S3SearchLocationWidget",
           "S3SearchSkillsWidget",
           "S3Search",
           "S3LocationSearch",
           "S3OrganisationSearch",
           "S3PersonSearch",
           "S3HRSearch",
<<<<<<< HEAD
           "S3PentitySearch"]
=======
           "S3PentitySearch",
           "S3TrainingSearch",
           ]
>>>>>>> f2391d08

MAX_RESULTS = 1000
MAX_SEARCH_RESULTS = 200

SHAPELY = False
try:
    import shapely
    import shapely.geometry
    from shapely.wkt import loads as wkt_loads
    SHAPELY = True
except ImportError:
    s3_debug("WARNING: %s: Shapely GIS library not installed" % __name__)

# =============================================================================

class S3SearchWidget(object):
    """
        Search Widget for interactive search (base class)
    """

    def __init__(self, field=None, name=None, **attr):
        """
            Configures the search option

            @param field: name(s) of the fields to search in

            @keyword label: a label for the search widget
            @keyword comment: a comment for the search widget
        """
        self.other = None
        self.field = field

        if not self.field:
            raise SyntaxError("No search field specified.")

        self.attr = Storage(attr)
        if name is not None:
            self.attr["_name"] = name

        self.master_query = None
        self.search_field = None

    # -------------------------------------------------------------------------
    def widget(self, resource, vars):
        """
            Returns the widget

            @param resource: the resource to search in
            @param vars: the URL GET variables as dict
        """

        self.attr = Storage(attr)

        raise NotImplementedError

    # -------------------------------------------------------------------------
    @staticmethod
    def query(resource, value):
        """
            Returns a sub-query for this search option

            @param resource: the resource to search in
            @param value: the value returned from the widget
        """
        raise NotImplementedError

    # -------------------------------------------------------------------------
    def build_master_query(self, resource):
        """
            Get the master query for the specified field(s)
        """

        db = current.db
        table = resource.table

        master_query = Storage()
        search_field = Storage()

        fields = self.field
        if fields and not isinstance(fields, (list, tuple)):
            fields = [fields]

        # Find the tables, joins and fields to search in
        for f in fields:
            ktable = None
            rtable = None
            component = None
            reference = None
            multiple = False

            if f.find(".") != -1: # Component
                cname, f = f.split(".", 1)
                if cname not in resource.components:
                    continue
                else:
                    component = resource.components[cname]
                ktable = component.table
                ktablename = component.tablename
                pkey = component.pkey
                fkey = component.fkey
                # Do not add queries for empty tables
                if not db(ktable.id > 0).select(ktable.id,
                                                limitby=(0, 1)).first():
                    continue
            else: # this resource
                ktable = table
                ktablename = table._tablename

            if f.find("$") != -1: # Referenced object
                rkey, f = f.split("$", 1)
                if not rkey in ktable.fields:
                    continue
                ftype = str(ktable[rkey].type)
                if ftype[:9] == "reference":
                    reference = ftype[10:]
                elif ftype[:14] == "list:reference":
                    reference = ftype[15:]
                    multiple = True
                else:
                    continue
                rtable = ktable
                rtablename = ktablename
                ktable = db[reference]
                ktablename = reference
                # Do not add queries for empty tables
                if not db(ktable.id > 0).select(ktable.id,
                                                limitby=(0, 1)).first():
                    continue


            # Master queries
            # @todo: update this for new QueryBuilder (S3ResourceFilter)
            if ktable and ktablename not in master_query:
                query = (resource.accessible_query("read", ktable))
                if "deleted" in ktable.fields:
                    query = (query & (ktable.deleted == "False"))
                join = None
                if reference:
                    if ktablename != rtablename:
                        q = (resource.accessible_query("read", rtable))
                        if "deleted" in rtable.fields:
                            q = (q & (rtable.deleted == "False"))
                    else:
                        q = None
                    if multiple:
                        j = (rtable[rkey].contains(ktable.id))
                    else:
                        j = (rtable[rkey] == ktable.id)
                    if q is not None:
                        join = q & j
                    else:
                        join = j
                j = None
                if component:
                    if reference:
                        q = (resource.accessible_query("read", table))
                        if "deleted" in table.fields:
                            q = (q & (table.deleted == "False"))
                        j = (q & (table[pkey] == rtable[fkey]))
                    else:
                        j = (table[pkey] == ktable[fkey])
                if j is not None and join is not None:
                    join = (join & j)
                elif j:
                    join = j
                if join is not None:
                    query = (query & join)
                master_query[ktable._tablename] = query

            # Search fields
            if ktable and f in ktable.fields:
                if ktable._tablename not in search_field:
                    search_field[ktablename] = [ktable[f]]
                else:
                    search_field[ktablename].append(ktable[f])

        self.master_query = master_query
        self.search_field = search_field

# =============================================================================

class S3SearchSimpleWidget(S3SearchWidget):
    """
        Simple full-text search widget
    """

    def widget(self,
               resource,
               vars=None,
               name=None,
               value=None,
               autocomplete=None):
        """
            Returns the widget

            @param resource: the resource to search in
            @param vars: the URL GET variables as dict
        """

        # SearchAutocomplete must set name depending on the field
        if name:
            self.attr.update(_name=name)

        if "_size" not in self.attr:
            self.attr.update(_size="40")
        if "_name" not in self.attr:
            self.attr.update(_name="%s_search_simple" % resource.name)
        if autocomplete:
            self.attr.update(_autocomplete=autocomplete)
        self.attr.update(_type="text")

        self.name = self.attr._name


        # Search Autocomplete - Display current value
        self.attr["_value"] = value

        return INPUT(**self.attr)

    # -------------------------------------------------------------------------
    def query(self, resource, value):
        """
            Returns a sub-query for this search option

            @param resource: the resource to search in
            @param value: the value returned from the widget
        """

        # Build the query
        if value and isinstance(value, str):
            values = value.split()

            final_query = None

            # Create a set of queries for each value
            for value in values:
                field_queries = None

                # Create a set of queries that test the current
                # value against each field
                for field in self.field:
                    field_query = S3FieldSelector(field).like(value)

                    # We want a match against any field
                    if field_queries:
                        field_queries = field_query | field_queries
                    else:
                        field_queries = field_query

                # We want all values to be matched
                if final_query:
                    final_query = field_queries & final_query
                else:
                    final_query = field_queries

            return final_query
        else:
            return None


# =============================================================================

class S3SearchMinMaxWidget(S3SearchWidget):
    """
        Min/Max search widget for numeric fields
    """

    def widget(self, resource, vars):
        """
            Returns the widget

            @param resource: the resource to search in
            @param vars: the URL GET variables as dict
        """

        self.names = []

        T = current.T
        settings = current.deployment_settings

        self.method = self.attr.get("method", "range")
        select_min = self.method in ("min", "range")
        select_max = self.method in ("max", "range")

        if not self.search_field:
            self.build_master_query(resource)

        search_field = self.search_field.values()
        if not search_field:
            return SPAN(T("no options available"),
                        _style="color:#AAA; font-style:italic;")

        search_field = search_field[0][0]

        ftype = str(search_field.type)
        input_min = input_max = None
        if ftype == "integer":
            requires = IS_EMPTY_OR(IS_INT_IN_RANGE())
        elif ftype == "date":
            self.attr.update(_class="date")
            requires = IS_EMPTY_OR(IS_DATE(format=settings.get_L10n_date_format()))
        elif ftype == "time":
            self.attr.update(_class="time")
            requires = IS_EMPTY_OR(IS_TIME())
        elif ftype == "datetime":
            self.attr.update(_class="datetime")
            requires = IS_EMPTY_OR(IS_DATETIME(format=settings.get_L10n_datetime_format()))
        else:
            raise SyntaxError("Unsupported search field type")

        self.attr.update(_type="text")
        if select_min:
            name = "min_%s" % search_field.name
            self.attr.update(_name=name, _id=name)
            self.names.append(name)
            input_min = INPUT(requires=requires, **self.attr)
        if select_max:
            name = "max_%s" % search_field.name
            self.attr.update(_name=name, _id=name)
            self.names.append(name)
            input_max = INPUT(requires=requires, **self.attr)
        trl = TR(_class="sublabels")
        tri = TR()
        if input_min is not None:
            trl.append(T("min"))
            tri.append(input_min)
        if input_max is not None:
            trl.append(T("max"))
            tri.append(input_max)
        w = DIV(TABLE(trl, tri))
        return w

    # -------------------------------------------------------------------------
    def validate(self, resource, value):
        """
            Validate the input values of the widget
        """

        errors = dict()

        T = current.T
        tablename = self.search_field.keys()[0]
        search_field = self.search_field[tablename][0]

        select_min = self.method in ("min", "range")
        select_max = self.method in ("max", "range")

        if select_min and select_max:
            vmin = value.get("min_%s" % search_field.name, None)
            vmax = value.get("max_%s" % search_field.name, None)
            if vmax is not None and vmin is not None and vmin > vmax:
                errors["max_%s" % search_field.name] = \
                     T("Maximum must be greater than minimum")

        return errors or None

    # -------------------------------------------------------------------------
    def query(self, resource, value):
        """
            Returns a sub-query for this search option

            @param resource: the resource to search in
            @param value: the value returned from the widget
        """
        tablename = self.search_field.keys()[0]
        search_field = self.search_field[tablename][0]

        select_min = self.method in ("min", "range")
        select_max = self.method in ("max", "range")

        min_query = max_query = query = None

        if select_min:
            v = value.get("min_%s" % search_field.name, None)
            if v is not None and str(v):
                min_query = S3FieldSelector(self.field) >= v

        if select_max:
            v = value.get("max_%s" % search_field.name, None)
            if v is not None and str(v):
                max_query = S3FieldSelector(self.field) <= v

        if min_query is not None:
            query = min_query

            if max_query is not None:
                query = query & max_query
        else:
            query = max_query

        return query

# =============================================================================

class S3SearchOptionsWidget(S3SearchWidget):
    """
        Option select widget for option or boolean fields

        Displays a search widget which allows the user to search for records
        with fields matching a certain criteria.

        Field must be an integer or reference to work on all versions of
        gluon/sqlhtml.py

        @param represent: If the field is a reference, represent can pass a
                          formatting string with mapping fields to the
                          referenced record.
        @param cols: The number of columns which the options will be
                     displayed in
    """

    def _get_reference_resource(self, resource):
        """
            If the field is entered as kfield$field, will search field in the
            the referenced resource.
        """
        field = self.field
        kfield = None

        if field.find("$") != -1:
            is_component = True
            kfield, field = field.split("$")
            tablename = resource.table[kfield].type[10:]
            prefix, resource_name = tablename.split("_", 1)
            resource = current.manager.define_resource(prefix,
                                                       resource_name)
        return resource, field, kfield

    def widget(self, resource, vars):
        """
            Returns the widget

            @param resource: the resource to search in
            @param vars: the URL GET variables as dict
        """

        resource, field, kfield = self._get_reference_resource(resource)

        T = current.T

        if "_name" not in self.attr:
            self.attr.update(_name="%s_search_select_%s" % (resource.name,
                                                            field))
        self.name = self.attr._name
        msg = self.attr._no_opts

        if vars and self.name in vars:
            value = vars[self.name]
        else:
            value = None

        try:
            _field = resource.table[field]
        except:
            field_type = "virtual"
        else:
            field_type = str(_field.type)

        if field_type == "boolean":
            opt_keys = (True, False)
        else:
            # Find unique values of options for that field
            rows = resource.select(_field, groupby=_field)
            if field_type.startswith("list"):
                opt_keys = []
                for row in rows:
                    rfield = row[field]
                    if rfield != None:
                        try:
                            _opt_keys = rfield.split("|")
                        except:
                            _opt_keys = rfield
                        for opt_key in _opt_keys:
                            opt_keys.append(opt_key)
            else:
                opt_keys = [row[field] for row in rows if row[field] != None]
            if opt_keys == []:
                msg = self.attr._no_opts
                if msg is None:
                    msg = T("no options available")
                if msg:
                    return SPAN(msg,
                                _style="color:#AAA; font-style:italic;")
                else:
                    return None

        # Always use the represent of the widget, if present
        represent = self.attr.represent
        # Fallback to the field's represent
        if not represent or field_type[:9] != "reference":
            represent = _field.represent

        # Execute, if callable
        if callable(represent):
            opt_list = [(opt_key, represent(opt_key)) for opt_key in opt_keys]
        # Otherwise, feed the format string
        elif isinstance(represent, str) and field_type[:9] == "reference":
            # Use the represent string to reduce db calls
            # Find the fields which are needed to represent:
            db = current.db
            ktable = db[field_type[10:]]
            fieldnames = ["id"]
            fieldnames += re.findall("%\(([a-zA-Z0-9_]*)\)s", represent)
            represent_fields = [ktable[fieldname] for fieldname in fieldnames]
            query = (ktable.id.belongs(opt_keys)) & (ktable.deleted == False)
            represent_rows = db(query).select(*represent_fields).as_dict(key=represent_fields[0].name)
            opt_list = []
            for opt_key in opt_keys:
                opt_represent = represent % represent_rows[opt_key]
                if opt_represent:
                    opt_list.append([opt_key, opt_represent])
        else:
            opt_list = [(opt_key, "%s" % opt_key) for opt_key in opt_keys if opt_key]

        # Alphabetise (this will not work as it is converted to a dict),
        # look at IS_IN_SET validator or CheckboxesWidget to ensure
        # that the list opt_list.sort()

        options = dict(opt_list)
        #for opt in opt_list:
        #    options[opt[1]] = opt[0]

        # Dummy field
        opt_field = Storage(name=self.name,
                            requires=IS_IN_SET(options,
                                                 multiple=True))
        MAX_OPTIONS = 20
        if len(opt_list) > MAX_OPTIONS:
            # Collapse list Alphabetically into letter headers
            # Could this functionality be implemented in a custom
            # CheckboxesWidget?

            # Split opt_list into a dict with the letter as keys
            # letter_options = { "A" : [ ( n, "A..."),
            #                            ( n, "A..."),
            #                            ...
            #                            ],
            #                    "B" : [ ( n, "B..."),
            #                            ( n, "B..."),
            #                            ...
            #                            ],
            #                     ...
            #                    }
            # and create a list of letters
            letters = []
            letter_options = {}
            for key, label in opt_list:
                letter = label[0].upper()
                if letter not in letter_options:
                    letters.append(letter)
                    letter_options[letter] = [(key, label)]
                else:
                    letter_options[letter].append((key, label))

            # Ensure that letters contains A & Z
            # (For usability to ensure that the complete range is displayed)
            letters.sort()
            if letters[0] != "A":
                letters.insert(0, "A")
            if letters[-1] != "Z":
                letters.append("Z")

            # Build widget
            widget = DIV()
            count = 0
            options = []
            requires = IS_IN_SET(opt_list, multiple=True)

            from_letter = None
            to_letter = None
            for letter in letters:
                if not from_letter:
                    from_letter = letter
                letter_option = letter_options.get(letter, [])
                count += len(letter_option)
                # Check if the number of options is > MAX_OPTIONS
                if count > MAX_OPTIONS or letter == "Z":
                    if not options:
                        options = letter_option
                    # Are these options for a single letter or a range?
                    if to_letter != from_letter:
                        letter = "%s - %s" % (from_letter, to_letter)
                    # Letter Label
                    widget.append(DIV(letter,
                                       _id="%s_search_select_%s_label_%s" %
                                                (resource.name,
                                                 field,
                                                 from_letter),
                                       _class="search_select_letter_label",

                                      ),
                                  )
                    opt_field = Storage(name=self.name,
                                        requires=IS_IN_SET(options,
                                                             multiple=True))
                    if self.attr.cols:
                        letter_widget = CheckboxesWidgetS3.widget(opt_field,
                                                                  value,
                                                                  cols=self.attr.cols,
                                                                  requires=requires)
                    else:
                        letter_widget = CheckboxesWidgetS3.widget(opt_field, value)
                    widget.append(DIV(letter_widget,
                                       _id="%s_search_select_%s_widget_%s" %
                                                (resource.name,
                                                 field,
                                                 from_letter),
                                       _class="search_select_letter_widget",
                                       _style="display:none;",
                                      )
                                  )
                    count = 0
                    options = []
                    from_letter = None
                options += letter_option
                to_letter = letter

        else:
            try:
                if self.attr.cols:
                    widget = CheckboxesWidgetS3.widget(opt_field, value,
                                                       cols=self.attr.cols)
                else:
                    widget = CheckboxesWidgetS3.widget(opt_field, value)
            except:
                # Some versions of gluon/sqlhtml.py don't support
                # non-integer keys
                return None
        return widget

    # -------------------------------------------------------------------------
    def query(self, resource, value):
        """
            Returns a sub-query for this search option

            @param resource: the resource to search in
            @param value: the value returned from the widget
        """

        if value:
            if not isinstance(value, (list, tuple)):
                value = [value]

            try:
                table_field = resource.table[self.field]
            except:
                table_field = None

            # What do we do if we need to search within a virtual field
            # that is a list:* ?
            if table_field and str(table_field.type).startswith("list"):
                query = S3FieldSelector(self.field).contains(value)
            else:
                query = S3FieldSelector(self.field).belongs(value)

            return query
        else:
            return None

# =============================================================================

class S3SearchLocationHierarchyWidget(S3SearchOptionsWidget):
    """
        Displays a search widget which allows the user to search for records
        by selecting a location from a specified level in the hierarchy.
        - works only for tables with s3.address_fields() in
          i.e. Sites & pr_address
    """

    def __init__(self, name=None, field=None, **attr):
        """
            Configures the search option

            @param name: name of the search widget
            @param field: field containing a hierarchy level to search

            @keyword comment: a comment for the search widget
        """

        gis = current.gis

        self.other = None

        if field:
            if field.find("$") != -1:
                kfield, level = field.split("$")
            else:
                level = field
        else:
            # Default to the currently active gis_config
            config = gis.get_config()
            field = level = config.search_level or "L0"

        self.field = field

        label = gis.get_location_hierarchy()[level]

        self.attr = Storage(attr)
        self.attr["label"] = label
        if name is not None:
            self.attr["_name"] = name

        self.master_query = None
        self.search_field = None

# =============================================================================

class S3SearchLocationWidget(S3SearchWidget):
    """
        Interactive location search widget
        - allows the user to select a BBOX & have only results from within
          that BBOX returned

        @ToDo: Have an option to use a Circular Radius
               http://openlayers.org/dev/examples/regular-polygons.html
        @ToDo: Have an option to use a full Polygon
               Hard to process this as a resource filter
    """

    def __init__(self,
                 field="location_id",
                 name=None, # Needs to be specified by caller
                 **attr):
        """
            Initialise parent class & make any necessary modifications
        """

        S3SearchWidget.__init__(self, field, name, **attr)

    # -------------------------------------------------------------------------
    def widget(self, resource, vars):
        """
            Returns the widget

            @param resource: the resource to search in
            @param vars: the URL GET variables as dict
        """

        format = current.auth.permission.format
        if format == "plain" or not SHAPELY:
            return None

        T = current.T

        # Components

        if "comment" not in self.attr:
            self.attr.update(comment=T("Draw a square to limit the results to just those within the square."))
            #self.attr.update(comment="%s|%s|%s" % (T("Draw a Polygon around the area to which you wish to restrict your search."),
            #                                       T("Click on the map to add the points that make up your polygon. Double-click to finish drawing."),
            #                                       T("To activate Freehand mode, hold down the shift key.")))
        self.comment = self.attr.comment

        # Hidden Field to store the Polygon value in
        polygon_input = INPUT(_id="gis_search_polygon_input",
                              _name=self.attr._name,
                              _class="hidden")

        # Button to open the Map
        OPEN_MAP = T("Open Map")
        map_button = A(OPEN_MAP,
                       _style="cursor:pointer; cursor:hand",
                       _id="gis_search_map-btn")

        # Map Popup
        # - reuse the one that comes with dataTables

        # Settings to be read by static/scripts/S3/s3.gis.js
        js_location_search = """S3.gis.draw_polygon = true;"""

        # The overall layout of the components
        return TAG[""](
                        polygon_input,
                        map_button,
                        #map_popup,
                        SCRIPT(js_location_search)
                      )

    # -------------------------------------------------------------------------
    def query(self, resource, value):
        """
            Returns a sub-query for this search option

            @param resource: the resource to search in
            @param value: the value returned from the widget: WKT format
        """

        #gis = current.gis
        # table = resource.table
        # s3db = current.s3db
        # locations = s3db.gis_location

        # Get master query and search fields
        #self.build_master_query(resource)
        #master_query = self.master_query

        if value:
            # @ToDo: Turn this into a Resource filter
            #features = gis.get_features_in_polygon(value,
            #                                       tablename=resource.tablename)

            # @ToDo: A PostGIS routine, where-available
            #        - requires a Spatial DAL?
            try:
                shape = wkt_loads(value)
            except:
                s3_debug("WARNING: s3search: Invalid WKT")
                return None

            bounds = shape.bounds
            lon_min = bounds[0]
            lat_min = bounds[1]
            lon_max = bounds[2]
            lat_max = bounds[3]

            # Return all locations which have a part of themselves inside the BBOX
            # This requires the locations to have their bounds set properly
            # This can be done globally using:
            # gis.update_location_tree()
            query = (S3FieldSelector("location_id$lat_min") <= lat_max) & \
                    (S3FieldSelector("location_id$lat_max") >= lat_min) & \
                    (S3FieldSelector("location_id$lon_min") <= lon_max) & \
                    (S3FieldSelector("location_id$lon_max") >= lon_min)
            return query
        else:
            return None

# =============================================================================

class S3SearchCredentialsWidget(S3SearchOptionsWidget):
    """
        Options Widget to search for HRMs with specified Credentials
    """

    def widget(self, resource, vars):
        manager = current.manager
        c = manager.define_resource("hrm", "credential")
        return S3SearchOptionsWidget.widget(self, c, vars)

    # -------------------------------------------------------------------------
    @staticmethod
    def query(resource, value):
        if value:
            db = current.db
            htable = db.hrm_human_resource
            ptable = db.pr_person
            ctable = db.hrm_credential
            query = (htable.person_id == ptable.id) & \
                    (htable.deleted != True) & \
                    (ctable.person_id == ptable.id) & \
                    (ctable.deleted != True) & \
                    (ctable.job_role_id.belongs(value))
            return query
        else:
            return None

# =============================================================================

class S3SearchSkillsWidget(S3SearchOptionsWidget):
    """
        Options Widget to search for HRMs with specified Skills

        @ToDo: Provide a filter for confirmed/unconfirmed only
               (latter useful to see who needs confirming)

        @ToDo: Provide a filter for level of competency
               - meanwhile at least sort by level of competency
    """

    def widget(self, resource, vars):
        manager = current.manager
        c = manager.define_resource("hrm", "competency")
        return S3SearchOptionsWidget.widget(self, c, vars)

    # -------------------------------------------------------------------------
    @staticmethod
    def query(resource, value):
        if value:
            s3db = current.s3db
            htable = s3db.hrm_human_resource
            ptable = s3db.pr_person
            ctable = s3db.hrm_competency
            query = (htable.person_id == ptable.id) & \
                    (htable.deleted != True) & \
                    (ctable.person_id == ptable.id) & \
                    (ctable.deleted != True) & \
                    (ctable.skill_id.belongs(value))
            return query
        else:
            return None

# =============================================================================

class S3Search(S3CRUD):
    """
        RESTful Search Method for S3Resources
    """

    def __init__(self, simple=None, advanced=None, any=False, **args):
        """
            Constructor

            @param simple: the widgets for the simple search form as list
            @param advanced: the widgets for the advanced search form as list
            @param any: match "any of" (True) or "all of" (False) the options
                        in advanced search
        """

        S3CRUD.__init__(self)

        args = Storage(args)
        if simple is None:
            if "field" in args:
                if "name" in args:
                    name = args.name
                elif "_name" in args:
                    name = args._name
                else:
                    name = "search_simple"
                simple = S3SearchSimpleWidget(field=args.field,
                                              name=name,
                                              label=args.label,
                                              comment=args.comment)

        # Create a list of Simple search form widgets, by name,
        # and throw an error if a duplicate is found
        names = []
        self.__simple = []
        if not isinstance(simple, (list, tuple)):
            simple = [simple]
        for widget in simple:
            if widget is not None:
                name = widget.attr._name
                if name in names:
                    raise SyntaxError("Duplicate widget: %s") % name
                # Widgets should be able to have default names
                # elif not name:
                #     raise SyntaxError("Widget with no name")
                else:
                    self.__simple.append((name, widget))
                    names.append(name)

        # Create a list of Advanced search form widgets, by name,
        # and throw an error if a duplicate is found
        names = []
        self.__advanced = []
        if not isinstance(advanced, (list, tuple)):
            advanced = [advanced]
        for widget in advanced:
            if widget is not None:
                name = widget.attr._name
                if name in names:
                    raise SyntaxError("Duplicate widget: %s" % name)
                # Widgets should be able to have default names
                # elif not name:
                #    raise SyntaxError("Widget with no name")
                else:
                    self.__advanced.append((name, widget))
                    names.append(name)

        self.__any = any

        if self.__simple or self.__advanced:
            self.__interactive = True
        else:
            self.__interactive = False

    # -------------------------------------------------------------------------
    def apply_method(self, r, **attr):
        """
            Entry point to apply search method to S3Requests

            @param r: the S3Request
            @param attr: request attributes
        """

        format = r.representation
        output = dict()

        if r.component and self != self.resource.search:
            output = self.resource.search(r, **attr)

        # Autocomplete-Widget
        elif "is_autocomplete" in attr:
            output = self.search_autocomplete(r, **attr)

        # Save search
        elif "save" in r.vars :
            r.interactive = False
            output = self.save_search(r, **attr)

        # Interactive or saved search
        elif "load" in r.vars or \
                r.interactive and self.__interactive:
            output = self.search_interactive(r, **attr)

        # SSPag response => CRUD native
        elif format == "aadata" and self.__interactive:
            output = self.select(r, **attr)

        # JSON search
        elif format == "json":
            output = self.search_json(r, **attr)

        # Autocomplete-JSON search
        elif format == "acjson":
            output = self.search_json_autocomplete(r, **attr)

        # Search form for popup on Map Layers
        elif format == "plain":
            output = self.search_interactive(r, **attr)

        # Not supported
        else:
            r.error(501, current.manager.ERROR.BAD_FORMAT)

        return output

    # -------------------------------------------------------------------------
    @staticmethod
    def _build_widget_query(resource, name, widget, form, query):
        """
            @todo: docstring
        """

        errors = None
        if hasattr(widget, "names"):
            value = Storage([(name, form.vars[name])
                             for name in widget.names
                             if name in form.vars])
        elif name in form.vars:
            value = form.vars[name]
        else:
            value = None
        if hasattr(widget, "validate"):
            errors = widget.validate(resource, value)

        if not errors:
            q = widget.query(resource, value)

            if q is not None:
                if query is None:
                    query = q
                else:
                    query = query & q

        return (query, errors)

    # -------------------------------------------------------------------------
    def save_search_widget(self, r, search_vars, **attr):
        """
            @todo: docstring
        """

        request = self.request

        db = current.db
        s3db = current.s3db

        user_id = current.session.auth.user.id
        save_search_btn_id = "save_my_filter_btn_%s" % str(request.utcnow.microsecond)
        save_search_processing_id = "save_search_processing_%s" % str(request.utcnow.microsecond)
        save_search_a_id = "save_search_a_%s" % str(request.utcnow.microsecond)
        arg = str(user_id) + "/save_search"
        save_search_a = DIV("View and Subscribe to Saved Searches ",
                            A("Here",
                          _href=URL(r=request, c="pr", f="person", args=[arg]),
                        _target="_blank"
                        ),
                        ".",
                        _id=save_search_a_id,
                        _class="save_search_a"
                        )
        search_vars["prefix"] = r.prefix
        search_vars["function"] = r.function

        table = s3db.pr_save_search
        if len (db(table.user_id == user_id).select(table.id,
                                                    limitby=(0, 1))):
            rows = db(table.user_id == user_id).select(table.ALL)
            for row in rows:
                pat = "_"
                s_v = cPickle.loads(row.search_vars)
                if ((search_vars["prefix"] == s_v["prefix"]) and \
                    (search_vars["function"] == s_v["function"])):
                    s_dict = s_v["criteria"]
                    if "criteria" in search_vars:
                        c_dict = search_vars["criteria"]
                    else:
                        break
                    diff = [ k for k in c_dict if k not in s_dict ]
                    if not len(diff):
                        flag = 1
                        for j in s_dict.iterkeys():
                            if not re.match(pat, j):
                                if c_dict[j] != s_dict[j]:
                                    flag = 0
                                    break
                        if flag == 1:
                            return DIV(save_search_a,
                                       _style="font-size:12px; padding:5px 0px 5px 90px;",
                                       _id="save_search"
                                       )

        save_search_btn = A("Save Search",
                                    _class="save_search_btn",
                                    _id=save_search_btn_id,
                                    _href="#",
                                    _title="Save this search")
        save_search_a["_style"] = "display:none;"
        save_search_processing = IMG(_src="/" + request.application + "/static/img/ajax-loader.gif",
                                    _id=save_search_processing_id,
                                    _class="save_search_processing_id",
                                    _style="display:none;"
                                    )
        s_var = {}
        s_var["save"] = True
        jurl = URL(r=request, c=r.prefix, f=r.function, args=["search"], vars=s_var)
        save_search_script = SCRIPT("".join("""
                                        $("#%s").live( 'click', function () {
                                            $("#%s").show();
                                            $("#%s").hide();
                                            $.ajax({
                                                url: '%s',
                                                data: '%s',
                                                success: function(data) {
                                                                    $("#%s").show();
                                                                    $("#%s").hide();
                                                                    },
                                                type: 'POST'
                                                });
                                            return false;
                                            });
                                        """ %
                                        (save_search_btn_id,
                                         save_search_processing_id,
                                         save_search_btn_id,
                                         jurl,
                                         jsonlib.dumps(search_vars),
                                         save_search_a_id,
                                         save_search_processing_id)))
        save_search = DIV(save_search_processing,
                                save_search_a,
                                save_search_btn,
                                save_search_script,
                                _style="font-size:12px; padding:5px 0px 5px 90px;",
                                _id="save_search"
                                )
        return save_search

    # -------------------------------------------------------------------------
    def search_interactive(self, r, **attr):
        """
            Interactive search

            @param r: the S3Request instance
            @param attr: request parameters
        """

        # Get environment
        T = current.T
        session = current.session
        request = self.request
        response = current.response
        s3 = response.s3
        resource = self.resource
        settings = current.deployment_settings
        db = current.db
        s3db = current.s3db
        gis = current.gis
        manager = current.manager
        table = self.table
        tablename = self.tablename

        # Get representation
        representation = r.representation

        # Initialize output
        feature_queries = []
        bounds = None
        output = dict()
        simple = False

        # Get table-specific parameters
        sortby = self._config("sortby", [[1, "asc"]])
        orderby = self._config("orderby", None)
        list_fields = self._config("list_fields")
        insertable = self._config("insertable", True)

        # Initialize the form
        form = DIV(_class="search_form form-container")


        # Get the session options
        session_options = session.s3.search_options
        if session_options and self.tablename in session_options:
            session_options = session_options[self.tablename]
        else:
            session_options = Storage()

        # Get the URL options
        url_options = Storage([(k, v) for k, v in r.get_vars.iteritems() if v])

        # Figure out which set of form values to use
        # POST > GET > session > unfiltered
        if r.http == "POST":
            form_values = r.post_vars
        elif url_options:
            form_values = url_options
        elif session_options:
            form_values = session_options
        else:
            form_values = Storage()

        # Build the search forms
        simple_form, advanced_form = self.build_forms(r, form_values)

        # Check for Load Search
        if "load" in r.get_vars:
            search_id = r.get_vars.get("load", None)
            if not search_id:
                r.error(400, manager.ERROR.BAD_RECORD)
            r.post_vars = r.vars
            search_table = s3db.pr_save_search
            _query = (search_table.id == search_id)
            record = db(_query).select(limitby=(0, 1)).first()
            if not record:
                r.error(400, manager.ERROR.BAD_RECORD)
            s_vars = cPickle.loads(record.search_vars)
            r.post_vars = Storage(s_vars["criteria"])
            r.http = "POST"

        # Process the search forms
        query, errors = self.process_forms(r,
                                           simple_form,
                                           advanced_form,
                                           form_values)
        if not errors:
            resource.add_filter(query)
            search_vars = dict(simple=simple,
                               advanced=not simple,
                               criteria=form_values)
        else:
            search_vars = dict()

        if representation == "plain":
            # Map popup filter
            # Return just the advanced form, no results
            form.append(advanced_form)
            output["item"] = form
            response.view = self._view(r, "plain.html")
            return output

        if s3.simple_search:
            form.append(DIV(_id="search-mode", _mode="simple"))
        else:
            form.append(DIV(_id="search-mode", _mode="advanced"))

        # Save Search Widget
        if r.http == "POST" and \
           session.auth and settings.get_save_search_widget():
            save_search = self.save_search_widget(r, search_vars, **attr)
        else:
            save_search = DIV()

        # Complete the output form-DIV()
        if simple_form is not None:
            simple_form.append(save_search)
            form.append(simple_form)
        if advanced_form is not None:
            advanced_form.append(save_search)
            form.append(advanced_form)
        output["form"] = form

        # Build session filter (for SSPag)
        if not s3.no_sspag:
            limit = 1
            ids = resource.get_id()
            if ids:
                if not isinstance(ids, list):
                    ids = str(ids)
                else:
                    ids = ",".join([str(i) for i in ids])
                session.s3.filter = {"%s.id" % resource.name: ids}
        else:
            limit = None

        # List fields
        linkto = self._linkto(r)
        if not list_fields:
            fields = resource.readable_fields()
            list_fields = [f.name for f in fields]
        else:
            fields = [table[f] for f in list_fields if f in table.fields]
        if not fields:
            fields = []
        if fields[0].name != table.fields[0]:
            fields.insert(0, table[table.fields[0]])
        if list_fields[0] != table.fields[0]:
            list_fields.insert(0, table.fields[0])
        if not orderby:
            orderby = fields[0]

        # Truncate long texts
        if r.interactive or r.representation == "aadata":
            for f in table:
                if str(f.type) == "text" and not f.represent:
                    f.represent = self.truncate

        # Get the result table
        items = resource.sqltable(fields=list_fields,
                                  limit=limit,
                                  orderby=orderby,
                                  distinct=True,
                                  linkto=linkto,
                                  download_url=self.download_url,
                                  format=representation)

        # Remove the dataTables search box to avoid confusion
        s3.dataTable_NobFilter = True

        _location = "location_id" in table
        _site = "site_id" in table
        if items:
            if not s3.no_sspag:
                # Pre-populate SSPag cache (avoids the 1st Ajax request)
                totalrows = resource.count(distinct=True)
                if totalrows:
                    if s3.dataTable_iDisplayLength:
                        limit = 2 * s3.dataTable_iDisplayLength
                    else:
                        limit = 50
                    sqltable = resource.sqltable(fields=list_fields,
                                                 start=0,
                                                 limit=limit,
                                                 orderby=orderby,
                                                 distinct=True,
                                                 linkto=linkto,
                                                 download_url=self.download_url,
                                                 as_page=True,
                                                 format=representation)

                    aadata = dict(aaData=sqltable or [])
                    aadata.update(iTotalRecords=totalrows,
                                  iTotalDisplayRecords=totalrows)
                    response.aadata = json(aadata)
                    s3.start = 0
                    s3.limit = limit

            # @ToDo: Don't wait for a POST as 1st screen includes (unfiltered) results now
            #if r.http == "POST" and not errors:
            query = None
            if _location:
                query = (table.location_id == s3db.gis_location.id)
            elif _site:
                stable = s3db.org_site
                query = (table.site_id == stable.id) & \
                        (stable.location_id == s3db.gis_location.id)
            if query:
                resource.add_filter(query)
                features = resource.select()
                # get the Marker & Popup details per-Layer if we can
                marker = gis.get_marker_and_popup(resource=resource)
                if marker:
                    popup_label = marker["popup_label"]
                    popup_fields = marker["popup_fields"]
                    marker = marker["marker"]

                for feature in features:
                    record = feature[tablename]
                    # Add a popup_url per feature
                    feature.popup_url = "%s.plain" % URL(r.prefix, r.name,
                                                         args=record.id)
                    if not marker:
                        # We need to add the marker individually to each feature
                        _marker = gis.get_marker_and_popup(resource=resource,
                                                           record=record)
                        feature.marker = _marker["marker"]
                        popup_label = _marker["popup_label"]
                        popup_fields = _marker["popup_fields"]

                    # Build the HTML for the onHover Tooltip
                    feature.popup_label = gis.get_popup_tooltip(table,
                                                                record,
                                                                popup_label,
                                                                popup_fields)

                feature_queries = [{"name"   : T("Search results"),
                                    "query"  : features,
                                    "marker" : marker}]
                # Calculate an appropriate BBox
                bounds = gis.get_bounds(features=features)

        elif not items:
            items = self.crud_string(tablename, "msg_no_match")

        output["items"] = items
        output["sortby"] = sortby

        if isinstance(items, DIV):
            filter = session.s3.filter
            list_formats = DIV(A(IMG(_src="/%s/static/img/pdficon_small.gif" % request.application),
                                 _title=T("Export in PDF format"),
                                 _href=r.url(method="", representation="pdf", vars=filter)),
                               A(IMG(_src="/%s/static/img/icon-xls.png" % request.application),
                                 _title=T("Export in XLS format"),
                                 _href=r.url(method="", representation="xls", vars=filter)),
                               A(IMG(_src="/%s/static/img/RSS_16.png" % request.application),
                                 _title=T("Export in RSS format"),
                                 _href=r.url(method="", representation="rss", vars=filter)),
                               _id="list_formats")
            tabs = [(T("List"), None),
                    #(T("Export"), "export")
                    ]
        else:
            list_formats = ""
            tabs = []

        if _location or _site:
            # Add a map for search results
            # (this same map is also used by the Map Search Widget, if-present)
            if list_formats:
                list_formats.append(A(IMG(_src="/%s/static/img/kml_icon.png" % request.application),
                                     _title=T("Export in KML format"),
                                     _href=r.url(method="", representation="kml", vars=filter)),
                                    )
            if tabs:
                tabs.append((T("Map"), "map"))
            if bounds:
                # We have some features returned
                map_popup = gis.show_map(
                                        feature_queries=feature_queries,
                                        catalogue_layers=True,
                                        legend=True,
                                        toolbar=True,
                                        collapsed=True,
                                        bbox=bounds,
                                        #search = True,
                                        window=True,
                                        window_hide=True
                                        )
            else:
                # We have no features returned
                # Load the Map anyway for the Search Widget
                map_popup = gis.show_map(
                                        # Added by search widget onClick in s3.dataTables.js
                                        #add_polygon = True,
                                        #add_polygon_active = True,
                                        catalogue_layers=True,
                                        legend=True,
                                        toolbar=True,
                                        collapsed=True,
                                        #search = True,
                                        window=True,
                                        window_hide=True
                                        )
            s3.dataTableMap = map_popup

        if "pe_id" in table or "person_id" in table:
            # Provide the ability to Message person entities in search results
            if tabs:
                tabs.append((T("Message"), "compose"))

        # Search Tabs
        search_tabs = s3_search_tabs(r, tabs)
        output["search_tabs"] = search_tabs

        # List Formats
        output["list_formats"] = list_formats

        # Title and subtitle
        output["title"] = self.crud_string(tablename, "title_search")
        output["subtitle"] = self.crud_string(tablename, "msg_match")

        # View
        response.view = self._view(r, "search.html")

        # RHeader gets added later in S3Method()

        return output

    # -------------------------------------------------------------------------
    def process_forms(self, r, simple_form, advanced_form, form_values):
        """
            Validate the form values against the forms. If valid, generate
            and return a query object. Otherwise return an empty query and
            the errors.

            If valid, save the values into the users' session.
        """
        session = current.session
        response = current.response

        query = None
        errors = None

        # Create a container in the session to saves search options
        if 'search_options' not in session.s3:
            session.s3.search_options = Storage()

        # Process the simple search form:
        simple = simple_form is not None
        if simple_form is not None:
            if simple_form.accepts(form_values,
                                   formname="search_simple",
                                   keepvalues=True):
                for name, widget in self.__simple:
                    query, errors = self._build_widget_query(self.resource,
                                                             name,
                                                             widget,
                                                             simple_form,
                                                             query)
                    if errors:
                        simple_form.errors.update(errors)
                errors = simple_form.errors

                # Save the form values into the session
                session.s3.search_options[self.tablename] = \
                    Storage([(k, v) for k, v in form_values.iteritems() if v])
            elif simple_form.errors:
                errors = simple_form.errors
                return query, errors, simple

        # Process the advanced search form:
        if advanced_form is not None:
            if advanced_form.accepts(form_values,
                                     formname="search_advanced",
                                     keepvalues=True):
                simple = False
                for name, widget in self.__advanced:
                    query, errors = self._build_widget_query(self.resource,
                                                             name,
                                                             widget,
                                                             advanced_form,
                                                             query)
                    if errors:
                        advanced_form.errors.update(errors)

                errors = advanced_form.errors

                # Save the form values into the session
                session.s3.search_options[self.tablename] = \
                    Storage([(k, v) for k, v in form_values.iteritems() if v])
            elif advanced_form.errors:
                simple = False

        response.s3.simple_search = simple

        return (query, errors)

    # -------------------------------------------------------------------------
    def build_forms(self, r, form_values=None):
        """
            Builds a form customised to the module/resource. Includes a link
            to the create form for this resource.
        """

        T = current.T
        tablename = self.tablename
        representation = r.representation

        simple_form = None
        advanced_form = None

        # Add-link (common to all forms)
        ADD = self.crud_string(tablename, "label_create_button")
        href_add = r.url(method="create", representation=representation)
        insertable = self._config("insertable", True)
        authorised = self.permit("create", tablename)
        if authorised and insertable and representation != "plain":
            add_link = self.crud_button(ADD, _href=href_add,
                                        _id="add-btn", _class="action-lnk")
        else:
            add_link = ""

        # Simple search form
        if self.__simple:
            # Switch-link
            if self.__advanced:
                switch_link = A(T("Advanced Search"), _href="#",
                                _class="action-lnk advanced-lnk")
            else:
                switch_link = ""
            simple_form = self._build_form(self.__simple,
                                           form_values=form_values,
                                           add=add_link,
                                           switch=switch_link,
                                           _class="simple-form")

        # Advanced search form
        if self.__advanced:
            if self.__simple and not r.representation == "plain":
                switch_link = A(T("Simple Search"), _href="#",
                                _class="action-lnk simple-lnk")
                _class = "%s hide"
            else:
                switch_link = ""
                _class = "%s"
            advanced_form = self._build_form(self.__advanced,
                                             form_values=form_values,
                                             add=add_link,
                                             switch=switch_link,
                                             _class=_class % "advanced-form")

        return (simple_form, advanced_form)

    # -------------------------------------------------------------------------
    def _build_form(self, widgets, form_values=None, add="", switch="", **attr):
        """
            @todo: docstring
        """

        T = current.T
        request = self.request
        resource = self.resource

        trows = []
        for name, widget in widgets:

            _widget = widget.widget(resource, form_values)
            if _widget is None:
                # Skip this widget as we have nothing but the label
                continue

            label = widget.field
            if isinstance(label, (list, tuple)) and len(label):
                label = label[0]
            comment = ""

            if hasattr(widget, "attr"):
                label = widget.attr.get("label", label)
                comment = widget.attr.get("comment", comment)
            tr = TR(TD("%s: " % label, _class="w2p_fl"),
                    widget.widget(resource, form_values))

            if comment:
                tr.append(DIV(DIV(_class="tooltip",
                                  _title="%s|%s" % (label, comment))))
            trows.append(tr)

        trows.append(TR("", TD(INPUT(_type="submit", _value=T("Search")),
                               switch, add)))
        form = FORM(TABLE(trows), **attr)
        return form

    # -------------------------------------------------------------------------
    def search_json(self, r, **attr):
        """
            JSON search method for S3AutocompleteWidget

            @param r: the S3Request
            @param attr: request attributes
        """

        db = current.db
        s3db = current.s3db
        manager = current.manager
        xml = manager.xml

        request = self.request
        response = current.response

        resource = self.resource
        table = self.table
        tablename = self.tablename

        _vars = request.vars

        limit = int(_vars.limit or 0)

        output = None

        # JQueryUI Autocomplete uses "term" instead of "value"
        # (old JQuery Autocomplete uses "q" instead of "value")
        value = _vars.value or _vars.term or _vars.q or None

        # We want to do case-insensitive searches
        # (default anyway on MySQL/SQLite, but not PostgreSQL)
        value = value.lower().strip()

        if _vars.field and _vars.filter and value:
            fieldname = str.lower(_vars.field)
            field = table[fieldname]

            # Default fields to return
            fields = [table.id, field]
            if tablename == "org_site":
                # Simpler to provide an exception case than write a whole new class
                table = s3db.org_site
                fields.append(table.instance_type)

            filter = _vars.filter
            if filter == "~":
                # Normal single-field Autocomplete
                query = (field.lower().like(value + "%"))

            elif filter == "=":
                if field.type.split(" ")[0] in \
                    ["reference", "id", "float", "integer"]:
                    # Numeric, e.g. Organizations' offices_by_org
                    query = (field == value)
                else:
                    # Text
                    query = (field.lower() == value)

            elif filter == "<":
                query = (field < value)

            elif filter == ">":
                query = (field > value)

            else:
                output = xml.json_message(False,
                                          400,
                                          "Unsupported filter! Supported filters: ~, =, <, >")
                raise HTTP(400, body=output)

            # Exclude records which are already linked:
            #      ?link=<linktablename>.<leftkey>.<id>.<rkey>.<fkey>
            # e.g. ?link=project_organisation.organisation_id.5.project_id.id
            if "link" in _vars:
                try:
                    link, lkey, _id, rkey, fkey = _vars.link.split(".")
                    linktable = s3db[link]
                    fq = (linktable[rkey] == table[fkey]) & \
                         (linktable[lkey] == _id)
                    linked = db(fq).select(table._id)
                    exclude = (~(table._id.belongs([r[table._id.name]
                                                    for r in linked])))
                except Exception, e:
                    pass # ignore
                else:
                    query &= exclude

            # Select only or exclude template records:
            # to only select templates:
            #           ?template=<fieldname>.<value>,
            #      e.g. ?template=template.true
            # to exclude templates:
            #           ?template=~<fieldname>.<value>
            #      e.g. ?template=~template.true
            if "template" in _vars:
                try:
                    flag, val = _vars.template.split(".", 1)
                    if flag[0] == "~":
                        exclude = True
                        flag = flag[1:]
                    else:
                        exclude = False
                    ffield = table[flag]
                except:
                    pass # ignore
                else:
                    if str(ffield.type) == "boolean":
                        if val.lower() == "true":
                            val = True
                        else:
                            val = False
                    if exclude:
                        templates = (ffield != val)
                    else:
                        templates = (ffield == val)
                    resource.add_filter(templates)

            resource.add_filter(query)

            if filter == "~":
                if (not limit or limit > MAX_SEARCH_RESULTS) and resource.count() > MAX_SEARCH_RESULTS:
                    output = json([dict(id="",
                                       name="Search results are over %d. Please input more characters." \
                                       % MAX_SEARCH_RESULTS)])

            if output is None:
                output = resource.exporter.json(resource,
                                                start=0,
                                                limit=limit,
                                                fields=fields,
                                                orderby=field)
            response.headers["Content-Type"] = "application/json"

        else:
            output = xml.json_message(False,
                                      400,
                                      "Missing options! Require: field, filter & value")
            raise HTTP(400, body=output)

        return output

    # -------------------------------------------------------------------------
    @staticmethod
    def _check_search_autcomplete_search_simple_widget(widget):
        """
            @todo: docstring
        """
        if not isinstance(widget, S3SearchSimpleWidget):
            raise SyntaxError("First simple widget for Search AutoComplete must be S3SearchSimpleWidget")

    # -------------------------------------------------------------------------
    def search_autocomplete(self, r, **attr):
        """
            Interactive search

            @param r: the S3Request instance
            @param attr: request parameters
        """

        # Get environment
        request = self.request
        resource = self.resource
        T = current.T

        vars = request.get_vars

        resource.clear_query()

        # Fieldname of the value for the autocomplete (default to id)
        get_fieldname = attr.get("get_fieldname")
        fieldname = attr.get("fieldname")
        value = attr.get("value")

        # Get representation
        representation = r.representation

        # Initialize output
        feature_queries = []
        bounds = None
        output = dict()
        simple = False

        # Get table-specific parameters
        sortby = self._config("sortby", [[1, "asc"]])
        orderby = self._config("orderby", None)
        list_fields = self._config("list_fields")
        insertable = self._config("insertable", True)

        # Initialize the form
        form_attr = dict(_class="search_form form-container",
                         _prefix=resource.prefix,
                         _resourcename=resource.name,
                         _fieldname=fieldname,
                         )
        if get_fieldname:
            form_attr["_get_fieldname"] = get_fieldname
            # Otherwise default get_fieldname is "id"

        form = DIV(**form_attr)

        # Append the simple search form
        if self.__simple:
            simple = True
            if self.__advanced:
                switch_link = A(T("Advanced Search"), _href="#",
                                _class="action-lnk advanced-lnk %s",
                                _fieldname=fieldname)
            else:
                switch_link = ""
            # Only display the S3SearchSimpleWidget (should be first)
            name, widget = self.__simple[0]

            self._check_search_autcomplete_search_simple_widget(widget)
            name = "%s_search_simple_simple" % fieldname

            autocomplete_widget = widget.widget(resource,
                                                 vars,
                                                 name=name,
                                                 value=value,
                                                 autocomplete="off")

            simple_form = DIV(TABLE(autocomplete_widget,
                                      switch_link
                                     ),
                              _class="simple-form")
            form.append(simple_form)

        # Append the advanced search form
        if self.__advanced:
            trows = []
            first_widget = True
            for name, widget in self.__advanced:
                _widget = widget.widget(resource, vars)
                if _widget is None:
                    # Skip this widget as we have nothing but the label
                    continue
                label = widget.field
                if first_widget:
                    self._check_search_autcomplete_search_simple_widget(widget)
                    name = "%s_search_simple_advanced" % fieldname
                    autocomplete_widget = widget.widget(resource,
                                                         vars,
                                                         name=name,
                                                         value=value,
                                                         autocomplete="off")
                    first_widget = False
                else:
                    if isinstance(label, (list, tuple)) and len(label):
                        label = label[0]
                    if hasattr(widget, "attr"):
                        label = widget.attr.get("label", label)
                    tr = TR(TD("%s: " % label, _class="w2p_fl"), _widget)
                    trows.append(tr)

            if self.__simple:
                switch_link = A(T("Simple Search"), _href="#",
                                _class="action-lnk simple-lnk",
                                _fieldname=fieldname)
            else:
                switch_link = ""

            if simple:
                _class = "hide"
            else:
                _class = None
            advanced_form = DIV(autocomplete_widget,
                                TABLE(trows),
                                TABLE(TR(switch_link)),
                                _class="%s advanced-form" % _class,
                                #_resourcename = resource.name
                                )
            form.append(advanced_form)

        output.update(form=form)
        return output

    # -------------------------------------------------------------------------
    def search_json_autocomplete(self, r, **attr):
        """
            @todo: docstring
        """

        query = None
        errors = True

        request = self.request
        resource = self.resource
        response = current.response

        response.headers["Content-Type"] = "application/json"

        # Process the simple search form:
        if self.__simple and request.vars.simple_form:
            for name, widget in self.__simple:
                # Pass request instead of form - it contains the vars
                query, errors = self._build_widget_query(self.resource,
                                                         name,
                                                         widget,
                                                         request,
                                                         query)
                if errors:
                    break
        # Process the advanced search form:
        elif self.__advanced:
            for name, widget in self.__advanced:
                # Pass request instead of form - it contains the vars
                query, errors = self._build_widget_query(self.resource,
                                                         name,
                                                         widget,
                                                         request,
                                                         query)
                if errors:
                    break
        else:
            errors = True

        resource.add_filter(query)
        try:
            get_fieldname = request.vars.get("get_fieldname", "id")
            field = resource.table[get_fieldname]
        except:
            errors = True

        # How can this be done more elegantly?
        resource_represent = { "human_resource":
                               lambda id: \
                                response.s3.hrm_human_resource_represent(id,
                                                                         show_link=True)
                              }
        if get_fieldname == "id":
            represent = resource_represent[resource.name]
        else:
            represent = field.represent

        #output = resource.exporter.json(resource,
        #                                start=0,
        #                                limit=10,
        #                                fields = [field],
        #                                orderby = field)


        attributes = dict(orderby=field,
                          limitby=resource.limitby(start=0, limit=11),
                          distinct=True)

        # Get the rows
        rows = resource.select(field, **attributes)

        if not errors:
            output = [{ "id"   : row[get_fieldname],
                       "represent" : str(represent(row[get_fieldname]))
                       } for row in rows ]
        else:
            json("{}")

        return json(output)

    # -------------------------------------------------------------------------
    @staticmethod
    def save_search(r, **attr):
        """
            @todo: docstring
        """

        # r contains the resource name:
        tablename = r.tablename
        component = r.component_name
        s3mgr = current.manager
        db = current.db
        s3db = current.s3db
        session = current.session
        auth = current.auth

        user_id = auth.user.id
        search_vars = jsonlib.load(r.body)
        s_vars = {}

        for i in search_vars.iterkeys():
            if str(i) == "criteria" :
                s_dict = {}
                c_dict = search_vars[i]
                for j in c_dict.iterkeys():
                    key = str(j)
                    s_dict[key] = str(c_dict[j])
                s_vars[str(i)] = s_dict
            else:
                key = str(i)
                s_vars[key] = str(search_vars[i])
        search_str = cPickle.dumps(s_vars)
        table = s3db.pr_save_search
        query = (table.user_id == user_id) & \
                (table.search_vars == search_str)
        if len (db(query).select(table.id)) == 0:
            new_search = {}
            new_search["search_vars"] = search_str
            _id = table.insert(**new_search)
        msg = "success"
        return msg

# =============================================================================
class S3LocationSearch(S3Search):
    """
        Search method with specifics for Location records (hierarchy search)
    """

    def search_json(self, r, **attr):
        """
            JSON search method for S3LocationAutocompleteWidget

            @param r: the S3Request
            @param attr: request attributes
        """

        xml = current.manager.xml
        gis = current.manager.gis

        output = None
        request = self.request
        response = current.response
        resource = self.resource
        table = self.table

        # Query comes in pre-filtered to accessible & deletion_status
        # Respect response.s3.filter
        resource.add_filter(response.s3.filter)

        _vars = request.vars

        limit = int(_vars.limit or 0)

        # JQueryUI Autocomplete uses "term" instead of "value"
        # (old JQuery Autocomplete uses "q" instead of "value")
        value = _vars.value or _vars.term or _vars.q or None

        # We want to do case-insensitive searches
        # (default anyway on MySQL/SQLite, but not PostgreSQL)
        if value:
            value = value.lower().strip()

        query = None
        fields = []
        field = table.id

        if _vars.field and _vars.filter and value:
            fieldname = str.lower(_vars.field)
            field = table[fieldname]

            # Default fields to return
            fields = [table.id,
                      table.name,
                      table.level,
                      table.parent,
                      table.path,
                      table.uuid,
                      table.lat,
                      table.lon,
                      table.addr_street,
                      table.addr_postcode]

            # Optional fields
            if "level" in _vars and _vars.level:
                if _vars.level == "null":
                    level = None
                elif "|" in _vars.level:
                    level = _vars.level.split("|")
                else:
                    level = str.upper(_vars.level)
            else:
                level = None

            if "parent" in _vars and _vars.parent:
                if _vars.parent == "null":
                    parent = None
                else:
                    parent = int(_vars.parent)
            else:
                parent = None

            if "children" in _vars and _vars.children:
                if _vars.children == "null":
                    children = None
                else:
                    children = int(_vars.children)
            else:
                children = None

            if "field2" in _vars and _vars.field2:
                fieldname = str.lower(_vars.field2)
                field2 = table[fieldname]
            else:
                field2 = None

            if "exclude_field" in _vars:
                exclude_field = str.lower(_vars.exclude_field)
                if "exclude_value" in _vars:
                    exclude_value = str.lower(_vars.exclude_value)
                else:
                    exclude_value = None
            else:
                exclude_field = None
                exclude_value = None

            filter = _vars.filter
            if filter == "~":
                if children:
                    # New LocationSelector
                    children = gis.get_children(children, level=level)
                    children = children.find(lambda row: \
                                             row.name and value in str.lower(row.name))
                    output = children.json()
                    response.headers["Content-Type"] = "application/json"
                    return output

                if exclude_field and exclude_value:
                    # Old LocationSelector
                    # Filter out poor-quality data, such as from Ushahidi
                    query = (field.lower().like(value + "%")) & \
                            ((table[exclude_field].lower() != exclude_value) | \
                             (table[exclude_field] == None))

                elif field2:
                    # New LocationSelector
                    query = ((field.lower().like(value + "%")) | \
                             (field2.lower().like(value + "%")))

                else:
                    # Normal single-field
                    query = (field.lower().like(value + "%"))

                if level:
                    resource.add_filter(query)
                    # New LocationSelector or Autocomplete
                    if isinstance(level, list):
                        query = (table.level.belongs(level))
                    elif str.upper(level) == "NULLNONE":
                        level = None
                        query = (table.level == level)
                    else:
                        query = (table.level == level)

                if parent:
                    # New LocationSelector
                    resource.add_filter(query)
                    query = (table.parent == parent)

            elif filter == "=":
                if field.type.split(" ")[0] in \
                   ["reference", "id", "float", "integer"]:
                    # Numeric, e.g. Organizations' offices_by_org
                    query = (field == value)
                else:
                    # Text
                    if value == "nullnone":
                        # i.e. old Location Selector
                        query = (field == None)
                    else:
                        query = (field.lower() == value)

                if parent:
                    # i.e. gis_location hierarchical search
                    resource.add_filter(query)
                    query = (table.parent == parent)

                fields = [table.id,
                          table.name,
                          table.level,
                          table.uuid,
                          table.parent,
                          table.lat,
                          table.lon,
                          table.addr_street,
                          table.addr_postcode]
            else:
                output = xml.json_message(False,
                                          400,
                                          "Unsupported filter! Supported filters: ~, =")
                raise HTTP(400, body=output)


        if not fields:
            for field in table.fields:
                fields.append(table[field])

        resource.add_filter(query)

        if filter == "~":
            if (not limit or limit > MAX_SEARCH_RESULTS) and resource.count() > MAX_SEARCH_RESULTS:
                output = json([dict(id="",
                                   name="Search results are over %d. Please input more characters." \
                                   % MAX_SEARCH_RESULTS)])
        elif not parent:
            if (not limit or limit > MAX_RESULTS) and resource.count() > MAX_RESULTS:
                output = json([])

        if output is None:
            output = resource.exporter.json(resource,
                                            start=0,
                                            limit=limit,
                                            fields=fields,
                                            orderby=field)

        response.headers["Content-Type"] = "application/json"
        return output

# =============================================================================
class S3OrganisationSearch(S3Search):
    """
        Search method with specifics for Organisation records
        - searches name & acronym
    """

    def search_json(self, r, **attr):
        """
            JSON search method for S3OrganisationAutocompleteWidget

            @param r: the S3Request
            @param attr: request attributes
        """

        xml = current.manager.xml

        output = None
        request = self.request
        response = current.response
        resource = self.resource
        table = self.table

        # Query comes in pre-filtered to accessible & deletion_status
        # Respect response.s3.filter
        resource.add_filter(response.s3.filter)

        _vars = request.vars # should be request.get_vars?

        # JQueryUI Autocomplete uses "term" instead of "value"
        # (old JQuery Autocomplete uses "q" instead of "value")
        value = _vars.value or _vars.term or _vars.q or None

        # We want to do case-insensitive searches
        # (default anyway on MySQL/SQLite, but not PostgreSQL)
        value = value.lower().strip()

        filter = _vars.filter
        limit = int(_vars.limit or 0)

        if filter and value:

            field = table.name
            field2 = table.acronym

            # Fields to return
            fields = [table.id, field, field2]

            if filter == "~":
                query = (field.lower().like(value + "%")) | \
                        (field2.lower().like(value + "%"))

            else:
                output = xml.json_message(False,
                                          400,
                                          "Unsupported filter! Supported filters: ~")
                raise HTTP(400, body=output)

        resource.add_filter(query)

        if filter == "~":
            if (not limit or limit > MAX_SEARCH_RESULTS) and resource.count() > MAX_SEARCH_RESULTS:
                output = json([dict(id="",
                                   name="Search results are over %d. Please input more characters." \
                                   % MAX_SEARCH_RESULTS)])

        if output is None:
            output = resource.exporter.json(resource,
                                            start=0,
                                            limit=limit,
                                            fields=fields,
                                            orderby=field)

        response.headers["Content-Type"] = "application/json"
        return output

# =============================================================================
class S3PersonSearch(S3Search):
    """
        Search method with specifics for Person records (full name search)
    """

    def search_json(self, r, **attr):
        """
            JSON search method for S3PersonAutocompleteWidget

            @param r: the S3Request
            @param attr: request attributes
        """

        xml = current.manager.xml

        output = None
        request = self.request
        response = current.response
        resource = self.resource
        table = self.table

        # Query comes in pre-filtered to accessible & deletion_status
        # Respect response.s3.filter
        resource.add_filter(response.s3.filter)

        _vars = request.vars # should be request.get_vars?

        # JQueryUI Autocomplete uses "term" instead of "value"
        # (old JQuery Autocomplete uses "q" instead of "value")
        value = _vars.value or _vars.term or _vars.q or None

        # We want to do case-insensitive searches
        # (default anyway on MySQL/SQLite, but not PostgreSQL)
        value = value.lower()

        filter = _vars.filter
        limit = int(_vars.limit or 0)

        if filter and value:

            field = table.first_name
            field2 = table.middle_name
            field3 = table.last_name

            # Fields to return
            fields = [table.id, field, field2, field3]

            if filter == "~":
                # pr_person Autocomplete
                if " " in value:
                    value1, value2 = value.split(" ", 1)
                    value2 = value2.strip()
                    query = (field.lower().like(value1 + "%")) & \
                            ((field2.lower().like(value2 + "%")) | \
                             (field3.lower().like(value2 + "%")))
                else:
                    value = value.strip()
                    query = ((field.lower().like(value + "%")) | \
                            (field2.lower().like(value + "%")) | \
                            (field3.lower().like(value + "%")))

            else:
                output = xml.json_message(False,
                                          400,
                                          "Unsupported filter! Supported filters: ~")
                raise HTTP(400, body=output)

        resource.add_filter(query)

        if filter == "~":
            if (not limit or limit > MAX_SEARCH_RESULTS) and resource.count() > MAX_SEARCH_RESULTS:
                output = json([dict(id="",
                                   name="Search results are over %d. Please input more characters." \
                                   % MAX_SEARCH_RESULTS)])

        if output is None:
            output = resource.exporter.json(resource,
                                            start=0,
                                            limit=limit,
                                            fields=fields,
                                            orderby=field)

        response.headers["Content-Type"] = "application/json"
        return output

# =============================================================================
class S3HRSearch(S3Search):
    """
        Search method with specifics for HRM records (full name search)
    """

    def search_json(self, r, **attr):
        """
            JSON search method for S3HumanResourceAutocompleteWidget

            @param r: the S3Request
            @param attr: request attributes
        """

<<<<<<< HEAD

class S3HRSearch(S3Search):
    """
        Search method with specifics for HRM records (full name search)
    """

    def search_json(self, r, **attr):
        """
            JSON search method for S3HumanResourceAutocompleteWidget

            @param r: the S3Request
            @param attr: request attributes
        """

=======
>>>>>>> f2391d08
        xml = current.manager.xml
        s3db = current.s3db

        output = None
        request = self.request
        response = current.response
        resource = self.resource
        pr_table = s3db.pr_person
        table = self.table

        # Query comes in pre-filtered to accessible & deletion_status
        # Respect response.s3.filter
        resource.add_filter(response.s3.filter)

        _vars = request.vars # should be request.get_vars?

        # JQueryUI Autocomplete uses "term" instead of "value"
        # (old JQuery Autocomplete uses "q" instead of "value")
        value = _vars.value or _vars.term or _vars.q or None

        # We want to do case-insensitive searches
        # (default anyway on MySQL/SQLite, but not PostgreSQL)
        value = value.lower()

        filter = _vars.filter
        limit = int(_vars.limit or 0)

        if filter and value:

            field = pr_table.first_name
            field2 = pr_table.middle_name
            field3 = pr_table.last_name

            # Fields to return
            fields = [table.id, field, field2, field3]

            if filter == "~":
                # pr_person Autocomplete
                if " " in value:
                    value1, value2 = value.split(" ", 1)
                    value2 = value2.strip()
                    query = (pr_table.id == table.person_id) & \
                            ((field.lower().like(value1 + "%")) & \
                            ((field2.lower().like(value2 + "%")) | \
                             (field3.lower().like(value2 + "%"))))
                else:
                    value = value.strip()
                    query = (pr_table.id == table.person_id) & \
                            ((field.lower().like(value + "%")) | \
                            (field2.lower().like(value + "%")) | \
                            (field3.lower().like(value + "%")))

            else:
                output = xml.json_message(False,
                                          400,
                                          "Unsupported filter! Supported filters: ~")
                raise HTTP(400, body=output)

        resource.add_filter(query)

        if filter == "~":
            if (not limit or limit > MAX_SEARCH_RESULTS) and resource.count() > MAX_SEARCH_RESULTS:
                output = json([dict(id="",
                                   name="Search results are over %d. Please input more characters." \
                                   % MAX_SEARCH_RESULTS)])

        if output is None:
            output = resource.exporter.json(resource,
                                            start=0,
                                            limit=limit,
                                            fields=fields,
                                            orderby=field)

        response.headers["Content-Type"] = "application/json"
        return output

# =============================================================================
class S3PentitySearch(S3Search):
    """
        Search method with specifics for Pentity records (full name search)
    """

    def search_json(self, r, **attr):
        """
            Legacy JSON search method (for autocomplete widgets)

            @param r: the S3Request
            @param attr: request attributes
        """

        s3db = current.s3db
        xml = current.manager.xml

        output = None
        request = self.request
        response = current.response
        resource = self.resource
        table = self.table

        # Query comes in pre-filtered to accessible & deletion_status
        # Respect response.s3.filter
        resource.add_filter(response.s3.filter)

        _vars = request.vars # should be request.get_vars?

        # JQueryUI Autocomplete uses "term" instead of "value"
        # (old JQuery Autocomplete uses "q" instead of "value")
        value = _vars.value or _vars.term or _vars.q or None

        # We want to do case-insensitive searches
        # (default anyway on MySQL/SQLite, but not PostgreSQL)
        value = value.lower()

        filter = _vars.filter
        limit = int(_vars.limit or 0)

        # Persons
        if filter and value:
            ptable = s3db.pr_person
            field = ptable.first_name
            field2 = ptable.middle_name
            field3 = ptable.last_name

            if filter == "~":
                # pr_person Autocomplete
                if " " in value:
                    value1, value2 = value.split(" ", 1)
                    value2 = value2.strip()
                    query = (field.lower().like(value1 + "%")) & \
                            (field2.lower().like(value2 + "%")) | \
                            (field3.lower().like(value2 + "%"))
                else:
                    value = value.strip()
                    query = ((field.lower().like(value + "%")) | \
                            (field2.lower().like(value + "%")) | \
                            (field3.lower().like(value + "%")))
                resource.add_filter(query)
            else:
                output = xml.json_message(False,
                                          400,
                                          "Unsupported filter! Supported filters: ~")
                raise HTTP(400, body=output)

        resource.add_filter(ptable.pe_id == table.pe_id)

        output = resource.exporter.json(resource, start=0, limit=limit,
                                        fields=[table.pe_id], orderby=field)
        items = jsonlib.loads(output)

        # Add Groups
        if filter and value:
            gtable = s3db.pr_group
            field = gtable.name
            query = field.lower().like("%" + value + "%")
            resource.clear_query()
            resource.add_filter(query)
            resource.add_filter(gtable.pe_id == table.pe_id)
            output = resource.exporter.json(resource,
                                            start=0,
                                            limit=limit,
                                            fields=[table.pe_id],
                                            orderby=field)
            items += jsonlib.loads(output)

        # Add Organisations
        if filter and value:
            otable = s3db.org_organisation
            field = otable.name
            query = field.lower().like("%" + value + "%")
            resource.clear_query()
            resource.add_filter(query)
            resource.add_filter(otable.pe_id == table.pe_id)
            output = resource.exporter.json(resource,
                                            start=0,
                                            limit=limit,
                                            fields=[table.pe_id],
                                            orderby=field)
            items += jsonlib.loads(output)

        items = [ { "id" : item[u'pe_id'],
                    "name" : s3db.pr_pentity_represent(item[u'pe_id'],
                                                       show_label=False) }
                  for item in items ]
        output = jsonlib.dumps(items)
        response.headers["Content-Type"] = "application/json"
        return output

# =============================================================================
class S3TrainingSearch(S3Search):
    """
        Search method with specifics for Trainign Event records
        - search coursed_id & site_id & return represents to the calling JS

        @ToDo: Allow searching by Date
    """

    def search_json(self, r, **attr):
        """
            JSON search method for S3TrainingAutocompleteWidget

            @param r: the S3Request
            @param attr: request attributes
        """

        xml = current.manager.xml

        output = None
        request = self.request
        response = current.response
        resource = self.resource
        table = self.table

        # Query comes in pre-filtered to accessible & deletion_status
        # Respect response.s3.filter
        resource.add_filter(response.s3.filter)

        _vars = request.vars # should be request.get_vars?

        # JQueryUI Autocomplete uses "term" instead of "value"
        # (old JQuery Autocomplete uses "q" instead of "value")
        value = _vars.value or _vars.term or _vars.q or None

        # We want to do case-insensitive searches
        # (default anyway on MySQL/SQLite, but not PostgreSQL)
        value = value.lower()

        filter = _vars.filter
        limit = int(_vars.limit or 0)

        if filter and value:

            s3db = current.s3db
            ctable = s3db.hrm_course 
            field = ctable.name
            stable = s3db.org_site
            field2 = stable.name
            field3 = table.start_date

            # Fields to return
            fields = [table.id, field, field2, field3]

            if filter == "~":
                # hrm_training_event Autocomplete
                if " " in value:
                    value1, value2 = value.split(" ", 1)
                    value2 = value2.strip()
                    query = ((field.lower().like("%" + value1 + "%")) & \
                             (field2.lower().like(value2 + "%"))) | \
                            ((field.lower().like("%" + value2 + "%")) & \
                             (field2.lower().like(value1 + "%")))
                else:
                    value = value.strip()
                    query = ((field.lower().like("%" + value + "%")) | \
                             (field2.lower().like(value + "%")))

                #left = table.on(table.site_id == stable.id)
                query = query & (table.course_id == ctable.id) & \
                                (table.site_id == stable.id)

            else:
                output = xml.json_message(False,
                                          400,
                                          "Unsupported filter! Supported filters: ~")
                raise HTTP(400, body=output)

        resource.add_filter(query)

        if filter == "~":
            if (not limit or limit > MAX_SEARCH_RESULTS) and resource.count() > MAX_SEARCH_RESULTS:
                output = json([dict(id="",
                                   name="Search results are over %d. Please input more characters." \
                                   % MAX_SEARCH_RESULTS)])

        if output is None:
            attributes = dict(orderby=field)
            limitby = resource.limitby(start=0, limit=limit)
            if limitby is not None:
                attributes["limitby"] = limitby
            rows = resource.select(*fields, **attributes)
            output = []
            append = output.append
            for row in rows:
                record = dict(
                    id = row[table].id,
                    course = row[ctable].name,
                    site = row[stable].name,
                    date = S3DateTime.date_represent(row[table].start_date),
                    )
                append(record)
            output = json(output)


        response.headers["Content-Type"] = "application/json"
        return output

# END =========================================================================<|MERGE_RESOLUTION|>--- conflicted
+++ resolved
@@ -59,13 +59,9 @@
            "S3OrganisationSearch",
            "S3PersonSearch",
            "S3HRSearch",
-<<<<<<< HEAD
-           "S3PentitySearch"]
-=======
            "S3PentitySearch",
            "S3TrainingSearch",
            ]
->>>>>>> f2391d08
 
 MAX_RESULTS = 1000
 MAX_SEARCH_RESULTS = 200
@@ -2480,6 +2476,8 @@
         return output
 
 # =============================================================================
+
+
 class S3HRSearch(S3Search):
     """
         Search method with specifics for HRM records (full name search)
@@ -2493,23 +2491,6 @@
             @param attr: request attributes
         """
 
-<<<<<<< HEAD
-
-class S3HRSearch(S3Search):
-    """
-        Search method with specifics for HRM records (full name search)
-    """
-
-    def search_json(self, r, **attr):
-        """
-            JSON search method for S3HumanResourceAutocompleteWidget
-
-            @param r: the S3Request
-            @param attr: request attributes
-        """
-
-=======
->>>>>>> f2391d08
         xml = current.manager.xml
         s3db = current.s3db
 
