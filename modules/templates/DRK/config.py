--- conflicted
+++ resolved
@@ -193,14 +193,10 @@
             PX = TR(TD(T("How many in PX")),
                     TD(px_count),
                     )
-<<<<<<< HEAD
-            total = px_count + non_px_count
-=======
             NON_PX = TR(TD(T("How many in BEA (except in PX)")),
                         TD(px_count),
                         )
 
->>>>>>> 1935644e
         TOTAL = TR(TD(T("How many in BEA (total)")),
                    TD(total),
                    )
