# -*- coding: utf-8 -*-

try:
    # Python 2.7
    from collections import OrderedDict
except:
    # Python 2.6
    from gluon.contrib.simplejson.ordered_dict import OrderedDict

from gluon import current
from gluon.html import A, URL
from gluon.storage import Storage

from s3 import s3_fullname, S3SQLInlineLink

def config(settings):
    """
        Template settings for NYC Prepared

        http://nycprepared.org
    """

    T = current.T

    # Pre-Populate
    settings.base.prepopulate = ("NYC",)

    settings.base.system_name = T("NYC Prepared")
    settings.base.system_name_short = T("NYC Prepared")

    # Theme (folder to use for views/layout.html)
    settings.base.theme = "NYC"

    settings.msg.parser = "NYC"

    # Uncomment to Hide the language toolbar
    settings.L10n.display_toolbar = False
    # Default timezone for users
    settings.L10n.utc_offset = "UTC -0500"
    # Uncomment these to use US-style dates in English
    settings.L10n.date_format = "%m-%d-%Y"
    # Start week on Sunday
    settings.L10n.firstDOW = 0
    # Number formats (defaults to ISO 31-0)
    # Decimal separator for numbers (defaults to ,)
    settings.L10n.decimal_separator = "."
    # Thousands separator for numbers (defaults to space)
    settings.L10n.thousands_separator = ","
    # Default Country Code for telephone numbers
    settings.L10n.default_country_code = 1
    # Enable this to change the label for 'Mobile Phone'
    settings.ui.label_mobile_phone = "Cell Phone"
    # Uncomment to Disable the Postcode selector in the LocationSelector
    # - using L4 instead
    settings.gis.postcode_selector = False
    # Enable this to change the label for 'Postcode'
    #settings.ui.label_postcode = "ZIP Code"
    # Uncomment to disable responsive behavior of datatables
    # - Disabled until tested
    settings.ui.datatables_responsive = False
    # PDF to Letter
    settings.base.paper_size = T("Letter")

    # Restrict the Location Selector to just certain countries
    # NB This can also be over-ridden for specific contexts later
    # e.g. Activities filtered to those of parent Project
    settings.gis.countries = ("US",)

    settings.fin.currencies = {
        "USD" : T("United States Dollars"),
    }

    settings.L10n.languages = OrderedDict([
        ("en", "English"),
        ("es", "Español"),
    ])

    # Authentication settings
    # These settings should be changed _after_ the 1st (admin) user is
    # registered in order to secure the deployment
    # Should users be allowed to register themselves?
    settings.security.self_registration = "index"
    # Do new users need to verify their email address?
    settings.auth.registration_requires_verification = True
    # Do new users need to be approved by an administrator prior to being able to login?
    settings.auth.registration_requires_approval = True
    # Always notify the approver of a new (verified) user, even if the user is automatically approved
    #settings.auth.always_notify_approver = False
    # Uncomment this to request the Mobile Phone when a user registers
    settings.auth.registration_requests_mobile_phone = True
    # Uncomment this to request the Organisation when a user registers
    settings.auth.registration_requests_organisation = True
    # Uncomment this to request the Site when a user registers
    #settings.auth.registration_requests_site = True

    # Roles that newly-registered users get automatically
    #settings.auth.registration_roles = { 0: ["comms_dispatch"]}

    #settings.auth.registration_link_user_to = {"staff":T("Staff"),
    #                                           #"volunteer":T("Volunteer")
    #                                           }
    settings.auth.registration_link_user_to_default = "staff"

    settings.security.policy = 5 # Controller, Function & Table ACLs

    # Enable this to have Open links in IFrames open a full page in a new tab
    settings.ui.iframe_opens_full = True
    settings.ui.label_attachments = "Media"
    settings.ui.update_label = "Edit"

    # Uncomment to disable checking that LatLons are within boundaries of their parent
    #settings.gis.check_within_parent_boundaries = False
    # GeoNames username
    settings.gis.geonames_username = "eden_nyc"

    # Uncomment to show created_by/modified_by using Names not Emails
    settings.ui.auth_user_represent = "name"

    # Record Approval
    settings.auth.record_approval = True
    settings.auth.record_approval_required_for = ("org_organisation",)

    # -------------------------------------------------------------------------
    # Audit
    def audit_write(method, tablename, form, record, representation):
        if not current.auth.user:
            # Don't include prepop
            return False
        if tablename in ("cms_post",
                         "org_facility",
                         "org_organisation",
                         "req_req",
                         ):
            # Perform normal Audit
            return True
        else:
            # Don't Audit non user-visible resources
            return False

    settings.security.audit_write = audit_write

    # -------------------------------------------------------------------------
    # CMS
    # Uncomment to use Bookmarks in Newsfeed
    settings.cms.bookmarks = True
    # Uncomment to use have Filter form in Newsfeed be open by default
    settings.cms.filter_open = True
    # Uncomment to adjust filters in Newsfeed when clicking on locations instead of opening the profile page
    settings.cms.location_click_filters = True
    # Uncomment to use organisation_id instead of created_by in Newsfeed
    settings.cms.organisation = "post_organisation.organisation_id"
    # Uncomment to use org_group_id in Newsfeed
    settings.cms.organisation_group = "post_organisation_group.group_id"
    # Uncomment to use person_id instead of created_by in Newsfeed
    settings.cms.person = "person_id"
    # Uncomment to use Rich Text editor in Newsfeed
    settings.cms.richtext = True
    # Uncomment to show Links in Newsfeed
    settings.cms.show_links = True
    # Uncomment to show Tags in Newsfeed
    settings.cms.show_tags = True
    # Uncomment to show post Titles in Newsfeed
    settings.cms.show_titles = True

    # -------------------------------------------------------------------------
    # Inventory Management
    # Uncomment to customise the label for Facilities in Inventory Management
    settings.inv.facility_label = "Facility"
    # Uncomment if you need a simpler (but less accountable) process for managing stock levels
    #settings.inv.direct_stock_edits = True
    # Uncomment to call Stock Adjustments, 'Stock Counts'
    settings.inv.stock_count = True
    # Uncomment to not track pack values
    settings.inv.track_pack_values = False
    settings.inv.send_show_org = False
    # Types common to both Send and Receive
    settings.inv.shipment_types = {
            1: T("Other Warehouse")
        }
    settings.inv.send_types = {
            #21: T("Distribution")
        }
    settings.inv.send_type_default = 1
    settings.inv.item_status = {
            #0: current.messages["NONE"],
            #1: T("Dump"),
            #2: T("Sale"),
            #3: T("Reject"),
            #4: T("Surplus")
       }

    # -------------------------------------------------------------------------
    # Organisations
    #
    # Enable the use of Organisation Groups
    settings.org.groups = "Network"
    # Make Services Hierarchical
    settings.org.services_hierarchical = True
    # Set the label for Sites
    settings.org.site_label = "Facility"
    #settings.org.site_label = "Location"
    # Uncomment to show the date when a Site (Facilities-only for now) was last contacted
    settings.org.site_last_contacted = True
    # Enable certain fields just for specific Organisations
    # empty list => disabled for all (including Admin)
    #settings.org.dependent_fields = { \
    #     "pr_person_details.mother_name"             : [],
    #     "pr_person_details.father_name"             : [],
    #     "pr_person_details.company"                 : [],
    #     "pr_person_details.affiliations"            : [],
    #     "vol_volunteer.active"                      : [],
    #     "vol_volunteer_cluster.vol_cluster_type_id"      : [],
    #     "vol_volunteer_cluster.vol_cluster_id"          : [],
    #     "vol_volunteer_cluster.vol_cluster_position_id" : [],
    #     }
    # Uncomment to use an Autocomplete for Site lookup fields
    settings.org.site_autocomplete = True
    # Extra fields to search in Autocompletes & display in Representations
    settings.org.site_autocomplete_fields = ("organisation_id$name",
                                             "location_id$addr_street",
                                             )
    # Uncomment to hide inv & req tabs from Sites
    #settings.org.site_inv_req_tabs = True

    # -------------------------------------------------------------------------
    def facility_marker_fn(record):
        """
            Function to decide which Marker to use for Facilities Map
            @ToDo: Legend
        """

        db = current.db
        s3db = current.s3db
        table = db.org_facility_type
        ltable = db.org_site_facility_type
        query = (ltable.site_id == record.site_id) & \
                (ltable.facility_type_id == table.id)
        rows = db(query).select(table.name)
        types = [row.name for row in rows]

        # Use Marker in preferential order
        if "Hub" in types:
            marker = "warehouse"
        elif "Medical Clinic" in types:
            marker = "hospital"
        elif "Food" in types:
            marker = "food"
        elif "Relief Site" in types:
            marker = "asset"
        elif "Residential Building" in types:
            marker = "residence"
        #elif "Shelter" in types:
        #    marker = "shelter"
        else:
            # Unknown
            marker = "office"
        if settings.has_module("req"):
            # Colour code by open/priority requests
            reqs = record.reqs
            if reqs == 3:
                # High
                marker = "%s_red" % marker
            elif reqs == 2:
                # Medium
                marker = "%s_yellow" % marker
            elif reqs == 1:
                # Low
                marker = "%s_green" % marker

        mtable = db.gis_marker
        try:
            marker = db(mtable.name == marker).select(mtable.image,
                                                      mtable.height,
                                                      mtable.width,
                                                      cache=s3db.cache,
                                                      limitby=(0, 1)
                                                      ).first()
        except:
            marker = db(mtable.name == "office").select(mtable.image,
                                                        mtable.height,
                                                        mtable.width,
                                                        cache=s3db.cache,
                                                        limitby=(0, 1)
                                                        ).first()
        return marker

    # -------------------------------------------------------------------------
    def org_facility_onvalidation(form):
        """
            Default the name to the Street Address
        """

        form_vars = form.vars
        name = form_vars.get("name", None)
        if name:
            return
        address = form_vars.get("address", None)
        if address:
            form_vars.name = address
        else:
            # We need a default
            form_vars.name = current.db.org_facility.location_id.represent(form_vars.location_id)

<<<<<<< HEAD
    # -------------------------------------------------------------------------
=======
    # -----------------------------------------------------------------------------
    def customise_org_facility_resource(r, tablename):

        from s3 import S3LocationFilter, S3OptionsFilter, S3TextFilter

        filter_widgets = [
            S3TextFilter(["name"],
                         label = T("Name"),
                         ),
            S3OptionsFilter("site_facility_type.facility_type_id",
                            ),
            S3OptionsFilter("organisation_id",
                            ),
            S3LocationFilter("location_id",
                             levels = ("L3", "L4"),
                             ),
             S3OptionsFilter("site_org_group.group_id",
                             represent = "%(name)s",
                             ),
            ]
        
        current.s3db.configure(tablename,
                               filter_widgets = filter_widgets,
                               )

    # -----------------------------------------------------------------------------
>>>>>>> a43a8937
    def customise_org_facility_controller(**attr):

        s3db = current.s3db
        s3 = current.response.s3

        # Tell the client to request per-feature markers
        s3db.configure("org_facility", marker_fn=facility_marker_fn)

        # Custom PreP
        standard_prep = s3.prep
        def custom_prep(r):
            # Call standard prep
            if callable(standard_prep):
                result = standard_prep(r)
                if not result:
                    return False

            if r.method not in ("read", "update"):
                types = r.get_vars.get("site_facility_type.facility_type_id__belongs", None)
                if not types:
                    # Hide Private Residences
                    from s3 import FS
                    s3.filter = FS("site_facility_type.facility_type_id$name") != "Private Residence"

            if r.interactive:
                tablename = "org_facility"
                table = s3db[tablename]

                if not r.component and r.method in (None, "create", "update"):
                    from s3 import IS_LOCATION, S3LocationSelector, S3MultiSelectWidget
                    field = table.location_id
                    if r.method in ("create", "update"):
                        field.label = "" # Gets replaced by widget
                    levels = ("L3", "L4")
                    field.requires = IS_LOCATION()
                    field.widget = S3LocationSelector(levels=levels,
                                                      hide_lx=False,
                                                      reverse_lx=True,
                                                      show_address=True,
                                                      # Using L4 instead
                                                      show_postcode=False,
                                                      )
                    table.organisation_id.widget = S3MultiSelectWidget(multiple=False)

                if r.get_vars.get("format", None) == "popup":
                    # Coming from req/create form
                    # Hide most Fields
                    from s3 import S3SQLCustomForm, S3SQLInlineComponent
                    # We default this onvalidation
                    table.name.notnull = False
                    table.name.requires = None
                    crud_form = S3SQLCustomForm(S3SQLInlineComponent(
                                                    "site_facility_type",
                                                    label = T("Facility Type"),
                                                    fields = [("", "facility_type_id")],
                                                    multiple = False,
                                                    required = True,
                                                ),
                                                "name",
                                                "location_id",
                                                )
                    s3db.configure(tablename,
                                   crud_form = crud_form,
                                   onvalidation = org_facility_onvalidation,
                                   )

            return True
        s3.prep = custom_prep

        return attr

    settings.customise_org_facility_controller = customise_org_facility_controller

    # -------------------------------------------------------------------------
    def customise_org_organisation_resource(r, tablename):

        from gluon.html import DIV, INPUT
        from s3 import S3MultiSelectWidget, S3SQLCustomForm, S3SQLInlineLink, S3SQLInlineComponent, S3SQLInlineComponentMultiSelectWidget

        s3db = current.s3db

        if r.tablename == "org_organisation":
            if r.id:
                # Update form
                ctable = s3db.pr_contact
                query = (ctable.pe_id == r.record.pe_id) & \
                        (ctable.contact_method == "RSS") & \
                        (ctable.deleted == False)
                rss = current.db(query).select(ctable.poll,
                                               limitby=(0, 1)
                                               ).first()
                if rss and not rss.poll:
                    # Remember that we don't wish to import
                    rss_import = "on"
                else:
                    # Default
                    rss_import = None
            else:
                # Create form: Default
                rss_import = None
        else:
            # Component
            if r.component_id:
                # Update form
                db = current.db
                otable = s3db.org_organisation
                org = db(otable.id == r.component_id).select(otable.pe_id,
                                                             limitby=(0, 1)
                                                             ).first()
                try:
                    pe_id = org.pe_id
                except:
                    current.log.error("Org %s not found: cannot set rss_import correctly" % r.component_id)
                    # Default
                    rss_import = None
                else:
                    ctable = s3db.pr_contact
                    query = (ctable.pe_id == pe_id) & \
                            (ctable.contact_method == "RSS") & \
                            (ctable.deleted == False)
                    rss = db(query).select(ctable.poll,
                                           limitby=(0, 1)
                                           ).first()
                    if rss and not rss.poll:
                        # Remember that we don't wish to import
                        rss_import = "on"
                    else:
                        # Default
                        rss_import = None
            else:
                # Create form: Default
                rss_import = None

        mtable = s3db.org_group_membership
        mtable.group_id.widget = S3MultiSelectWidget(multiple=False)
        mtable.status_id.widget = S3MultiSelectWidget(multiple=False,
                                                      create=dict(c="org",
                                                                  f="group_membership_status",
                                                                  label=str(T("Add New Status")),
                                                                  parent="group_membership",
                                                                  child="status_id"
                                                                  ))
        crud_form = S3SQLCustomForm(
            "name",
            "acronym",
            S3SQLInlineLink(
                "organisation_type",
                field = "organisation_type_id",
                label = T("Type"),
                multiple = False,
                #widget = "hierarchy",
            ),
            S3SQLInlineComponentMultiSelectWidget(
            # activate hierarchical org_service:
            #S3SQLInlineLink(
                "service",
                label = T("Services"),
                field = "service_id",
                # activate hierarchical org_service:
                #leafonly = False,
                #widget = "hierarchy",
            ),
            S3SQLInlineComponent(
                "group_membership",
                label = T("Network"),
                fields = [("", "group_id"),
                          ("", "status_id"),
                          ],
                ),
            S3SQLInlineComponent(
                "address",
                label = T("Address"),
                multiple = False,
                # This is just Text - put into the Comments box for now
                # Ultimately should go into location_id$addr_street
                fields = [("", "comments")],
            ),
            S3SQLInlineComponentMultiSelectWidget(
                "location",
                label = T("Neighborhoods Served"),
                field = "location_id",
                filterby = dict(field = "level",
                                options = "L4"
                                ),
                # @ToDo: GroupedCheckbox Widget or Hierarchical MultiSelectWidget
                #cols = 5,
            ),
            "phone",
            S3SQLInlineComponent(
                "contact",
                name = "phone2",
                label = T("Phone2"),
                multiple = False,
                fields = [("", "value")],
                filterby = dict(field = "contact_method",
                                options = "WORK_PHONE"
                                )
            ),
            S3SQLInlineComponent(
                "contact",
                name = "email",
                label = T("Email"),
                multiple = False,
                fields = [("", "value")],
                filterby = dict(field = "contact_method",
                                options = "EMAIL"
                                )
            ),
            "website",
            S3SQLInlineComponent(
                "contact",
                comment = DIV(INPUT(_type="checkbox",
                                    _name="rss_no_import",
                                    value = rss_import,
                                    ),
                              T("Don't Import Feed")),
                name = "rss",
                label = T("RSS"),
                multiple = False,
                fields = [("", "value"),
                          #(T("Don't Import Feed"), "poll"),
                          ],
                filterby = dict(field = "contact_method",
                                options = "RSS"
                                )
            ),
            S3SQLInlineComponent(
                "document",
                name = "iCal",
                label = "iCAL",
                multiple = False,
                fields = [("", "url")],
                filterby = dict(field = "name",
                                options="iCal"
                                )
            ),
            S3SQLInlineComponent(
                "document",
                name = "data",
                label = T("Data"),
                multiple = False,
                fields = [("", "url")],
                filterby = dict(field = "name",
                                options="Data"
                                )
            ),
            S3SQLInlineComponent(
                "contact",
                name = "twitter",
                label = T("Twitter"),
                multiple = False,
                fields = [("", "value")],
                filterby = dict(field = "contact_method",
                                options = "TWITTER"
                                )
            ),
            S3SQLInlineComponent(
                "contact",
                name = "facebook",
                label = T("Facebook"),
                multiple = False,
                fields = [("", "value")],
                filterby = dict(field = "contact_method",
                                options = "FACEBOOK"
                                )
            ),
            "comments",
            postprocess = pr_contact_postprocess,
        )

        from s3 import S3LocationFilter, S3OptionsFilter, S3TextFilter
        # activate hierarchical org_service:
        #from s3 import S3LocationFilter, S3OptionsFilter, S3TextFilter, S3HierarchyFilter
        filter_widgets = [
            S3TextFilter(["name", "acronym"],
                         label = T("Name"),
                         _class = "filter-search",
                         ),
            S3OptionsFilter("group_membership.group_id",
                            label = T("Network"),
                            represent = "%(name)s",
                            #hidden = True,
                            ),
            S3LocationFilter("org_facility.location_id",
                             label = T("Location"),
                             levels = ("L3", "L4"),
                             #hidden = True,
                             ),
            S3LocationFilter("organisation_location.location_id",
                             label = T("Areas Served"),
                             levels = ("L3", "L4"),
                             #hidden = True,
                             ),
            S3OptionsFilter("service_organisation.service_id",
                            #label = T("Service"),
                            #hidden = True,
                            ),
            # activate hierarchical org_service:
            #S3HierarchyFilter("service_organisation.service_id",
            #                  #label = T("Service"),
            #                  #hidden = True,
            #                  ),
            ]

        list_fields = ["name",
                       (T("Type"), "organisation_organisation_type.organisation_type_id"),
                       (T("Services"), "service.name"),
                       "phone",
                       (T("Email"), "email.value"),
                       "website"
                       ]

        s3db.configure("org_organisation",
                       crud_form = crud_form,
                       filter_widgets = filter_widgets,
                       list_fields = list_fields,
                       )

    settings.customise_org_organisation_resource = customise_org_organisation_resource

    # -------------------------------------------------------------------------
    def customise_org_organisation_controller(**attr):

        s3db = current.s3db
        s3 = current.response.s3

        # Custom prep
        standard_prep = s3.prep
        def custom_prep(r):
            # Call standard prep
            if callable(standard_prep):
                result = standard_prep(r)
            else:
                result = True

            if r.interactive:
                if r.component_name == "facility":
                    if r.method in (None, "create", "update"):
                        from s3 import IS_LOCATION, S3LocationSelector
                        table = s3db.org_facility
                        field = table.location_id
                        if r.method in ("create", "update"):
                            field.label = "" # Gets replaced by widget
                        levels = ("L3", "L4")
                        field.requires = IS_LOCATION()
                        field.widget = S3LocationSelector(levels=levels,
                                                          hide_lx=False,
                                                          reverse_lx=True,
                                                          show_address=True,
                                                          # Using L4 instead
                                                          show_postcode=False,
                                                          )
                elif r.component_name == "human_resource":
                    # Don't assume that user is from same org/site as Contacts they create
                    r.component.table.site_id.default = None

            return result
        s3.prep = custom_prep

        # Custom postp
        standard_postp = s3.postp
        def custom_postp(r, output):
            # Call standard postp
            if callable(standard_postp):
                output = standard_postp(r, output)

            if r.interactive and isinstance(output, dict):
                if "rheader" in output:
                    # Custom Tabs
                    tabs = [(T("Basic Details"), None),
                            (T("Contacts"), "human_resource"),
                            (T("Facilities"), "facility"),
                            #(T("Projects"), "project"),
                            #(T("Assets"), "asset"),
                            ]
                    output["rheader"] = s3db.org_rheader(r, tabs=tabs)
            return output
        s3.postp = custom_postp

        return attr

    settings.customise_org_organisation_controller = customise_org_organisation_controller

    # -------------------------------------------------------------------------
    def customise_org_group_controller(**attr):

        s3db = current.s3db
        s3 = current.response.s3

        # Custom prep
        standard_prep = s3.prep
        def custom_prep(r):
            # Call standard prep
            if callable(standard_prep):
                result = standard_prep(r)
            else:
                result = True

            if not r.component:

                table = s3db.org_group

                list_fields = ["name",
                               "mission",
                               "website",
                               "meetings",
                               ]

                s3db.configure("org_group",
                               list_fields = list_fields,
                               )

                if r.interactive:
                    from gluon.html import DIV, INPUT
                    from s3 import S3SQLCustomForm, S3SQLInlineComponent
                    if r.method != "read":
                        from gluon.validators import IS_EMPTY_OR
                        from s3 import IS_LOCATION, S3LocationSelector
                        field = table.location_id
                        field.label = "" # Gets replaced by widget
                        #field.requires = IS_LOCATION()
                        #field.requires = IS_EMPTY_OR(IS_LOCATION()) # That's the default!
                        field.widget = S3LocationSelector(levels = ("L2",),
                                                          points = True,
                                                          polygons = True,
                                                          )
                        # Default location to Manhattan
                        db = current.db
                        gtable = db.gis_location
                        query = (gtable.name == "New York") & \
                                (gtable.level == "L2")
                        manhattan = db(query).select(gtable.id,
                                                     limitby=(0, 1)).first()
                        if manhattan:
                            field.default = manhattan.id

                    table.mission.readable = table.mission.writable = True
                    table.meetings.readable = table.meetings.writable = True

                    if r.id:
                        # Update form
                        ctable = s3db.pr_contact
                        query = (ctable.pe_id == r.record.pe_id) & \
                                (ctable.contact_method == "RSS") & \
                                (ctable.deleted == False)
                        rss = current.db(query).select(ctable.poll,
                                                       limitby=(0, 1)
                                                       ).first()
                        if rss and not rss.poll:
                            # Remember that we don't wish to import
                            rss_import = "on"
                        else:
                            # Default
                            rss_import = None
                    else:
                        # Create form: Default
                        rss_import = None

                    crud_form = S3SQLCustomForm(
                        "name",
                        "location_id",
                        "mission",
                        S3SQLInlineComponent(
                            "contact",
                            name = "phone",
                            label = T("Phone"),
                            multiple = False,
                            fields = [("", "value")],
                            filterby = dict(field = "contact_method",
                                            options = "WORK_PHONE"
                                            )
                        ),
                        S3SQLInlineComponent(
                            "contact",
                            name = "email",
                            label = T("Email"),
                            multiple = False,
                            fields = [("", "value")],
                            filterby = dict(field = "contact_method",
                                            options = "EMAIL"
                                            )
                        ),
                        "website",
                        S3SQLInlineComponent(
                            "contact",
                            comment = DIV(INPUT(_type="checkbox",
                                                _name="rss_no_import",
                                                value = rss_import,
                                                ),
                                          T("Don't Import Feed")),
                            name = "rss",
                            label = T("RSS"),
                            multiple = False,
                            fields = [("", "value")],
                            filterby = dict(field = "contact_method",
                                            options = "RSS"
                                            )
                        ),
                        S3SQLInlineComponent(
                            "document",
                            name = "iCal",
                            label = "iCAL",
                            multiple = False,
                            fields = [("", "url")],
                            filterby = dict(field = "name",
                                            options="iCal"
                                            )
                        ),
                        S3SQLInlineComponent(
                            "document",
                            name = "data",
                            label = T("Data"),
                            multiple = False,
                            fields = [("", "url")],
                            filterby = dict(field = "name",
                                            options="Data"
                                            )
                        ),
                        S3SQLInlineComponent(
                            "contact",
                            name = "twitter",
                            label = T("Twitter"),
                            multiple = False,
                            fields = [("", "value")],
                            filterby = dict(field = "contact_method",
                                            options = "TWITTER"
                                            )
                        ),
                        S3SQLInlineComponent(
                            "contact",
                            name = "facebook",
                            label = T("Facebook"),
                            multiple = False,
                            fields = [("", "value")],
                            filterby = dict(field = "contact_method",
                                            options = "FACEBOOK"
                                            )
                        ),
                        "meetings",
                        "comments",
                        postprocess = pr_contact_postprocess,
                    )

                    s3db.configure("org_group",
                                   crud_form = crud_form,
                                   )

            elif r.component_name == "pr_group":
                list_fields = [#(T("Network"), "group_team.org_group_id"),
                               "name",
                               "description",
                               "meetings",
                               (T("Chairperson"), "chairperson"),
                               "comments",
                               ]

                s3db.configure("pr_group",
                               list_fields = list_fields,
                               )

            elif r.component_name == "organisation":
                # Add Network Status to List Fields
                list_fields = s3db.get_config("org_organisation", "list_fields")
                list_fields.insert(1, "group_membership.status_id")

            return result
        s3.prep = custom_prep

        if current.auth.s3_logged_in():
            # Allow components with components (such as org/group) to breakout from tabs
            attr["native"] = True

        return attr

    settings.customise_org_group_controller = customise_org_group_controller

    # -------------------------------------------------------------------------
    # Persons
    # Uncomment to hide fields in S3AddPersonWidget
    settings.pr.request_dob = False
    settings.pr.request_gender = False
    # Doesn't yet work (form fails to submit)
    #settings.pr.select_existing = False
    settings.pr.show_emergency_contacts = False
    # Only show Private Contacts Tab (Public is done via Basic Details tab)
    settings.pr.contacts_tabs = ("private",)

    # -------------------------------------------------------------------------
    # Persons
    def customise_pr_person_controller(**attr):
        """
            Non-logged in users can access pr/person
            Logged-in users access via hrm/person
        """

        s3db = current.s3db
        s3 = current.response.s3
        AUTHENTICATED = current.auth.is_logged_in()

        # Custom prep
        standard_prep = s3.prep
        def custom_prep(r):
            # Call standard prep
            if callable(standard_prep):
                result = standard_prep(r)
            else:
                result = True

            #if r.method == "validate":
            #    # Can't validate image without the file
            #    image_field = s3db.pr_image.image
            #    image_field.requires = None

            if r.interactive or r.representation == "aadata":

                if not r.component:
                    hr_fields = ["organisation_id",
                                 "job_title_id",
                                 "site_id",
                                 ]
                    if r.method in ("create", "update"):
                        get_vars = r.get_vars
                        # Context from a Profile page?"
                        organisation_id = get_vars.get("(organisation)", None)
                        if organisation_id:
                            field = s3db.hrm_human_resource.organisation_id
                            field.default = organisation_id
                            field.readable = field.writable = False
                            hr_fields.remove("organisation_id")
                        site_id = get_vars.get("(site)", None)
                        if site_id:
                            field = s3db.hrm_human_resource.site_id
                            field.default = site_id
                            field.readable = field.writable = False
                            hr_fields.remove("site_id")
                        else:
                            s3db.hrm_human_resource.site_id.default = None

                    # ImageCrop widget doesn't currently work within an Inline Form
                    #image_field = s3db.pr_image.image
                    #from gluon.validators import IS_IMAGE
                    #image_field.requires = IS_IMAGE()
                    #image_field.widget = None

                    from s3 import S3SQLCustomForm, S3SQLInlineComponent
                    MOBILE = settings.get_ui_label_mobile_phone()
                    EMAIL = T("Email")

                    # We need a group-component for pr_person here to embed
                    # group links in the custom form
                    s3db.add_components("pr_person",
                                        pr_group = {"name": "group",
                                                    "link": "pr_group_membership",
                                                    "joinby": "person_id",
                                                    "key": "group_id",
                                                    })
                    s3_sql_custom_fields = ["first_name",
                                            #"middle_name",
                                            "last_name",
                                            S3SQLInlineComponent(
                                                "human_resource",
                                                name = "human_resource",
                                                label = "",
                                                multiple = False,
                                                fields = hr_fields,
                                                ),
                                            S3SQLInlineComponent(
                                                "contact",
                                                name = "email",
                                                label = EMAIL,
                                                #multiple = True,
                                                fields = [("", "value")],
                                                filterby = [dict(field = "contact_method",
                                                                 options = "EMAIL"),
                                                            dict(field = "access",
                                                                 options = 2),
                                                            ]
                                                ),
                                            S3SQLInlineComponent(
                                                "contact",
                                                name = "phone",
                                                label = MOBILE,
                                                #multiple = True,
                                                fields = [("", "value")],
                                                filterby = [dict(field = "contact_method",
                                                                 options = "SMS"),
                                                            dict(field = "access",
                                                                 options = 2),
                                                            ]
                                                ),
                                            S3SQLInlineLink(
                                                "group",
                                                label = T("Groups"),
                                                field = "group_id",
                                                multiple = True,
                                            ),
                                            #S3SQLInlineComponent(
                                            #    "image",
                                            #    name = "image",
                                            #    label = T("Photo"),
                                            #    multiple = False,
                                            #    fields = [("", "image")],
                                            #    filterby = dict(field = "profile",
                                            #                    options=[True]
                                            #                    )
                                            #    ),
                                            ]
                    if r.method != "update":
                        other_contact_opts = current.msg.CONTACT_OPTS.keys()
                        other_contact_opts.remove("EMAIL")
                        other_contact_opts.remove("SMS")

                        s3_sql_custom_fields.append(S3SQLInlineComponent("contact",
                                                                         name = "contact",
                                                                         label = T("Additional Public Contact Info"),
                                                                         #multiple = True,
                                                                         fields = [("", "contact_method"),
                                                                                   ("", "value"),
                                                                                   ],
                                                                         filterby = [dict(field = "access",
                                                                                          options = 2),
                                                                                     dict(field = "contact_method",
                                                                                          options = other_contact_opts),
                                                                                     ]
                                                                         ))

                    crud_form = S3SQLCustomForm(*s3_sql_custom_fields)

                    list_fields = [(current.messages.ORGANISATION, "human_resource.organisation_id"),
                                   "first_name",
                                   #"middle_name",
                                   "last_name",
                                   (T("Job Title"), "human_resource.job_title_id"),
                                   (T("Office"), "human_resource.site_id"),
                                   ]

                    if AUTHENTICATED:
                        # @ToDo: Filter these to Public to allow access to ANONYMOUS too
                        list_fields += [(MOBILE, "phone.value"),
                                        (EMAIL, "email.value"),
                                        ]

                    s3db.configure(r.tablename,
                                   crud_form = crud_form,
                                   list_fields = list_fields,
                                   )

                elif r.component_name == "group_membership":
                    s3db.pr_group_membership.group_head.label = T("Group Chairperson")

            return result
        s3.prep = custom_prep

        # Custom postp
        standard_postp = s3.postp
        def custom_postp(r, output):
            # Call standard postp
            if callable(standard_postp):
                output = standard_postp(r, output)

            if r.interactive and isinstance(output, dict):
                if "form" in output:
                    output["form"].add_class("pr_person")
                elif "item" in output and hasattr(output["item"], "add_class"):
                    output["item"].add_class("pr_person")

            return output
        s3.postp = custom_postp

        if not AUTHENTICATED:
            # Remove RHeader Tabs
            tabs = None
            attr["rheader"] = lambda r: s3db.pr_rheader(r, tabs=tabs)

        return attr

    settings.customise_pr_person_controller = customise_pr_person_controller

    # -------------------------------------------------------------------------
    # Groups
    def chairperson(row):
        """
           Virtual Field to show the chairperson of a group
        """

        if hasattr(row, "pr_group"):
            row = row.pr_group
        try:
            group_id = row.id
        except:
            # not available
            return current.messages["NONE"]

        db = current.db
        mtable = db.pr_group_membership
        ptable = db.pr_person
        query = (mtable.group_id == group_id) & \
                (mtable.group_head == True) & \
                (mtable.person_id == ptable.id)
        chairs = db(query).select(ptable.first_name,
                                  ptable.middle_name,
                                  ptable.last_name,
                                  ptable.id)
        if chairs:
            # Only used in list view so HTML is OK
            if current.auth.is_logged_in():
                controller = "hrm"
            else:
                controller = "pr"
            return ",".join([A(s3_fullname(chair),
                               _href=URL(c=controller, f="person", args=chair.id)).xml()
                             for chair in chairs])
        else:
            return current.messages["NONE"]

    # -------------------------------------------------------------------------
    def customise_pr_group_controller(**attr):

        s3 = current.response.s3

        # Custom prep
        standard_prep = s3.prep
        def custom_prep(r):
            # Call standard prep
            if callable(standard_prep):
                result = standard_prep(r)
                if not result:
                    return False

            from s3 import S3Represent, S3TextFilter, S3OptionsFilter, S3SQLCustomForm, S3SQLInlineComponent

            s3db = current.s3db

            s3db.org_group_team.org_group_id.represent = S3Represent(lookup="org_group",
                                                                     show_link=True)

            crud_form = S3SQLCustomForm("name",
                                        "description",
                                        S3SQLInlineComponent("group_team",
                                                             label = T("Network"),
                                                             fields = [("", "org_group_id")],
                                                             # @ToDo: Make this optional?
                                                             multiple = False,
                                                             ),
                                        "meetings",
                                        "comments",
                                        )

            filter_widgets = [
                S3TextFilter(["name",
                              "description",
                              "comments",
                              "group_team.org_group_id$name",
                              ],
                             label = T("Name"),
                             comment = T("You can search by by group name, description or comments and by network name. You may use % as wildcard. Press 'Search' without input to list all."),
                             #_class = "filter-search",
                             ),
                S3OptionsFilter("group_team.org_group_id",
                                label = T("Network"),
                                #hidden = True,
                                ),
                ]

            # Need to re-do list_fields as get over_written by hrm_group_controller()
            list_fields = [(T("Network"), "group_team.org_group_id"),
                           "name",
                           "description",
                           "meetings",
                           (T("Chairperson"), "chairperson"),
                           "comments",
                           ]

            s3db.configure("pr_group",
                           crud_form = crud_form,
                           filter_widgets = filter_widgets,
                           list_fields = list_fields,
                           )

            s3db.pr_group_membership.group_head.label = T("Group Chairperson")
            if r.component_name == "group_membership":
                from s3layouts import S3AddResourceLink
                s3db.pr_group_membership.person_id.comment = \
                    S3AddResourceLink(c="pr", f="person",
                                      title=T("Create Person"),
                                      tooltip=current.messages.AUTOCOMPLETE_HELP)
            #else:
            #    # RHeader wants a simplified version, but don't want inconsistent across tabs
            #    s3db.pr_group_membership.group_head.label = T("Chairperson")

            return True
        s3.prep = custom_prep

        return attr

    settings.customise_pr_group_controller = customise_pr_group_controller

    # -------------------------------------------------------------------------
    def customise_pr_group_resource(r, tablename):
        """
            Customise pr_group resource (in group & org_group controllers)
                - runs after controller customisation
                - but runs before prep
        """

        s3db = current.s3db

        table = s3db.pr_group

        field = table.group_type
        field.default = 3 # Relief Team, to show up in hrm/group
        field.readable = field.writable = False

        table.name.label = T("Name")
        table.description.label = T("Description")
        table.meetings.readable = table.meetings.writable = True

        # Increase size of widget
        from s3 import s3_comments_widget
        table.description.widget = s3_comments_widget

        from gluon import Field
        table.chairperson = Field.Method("chairperson", chairperson)

        # Format for filter_widgets & imports
        s3db.add_components("pr_group",
                            org_group_team = "group_id",
                            )

        s3db.configure("pr_group",
                       # Redirect to member list when a new group has been created
                       create_next = URL(c="hrm", f="group",
                                         args=["[id]", "group_membership"]),
                       )

    settings.customise_pr_group_resource = customise_pr_group_resource

    # -------------------------------------------------------------------------
    def pr_contact_postprocess(form):
        """
            Import Organisation/Network RSS Feeds
        """

        s3db = current.s3db
        form_vars = form.vars

        rss_url = form_vars.rsscontact_i_value_edit_0 or \
                  form_vars.rsscontact_i_value_edit_none
        if not rss_url:
            if form.record:
                # Update form
                old_rss = form.record.sub_rsscontact
                import json
                data = old_rss = json.loads(old_rss)["data"]
                if data:
                    # RSS feed is being deleted, so we should disable it
                    old_rss = data[0]["value"]["value"]
                    table = s3db.msg_rss_channel
                    old = current.db(table.url == old_rss).select(table.channel_id,
                                                                  table.enabled,
                                                                  limitby = (0, 1)
                                                                  ).first()
                    if old and old.enabled:
                        s3db.msg_channel_disable("msg_rss_channel", old.channel_id)
                    return
            else:
                # Nothing to do :)
                return

        # Check if we already have a channel for this Contact
        db = current.db
        name = form_vars.name
        table = s3db.msg_rss_channel
        name_exists = db(table.name == name).select(table.id,
                                                    table.channel_id,
                                                    table.enabled,
                                                    table.url,
                                                    limitby = (0, 1)
                                                    ).first()

        no_import = current.request.post_vars.get("rss_no_import", None)

        if name_exists:
            if name_exists.url == rss_url:
                # No change to either Contact Name or URL
                if no_import:
                    if name_exists.enabled:
                        # Disable channel (& associated parsers)
                        s3db.msg_channel_disable("msg_rss_channel",
                                                 name_exists.channel_id)
                    return
                elif name_exists.enabled:
                    # Nothing to do :)
                    return
                else:
                    # Enable channel (& associated parsers)
                    s3db.msg_channel_enable("msg_rss_channel",
                                            name_exists.channel_id)
                    return

            # Check if we already have a channel for this URL
            url_exists = db(table.url == rss_url).select(table.id,
                                                         table.channel_id,
                                                         table.enabled,
                                                         limitby = (0, 1)
                                                         ).first()
            if url_exists:
                # We have 2 feeds: 1 for the Contact & 1 for the URL
                # Disable the old Contact one and link the URL one to this Contact
                # and ensure active or not as appropriate
                # Name field is unique so rename old one
                name_exists.update_record(name="%s (Old)" % name)
                if name_exists.enabled:
                    # Disable channel (& associated parsers)
                    s3db.msg_channel_disable("msg_rss_channel",
                                             name_exists.channel_id)
                url_exists.update_record(name=name)
                if no_import:
                    if url_exists.enabled:
                        # Disable channel (& associated parsers)
                        s3db.msg_channel_disable("msg_rss_channel",
                                                 url_exists.channel_id)
                    return
                elif url_exists.enabled:
                    # Nothing to do :)
                    return
                else:
                    # Enable channel (& associated parsers)
                    s3db.msg_channel_enable("msg_rss_channel",
                                            url_exists.channel_id)
                    return
            else:
                # Update the URL
                name_exists.update_record(url=rss_url)
                if no_import:
                    if name_exists.enabled:
                        # Disable channel (& associated parsers)
                        s3db.msg_channel_disable("msg_rss_channel",
                                                 name_exists.channel_id)
                    return
                elif name_exists.enabled:
                    # Nothing to do :)
                    return
                else:
                    # Enable channel (& associated parsers)
                    s3db.msg_channel_enable("msg_rss_channel",
                                            name_exists.channel_id)
                    return
        else:
            # Check if we already have a channel for this URL
            url_exists = db(table.url == rss_url).select(table.id,
                                                         table.channel_id,
                                                         table.enabled,
                                                         limitby = (0, 1)
                                                         ).first()
            if url_exists:
                # Either Contact has changed Name or this feed is associated with
                # another Contact
                # - update Feed name
                url_exists.update_record(name=name)
                if no_import:
                    if url_exists.enabled:
                        # Disable channel (& associated parsers)
                        s3db.msg_channel_disable("msg_rss_channel",
                                                 url_exists.channel_id)
                    return
                elif url_exists.enabled:
                    # Nothing to do :)
                    return
                else:
                    # Enable channel (& associated parsers)
                    s3db.msg_channel_enable("msg_rss_channel",
                                            url_exists.channel_id)
                    return
            elif no_import:
                # Nothing to do :)
                return
            #else:
            #    # Create a new Feed
            #    pass

        # Add RSS Channel
        _id = table.insert(name=name, enabled=True, url=rss_url)
        record = dict(id=_id)
        s3db.update_super(table, record)

        # Enable
        channel_id = record["channel_id"]
        s3db.msg_channel_enable("msg_rss_channel", channel_id)

        # Setup Parser
        table = s3db.msg_parser
        _id = table.insert(channel_id=channel_id,
                           function_name="parse_rss",
                           enabled=True)
        s3db.msg_parser_enable(_id)

        # Check Now
        async = current.s3task.async
        async("msg_poll", args=["msg_rss_channel", channel_id])
        async("msg_parse", args=[channel_id, "parse_rss"])

    # -------------------------------------------------------------------------
    # Human Resource Management
    # Uncomment to chage the label for 'Staff'
    settings.hrm.staff_label = "Contacts"
    # Uncomment to allow Staff & Volunteers to be registered without an email address
    settings.hrm.email_required = False
    # Uncomment to allow Staff & Volunteers to be registered without an Organisation
    settings.hrm.org_required = False
    # Uncomment to show the Organisation name in HR represents
    settings.hrm.show_organisation = True
    # Uncomment to disable Staff experience
    settings.hrm.staff_experience = False
    # Uncomment to disable the use of HR Certificates
    settings.hrm.use_certificates = False
    # Uncomment to disable the use of HR Credentials
    settings.hrm.use_credentials = False
    # Uncomment to enable the use of HR Education
    settings.hrm.use_education = False
    # Uncomment to disable the use of HR Skills
    #settings.hrm.use_skills = False
    # Uncomment to disable the use of HR Trainings
    settings.hrm.use_trainings = False
    # Uncomment to disable the use of HR Description
    settings.hrm.use_description = False
    # Change the label of "Teams" to "Groups"
    settings.hrm.teams = "Groups"
    # Custom label for Organisations in HR module
    #settings.hrm.organisation_label = "National Society / Branch"
    settings.hrm.organisation_label = "Organization"

    # -------------------------------------------------------------------------
    def customise_hrm_human_resource_controller(**attr):

        s3 = current.response.s3

        # Custom prep
        standard_prep = s3.prep
        def custom_prep(r):
            # Call standard prep
            if callable(standard_prep):
                result = standard_prep(r)
            else:
                result = True

            if r.interactive or r.representation == "aadata":
                if not r.component:
                    from s3 import S3TextFilter, S3OptionsFilter, S3LocationFilter
                    filter_widgets = [
                        S3TextFilter(["person_id$first_name",
                                      "person_id$middle_name",
                                      "person_id$last_name",
                                      ],
                                     label = T("Name"),
                                     ),
                        S3OptionsFilter("organisation_id",
                                        filter = True,
                                        header = "",
                                        hidden = True,
                                        ),
                        S3OptionsFilter("group_membership.group_id$org_group_team.org_group_id",
                                        label = T("Network"),
                                        #filter = True,
                                        #header = "",
                                        hidden = True,
                                        ),
                        S3LocationFilter("location_id",
                                         label = T("Location"),
                                         levels = ("L3", "L4"),
                                         hidden = True,
                                         ),
                        S3OptionsFilter("group_membership.group_id",
                                        label = T("Group"),
                                        filter = True,
                                        header = "",
                                        hidden = True,
                                        ),
                        ]

                    s3db = current.s3db
                    s3db.configure("hrm_human_resource",
                                   filter_widgets = filter_widgets,
                                   )

                    s3db.pr_contact.access.default = 2 # Primary contacts should be Public
                    field = r.table.site_id
                    # Don't assume that user is from same org/site as Contacts they create
                    field.default = None
                    # Use a hierarchical dropdown instead of AC
                    field.widget = None
                    script = \
    '''$.filterOptionsS3({
     'trigger':'organisation_id',
     'target':'site_id',
     'lookupResource':'site',
     'lookupURL':'/%s/org/sites_for_org/',
     'optional':true
    })''' % r.application
                    s3.jquery_ready.append(script)

            return result
        s3.prep = custom_prep

        return attr

    settings.customise_hrm_human_resource_controller = customise_hrm_human_resource_controller

    # -------------------------------------------------------------------------
    def customise_hrm_human_resource_resource(r, tablename):
        """
            Customise hrm_human_resource resource (in facility,
            human_resource, organisation & person controllers)
                - runs after controller customisation
                - but runs before prep
        """

        s3db = current.s3db
        # We need a group-component for pr_person here to embed
        # group links in the contact form
        s3db.add_components("pr_person",
                            pr_group = {"name": "group",
                                        "link": "pr_group_membership",
                                        "joinby": "person_id",
                                        "key": "group_id",
                                        })

        from s3 import S3SQLCustomForm, S3SQLInlineComponent
        crud_form = S3SQLCustomForm("person_id",
                                    "organisation_id",
                                    "site_id",
                                    # Custom inline component
                                    S3SQLHRPersonLink("group",
                                                      label = T("Groups"),
                                        field = "group_id",
                                        multiple=True,
                                    ),
                                    "job_title_id",
                                    "start_date",
                                    )
        list_fields = ["id",
                       "person_id",
                       "job_title_id",
                       "organisation_id",
                       (T("Network"), "group_person.group_id"),
                       (T("Groups"), "person_id$group_membership.group_id"),
                       "site_id",
                       #"site_contact",
                       (T("Email"), "email.value"),
                       (settings.get_ui_label_mobile_phone(), "phone.value"),
                       ]

        s3db.configure("hrm_human_resource",
                       crud_form = crud_form,
                       list_fields = list_fields,
                       )

    settings.customise_hrm_human_resource_resource = customise_hrm_human_resource_resource

    # -------------------------------------------------------------------------
    def customise_hrm_job_title_controller(**attr):

        s3 = current.response.s3

        # Custom prep
        standard_prep = s3.prep
        def custom_prep(r):
            # Call standard prep
            if callable(standard_prep):
                result = standard_prep(r)
            else:
                result = True

            if r.interactive or r.representation == "aadata":
                table = current.s3db.hrm_job_title
                table.organisation_id.readable = table.organisation_id.writable = False
                table.type.readable = table.type.writable = False

            return result
        s3.prep = custom_prep

        return attr

    settings.customise_hrm_job_title_controller = customise_hrm_job_title_controller

    # -------------------------------------------------------------------------
    # Projects
    # Use codes for projects (called 'blurb' in NYC)
    settings.project.codes = True
    # Uncomment this to use settings suitable for detailed Task management
    settings.project.mode_task = False
    # Uncomment this to use Activities for projects
    settings.project.activities = True
    # Uncomment this to use Milestones in project/task.
    settings.project.milestones = False
    # Uncomment this to disable Sectors in projects
    settings.project.sectors = False
    # Multiple partner organizations
    settings.project.multiple_organisations = True

    def customise_project_project_controller(**attr):

        s3 = current.response.s3

        # Custom prep
        standard_prep = s3.prep
        def custom_prep(r):
            # Call standard prep
            if callable(standard_prep):
                result = standard_prep(r)
            else:
                result = True

            if not r.component and (r.interactive or r.representation == "aadata"):
                from s3 import S3SQLCustomForm, S3SQLInlineComponent, S3SQLInlineComponentCheckbox
                s3db = current.s3db

                table = r.table
                tablename = "project_project"
                table.code.label = T("Project blurb (max. 100 characters)")
                table.code.max_length = 100
                table.comments.label = T("How people can help")

                script = '''$('#project_project_code').attr('maxlength','100')'''
                s3.jquery_ready.append(script)

                crud_form = S3SQLCustomForm(
                    "organisation_id",
                    "name",
                    "code",
                    "description",
                    "status_id",
                    "start_date",
                    "end_date",
                    "calendar",
                    #"drr.hfa",
                    #"objectives",
                    "human_resource_id",
                    # Activities
                    S3SQLInlineComponent(
                        "location",
                        label = T("Location"),
                        fields = [("", "location_id")],
                    ),
                    # Partner Orgs
                    S3SQLInlineComponent(
                        "organisation",
                        name = "partner",
                        label = T("Partner Organizations"),
                        fields = ["organisation_id",
                                  "comments", # NB This is labelled 'Role' in DRRPP
                                  ],
                        filterby = dict(field = "role",
                        options = "2"
                        )
                    ),
                    S3SQLInlineComponent(
                        "document",
                        name = "media",
                        label = T("URLs (media, fundraising, website, social media, etc."),
                        fields = ["document_id",
                                  "name",
                                  "url",
                                  "comments",
                                  ],
                        filterby = dict(field = "name")
                    ),
                    S3SQLInlineComponentCheckbox(
                        "activity_type",
                        label = T("Categories"),
                        field = "activity_type_id",
                        cols = 3,
                        # Filter Activity Type by Project
                        filter = {"linktable": "project_activity_type_project",
                                  "lkey": "project_id",
                                  "rkey": "activity_type_id",
                                  },
                    ),
                    #"budget",
                    #"currency",
                    "comments",
                )

                from s3 import S3TextFilter, S3OptionsFilter, S3LocationFilter, S3DateFilter
                filter_widgets = [
                    S3TextFilter(["name",
                                  "code",
                                  "description",
                                  "organisation.name",
                                  "organisation.acronym",
                                  ],
                                 label = T("Name"),
                                 _class = "filter-search",
                                 ),
                    S3OptionsFilter("status_id",
                                    label = T("Status"),
                                    # Not translateable
                                    #represent = "%(name)s",
                                    cols = 3,
                                    ),
                    #S3OptionsFilter("theme_project.theme_id",
                    #                label = T("Theme"),
                    #                #hidden = True,
                    #                ),
                    S3LocationFilter("location.location_id",
                                     label = T("Location"),
                                     levels = ("L1", "L2", "L3", "L4"),
                                     #hidden = True,
                                     ),
                    # @ToDo: Widget to handle Start & End in 1!
                    S3DateFilter("start_date",
                                 label = T("Start Date"),
                                 hide_time = True,
                                 #hidden = True,
                                 ),
                    S3DateFilter("end_date",
                                 label = T("End Date"),
                                 hide_time = True,
                                 #hidden = True,
                                 ),
                    ]

                list_fields = ["id",
                               "name",
                               "code",
                               "organisation_id",
                               "start_date",
                               "end_date",
                               (T("Locations"), "location.location_id"),
                               ]

                s3db.configure(tablename,
                               crud_form = crud_form,
                               filter_widgets = filter_widgets,
                               list_fields = list_fields,
                               )

            return result
        s3.prep = custom_prep

        return attr

    settings.customise_project_project_controller = customise_project_project_controller

    # -------------------------------------------------------------------------
    # Requests Management
    settings.req.req_type = ["People", "Stock"]#, "Summary"]
    settings.req.prompt_match = False
    #settings.req.use_commit = False
    settings.req.requester_optional = True
    settings.req.date_writable = False
    settings.req.item_quantities_writable = True
    settings.req.skill_quantities_writable = True
    settings.req.items_ask_purpose = False
    #settings.req.use_req_number = False
    # Label for Requester
    settings.req.requester_label = "Site Contact"
    # Filter Requester as being from the Site
    settings.req.requester_from_site = True
    # Label for Inventory Requests
    settings.req.type_inv_label = "Supplies"
    # Uncomment to enable Summary 'Site Needs' tab for Offices/Facilities
    settings.req.summary = True

    # -----------------------------------------------------------------------------
    def req_req_postprocess(form):
        """
            Runs after crud_form completes
            - creates a cms_post in the newswire
            - @ToDo: Send out Tweets
        """

        req_id = form.vars.id

        db = current.db
        s3db = current.s3db
        rtable = s3db.req_req

        # Read the full record
        row = db(rtable.id == req_id).select(rtable.type,
                                             rtable.site_id,
                                             rtable.requester_id,
                                             rtable.priority,
                                             rtable.date_required,
                                             rtable.purpose,
                                             rtable.comments,
                                             limitby=(0, 1)
                                             ).first()

        # Build Title & Body from the Request details
        priority = rtable.priority.represent(row.priority)
        date_required = row.date_required
        if date_required:
            date = rtable.date_required.represent(date_required)
            title = "%(priority)s by %(date)s" % dict(priority=priority,
                                                      date=date)
        else:
            title = priority
        body = row.comments
        if row.type == 1:
            # Items
            ritable = s3db.req_req_item
            items = db(ritable.req_id == req_id).select(ritable.item_id,
                                                        ritable.item_pack_id,
                                                        ritable.quantity)
            item_represent = s3db.supply_item_represent
            pack_represent = s3db.supply_item_pack_represent
            for item in items:
                item = "%s %s %s" % (item.quantity,
                                     pack_represent(item.item_pack_id),
                                     item_represent(item.item_id))
                body = "%s\n%s" % (item, body)
        else:
            # Skills
            body = "%s\n%s" % (row.purpose, body)
            rstable = s3db.req_req_skill
            skills = db(rstable.req_id == req_id).select(rstable.skill_id,
                                                         rstable.quantity)
            skill_represent = s3db.hrm_multi_skill_represent
            for skill in skills:
                item = "%s %s" % (skill.quantity, skill_represent(skill.skill_id))
                body = "%s\n%s" % (item, body)

        # Lookup series_id
        stable = s3db.cms_series
        try:
            series_id = db(stable.name == "Request").select(stable.id,
                                                            cache=s3db.cache,
                                                            limitby=(0, 1)
                                                            ).first().id
        except:
            # Prepop hasn't been run
            series_id = None

        # Location is that of the site
        otable = s3db.org_site
        location_id = db(otable.site_id == row.site_id).select(otable.location_id,
                                                               limitby=(0, 1)
                                                               ).first().location_id
        # Create Post
        ptable = s3db.cms_post
        _id = ptable.insert(series_id=series_id,
                            title=title,
                            body=body,
                            location_id=location_id,
                            person_id=row.requester_id,
                            )
        record = dict(id=_id)
        s3db.update_super(ptable, record)

        # Add source link
        url = "%s%s" % (settings.get_base_public_url(),
                        URL(c="req", f="req", args=req_id))
        s3db.doc_document.insert(doc_id=record["doc_id"],
                                 url=url,
                                 )

    # -------------------------------------------------------------------------
    def customise_req_req_resource(r, tablename):

        from s3layouts import S3AddResourceLink
        current.s3db.req_req.site_id.comment = \
            S3AddResourceLink(c="org", f="facility",
                              vars = dict(child="site_id"),
                              title=T("Create Facility"),
                              tooltip=current.messages.AUTOCOMPLETE_HELP)

        current.response.s3.req_req_postprocess = req_req_postprocess

        if not r.component and r.method in ("create", "update"):
            script = \
    '''$('#req_req_site_id').change(function(){
    var url=$('#person_add').attr('href')
    url=url.split('?')
    var q=S3.queryString.parse(url[1])
    q['(site)']=$(this).val()
    url=url[0]+'?'+S3.queryString.stringify(q)
    $('#person_add').attr('href',url)})'''
            current.response.s3.jquery_ready.append(script)

    settings.customise_req_req_resource = customise_req_req_resource

    # -------------------------------------------------------------------------
    # Comment/uncomment modules here to disable/enable them
    settings.modules = OrderedDict([
        # Core modules which shouldn't be disabled
        ("default", Storage(
                name_nice = T("Home"),
                restricted = False, # Use ACLs to control access to this module
                access = None,      # All Users (inc Anonymous) can see this module in the default menu & access the controller
                module_type = None  # This item is not shown in the menu
            )),
        ("admin", Storage(
                name_nice = T("Admin"),
                #description = "Site Administration",
                restricted = True,
                access = "|1|",     # Only Administrators can see this module in the default menu & access the controller
                module_type = None  # This item is handled separately for the menu
            )),
        ("appadmin", Storage(
                name_nice = T("Administration"),
                #description = "Site Administration",
                restricted = True,
                module_type = None  # No Menu
            )),
        ("errors", Storage(
                name_nice = T("Ticket Viewer"),
                #description = "Needed for Breadcrumbs",
                restricted = False,
                module_type = None  # No Menu
            )),
        ("sync", Storage(
                name_nice = T("Synchronization"),
                #description = "Synchronization",
                restricted = True,
                access = "|1|",     # Only Administrators can see this module in the default menu & access the controller
                module_type = None  # This item is handled separately for the menu
            )),
        # Uncomment to enable internal support requests
        #("support", Storage(
        #        name_nice = T("Support"),
        #        #description = "Support Requests",
        #        restricted = True,
        #        module_type = None  # This item is handled separately for the menu
        #    )),
        ("gis", Storage(
                name_nice = T("Map"),
                #description = "Situation Awareness & Geospatial Analysis",
                restricted = True,
                module_type = 9,     # 8th item in the menu
            )),
        ("pr", Storage(
                name_nice = T("Person Registry"),
                #description = "Central point to record details on People",
                restricted = True,
                access = "|1|",     # Only Administrators can see this module in the default menu (access to controller is possible to all still)
                module_type = 10
            )),
        ("org", Storage(
                name_nice = T("Locations"),
                #description = 'Lists "who is doing what & where". Allows relief agencies to coordinate their activities',
                restricted = True,
                module_type = 4
            )),
        # All modules below here should be possible to disable safely
        ("hrm", Storage(
                name_nice = T("Contacts"),
                #description = "Human Resources Management",
                restricted = True,
                module_type = 3,
            )),
        #("vol", Storage(
        #        name_nice = T("Volunteers"),
        #        #description = "Human Resources Management",
        #        restricted = True,
        #        module_type = 2,
        #    )),
        ("cms", Storage(
              name_nice = T("Content Management"),
              #description = "Content Management System",
              restricted = True,
              module_type = 10,
          )),
        ("doc", Storage(
                name_nice = T("Documents"),
                #description = "A library of digital resources, such as photos, documents and reports",
                restricted = True,
                module_type = None,
            )),
        ("msg", Storage(
                name_nice = T("Messaging"),
                #description = "Sends & Receives Alerts via Email & SMS",
                restricted = True,
                # The user-visible functionality of this module isn't normally required. Rather it's main purpose is to be accessed from other modules.
                module_type = None,
            )),
        #("supply", Storage(
        #        name_nice = T("Supply Chain Management"),
        #        #description = "Used within Inventory Management, Request Management and Asset Management",
        #        restricted = True,
        #        module_type = None, # Not displayed
        #    )),
        #("inv", Storage(
        #        name_nice = T("Inventory"),
        #        #description = "Receiving and Sending Items",
        #        restricted = True,
        #        module_type = 10
        #    )),
        #("proc", Storage(
        #        name_nice = T("Procurement"),
        #        #description = "Ordering & Purchasing of Goods & Services",
        #        restricted = True,
        #        module_type = 10
        #    )),
        #("asset", Storage(
        #        name_nice = T("Assets"),
        #        #description = "Recording and Assigning Assets",
        #        restricted = True,
        #        module_type = 10,
        #    )),
        # Vehicle depends on Assets
        #("vehicle", Storage(
        #        name_nice = T("Vehicles"),
        #        #description = "Manage Vehicles",
        #        restricted = True,
        #        module_type = 10,
        #    )),
        #("req", Storage(
        #        name_nice = T("Requests"),
        #        #description = "Manage requests for supplies, assets, staff or other resources. Matches against Inventories where supplies are requested.",
        #        restricted = True,
        #        module_type = 1,
        #    )),
        #("project", Storage(
        #        name_nice = T("Projects"),
        #        #description = "Tracking of Projects, Activities and Tasks",
        #        restricted = True,
        #        module_type = 10
        #    )),
        #("assess", Storage(
        #        name_nice = T("Assessments"),
        #        #description = "Rapid Assessments & Flexible Impact Assessments",
        #        restricted = True,
        #        module_type = 5,
        #    )),
        #("event", Storage(
        #        name_nice = T("Events"),
        #        #description = "Activate Events (e.g. from Scenario templates) for allocation of appropriate Resources (Human, Assets & Facilities).",
        #        restricted = True,
        #        module_type = 10,
        #    )),
        #("survey", Storage(
        #        name_nice = T("Surveys"),
        #        #description = "Create, enter, and manage surveys.",
        #        restricted = True,
        #        module_type = 5,
        #    )),
        #("cr", Storage(
        #        name_nice = T("Shelters"),
        #        #description = "Tracks the location, capacity and breakdown of victims in Shelters",
        #        restricted = True,
        #        module_type = 10
        #    )),
        #("dvr", Storage(
        #       name_nice = T("Disaster Victim Registry"),
        #       #description = "Allow affected individuals & households to register to receive compensation and distributions",
        #       restricted = False,
        #       module_type = 10,
        #   )),
        #("member", Storage(
        #       name_nice = T("Members"),
        #       #description = "Membership Management System",
        #       restricted = True,
        #       module_type = 10,
        #   )),
        # @ToDo: Rewrite in a modern style
        #("budget", Storage(
        #        name_nice = T("Budgeting Module"),
        #        #description = "Allows a Budget to be drawn up",
        #        restricted = True,
        #        module_type = 10
        #    )),
        # @ToDo: Port these Assessments to the Survey module
        #("building", Storage(
        #        name_nice = T("Building Assessments"),
        #        #description = "Building Safety Assessments",
        #        restricted = True,
        #        module_type = 10,
        #    )),
    ])

# =============================================================================
class S3SQLHRPersonLink(S3SQLInlineLink):
    """
        Special inline link variant to allow pr_person links to be
        added inside an hrm_human_resource form.
    """

    # -------------------------------------------------------------------------
    def resolve(self, resource):
        """
            Override superclass method to resolve against the pr_person
            resource instead of the master resource (=hrm_human_resource)

            @param resource: the resource
            @return: a tuple (self, None, Field instance)
        """

        selector = self.selector

        person_resource = current.s3db.resource("pr_person",
                                                components=[selector])
        return super(S3SQLHRPersonLink, self).resolve(person_resource)

    # -------------------------------------------------------------------------
    def accept(self, form, master_id=None, format=None):
        """
            Override superclass method to use the person_id in
            the master record instead of the master_id.

            @param form: the master form
            @param master_id: the ID of the master record in the form
            @param format: the data format extension (for audit)
        """

        s3db = current.s3db

        # Get the person_id corresponding to the master_id
        htable = s3db.hrm_human_resource
        query = (htable._id == master_id)
        master = current.db(query).select(htable.person_id,
                                          limitby=(0, 1)).first()
        if not master:
            return False
        person_id = master.person_id

        return super(S3SQLHRPersonLink, self).accept(form,
                                                     master_id = person_id,
                                                     format = format,
                                                     )

# END =========================================================================<|MERGE_RESOLUTION|>--- conflicted
+++ resolved
@@ -301,10 +301,7 @@
             # We need a default
             form_vars.name = current.db.org_facility.location_id.represent(form_vars.location_id)
 
-<<<<<<< HEAD
-    # -------------------------------------------------------------------------
-=======
-    # -----------------------------------------------------------------------------
+    # -------------------------------------------------------------------------
     def customise_org_facility_resource(r, tablename):
 
         from s3 import S3LocationFilter, S3OptionsFilter, S3TextFilter
@@ -329,8 +326,7 @@
                                filter_widgets = filter_widgets,
                                )
 
-    # -----------------------------------------------------------------------------
->>>>>>> a43a8937
+    # -------------------------------------------------------------------------
     def customise_org_facility_controller(**attr):
 
         s3db = current.s3db
