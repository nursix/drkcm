--- conflicted
+++ resolved
@@ -27,16 +27,9 @@
 }
 .submit-search {
     background: url(../IFRC/img/search_but.png) no-repeat;
-<<<<<<< HEAD
-}
-
-#header #personal-menu li {
-    padding: 2px 3px 0;
-=======
 }*/
 
 /* Allow space for 'Subscription' */
 #header #personal-menu li {
     padding: 5px 6px 0;
->>>>>>> c54d1ab6
 }