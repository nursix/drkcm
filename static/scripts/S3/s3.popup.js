/**
 * JS to handle Popup Modal forms to create new resources
 */

function s3_popup_refresh_main_form() {
    // The Get parameters
    var $_GET = getQueryParams(document.location.search);

    // Is this a modal that is to refresh a datatable/datalist/map?
    // => must specify ?refresh=list_id in the popup-URL, and for
    //    datalists (optionally) &record_id=record_id in order to just
    //    refresh this one record
    var refresh = $_GET['refresh'];
    if (typeof refresh != 'undefined') {
        // Update DataList/DataTable
        var selector = self.parent.$('#' + refresh);
        if (selector.hasClass('dl')) {
<<<<<<< HEAD
             // Refresh dataList
=======
            // Refresh dataList
>>>>>>> ba22787a
            var record = $_GET['record'];
            if (record !== undefined) {
                // reload a single item
                selector.datalist('ajaxReloadItem', record)
            } else {
                // reload the whole list
                selector.datalist('ajaxReload');
            }
        } else {
<<<<<<< HEAD
            // refresh dataTable
=======
            // Refresh dataTable
>>>>>>> ba22787a
            selector.dataTable().fnReloadAjax();
        }
        // Also update the layer on the Maps (if any)
        var maps = self.parent.S3.gis.maps
        if (typeof maps != 'undefined') {
            var map_id, map, needle, layers, i, len, layer, strategies, j, jlen, strategy;
            for (map_id in maps) {
                map = maps[map_id];
                needle = refresh.replace(/-/g, '_');
                layers = map.layers;
                for (i=0, len=layers.length; i < len; i++) {
                    layer = layers[i];
                    if (layer.s3_layer_id == needle) {
                        strategies = layer.strategies;
                        for (j=0, jlen=strategies.length; j < jlen; j++) {
                            strategy = strategies[j];
                            if (strategy.CLASS_NAME == 'OpenLayers.Strategy.Refresh') {
                                // Reload the layer
                                strategy.refresh();
                            }
                        }
                    }
                }
            }
        }
        // Also update the options in the filter-form for this target (if any)
        var filterform = self.parent.$('#' + refresh + '-filter-form');
        if (filterform.length) {
            self.parent.S3.search.ajaxUpdateOptions(filterform);
        }
        // Remove popup
        self.parent.S3.popup_remove();
        return;
    }

    // Modal opened from a form (e.g. S3AddResourceLink)?
    // => update the respective form field (=the caller)

    var level = $_GET['level'];
    if (typeof level != 'undefined') {
        // Location Selector
        self.parent.S3.popup_remove();
        return;
    }

    var caller = $_GET['caller'];
    if (caller === undefined) {
        // Any following code is there to update the caller, so pointless
        // to continue beyond this point without it. (Note: you may also
        // end up here if you forgot to specify the refresh target for a
        // datatable/datalist modal, see top of this script).
        s3_debug('Neither calling element nor refresh-target specified in popup URL!');
        self.parent.S3.popup_remove();
        return;
    } else {
        s3_debug('Caller: ', caller);
    }

    var person_id = $_GET['person_id'];
    if (typeof person_id != 'undefined') {
        // Person Selector
        var field = self.parent.$('#' + caller);
        field.val(person_id).change();
        self.parent.S3.popup_remove();
        return;
    }

    var re = new RegExp('.*\\' + S3.Ap + '\\/');

    var child = $_GET['child'];
    var rel_url;
    var args;
    var child_resource;
    if (typeof child === 'undefined') {
        // Use default
        var url = new String(self.location);
        rel_url = url.replace(re, '');
        args = rel_url.split('?')[0].split('/');
        var request_function = args[1];
        child_resource = request_function + '_id';
    } else {
        // Use manual override
        child_resource = child;
    }
    s3_debug('child_resource', child_resource);

    var parent = $_GET['parent'];
    var parent_resource;
    var parent_url;
    var caller_prefix;
    if (typeof parent === 'undefined') {
        // @ToDo: Make this less fragile by passing these fields as separate vars?
        var parent_field = caller.replace('_' + child_resource, '');
        s3_debug('parent_field', parent_field);
        var parent_module = parent_field.replace(/_.*/, '');

        // Find the parent resource (fixed for components)
        parent_resource = parent_field.replace(parent_module + '_', '');
        parent_url = new String(self.parent.location);
        rel_url = parent_url.replace(re, '');
        args = rel_url.split('?')[0].split('/');
        var parent_component = null;
        caller_prefix = args[0];
        var parent_function = args[1];
        if (args.length > 2) {
            if (args[2].match(/\d*/) !== null) {
                if (args.length > 3) {
                    parent_component = args[3];
                }
            } else {
                parent_component = args[2];
            }
        }
        if ((parent_component !== null) && (parent_resource != parent_function) && (parent_resource == parent_component)) {
            parent_resource = parent_function + '/' + parent_component;
        }
    } else {
        // Use manual override
        parent_resource = parent;
        parent_url = new String(self.parent.location);
        rel_url = parent_url.replace(re, '');
        args = rel_url.split('?')[0].split('/');
        caller_prefix = args[0];
    }
    s3_debug('parent_resource', parent_resource);
    s3_debug('caller_prefix', caller_prefix);

    // URL to retrieve the Options list for the field of the master resource
    var opt_url = S3.Ap.concat('/' + caller_prefix + '/' + parent_resource + '/options.s3json?field=' + child_resource);

    // Dropdown or Autocomplete
    var selector = self.parent.$('#' + caller);
    s3_debug('selector', selector);
    var inline = (caller.substring(0, 4) == 'sub_');
    var dummy = self.parent.$('#dummy_' + caller);
    var has_dummy = (dummy.val() != undefined);
    s3_debug('has_dummy', has_dummy);
    var checkboxes = selector.hasClass('checkboxes-widget-s3');
    var append;
    if (checkboxes) {
        // The number of columns
        var cols = self.parent.$('#' + caller + ' tbody tr:first').children().length;
        append = [];
    } else {
        var options = self.parent.$('#' + caller + ' >option');
        var dropdown = options.length;
        /* S3SearchAutocompleteWidget should do something like this instead */
        //var dummy = self.parent.$('input[name="item_id_search_simple_simple"]');
        //var has_dummy = (dummy.val() != undefined);
        if (dropdown) {
            append = [];
        } else {
            // Return only current record if field is autocomplete
            opt_url += '&only_last=1';
        }
    }
    var value_high = 1;
    var represent_high = '';
    $.getJSONS3(opt_url, function (data) {
        var value, represent, id;
        var count = 0;

        $.each(data['option'], function() {
            value = this['@value'];
            represent = this['$'];
            if (typeof represent === 'undefined') {
                represent = '';
            }
            if (dropdown) {
                append.push(["<option value='", value, "'>", represent, "</option>"].join(''));
            } else if (checkboxes) {
                id = 'id_' + child_resource + '-' + count;
                append.push(["<td><input id='", id, "' name='", child_resource, "' value='", value, "' type='checkbox'><label for='", id, "'>", represent, "</label></td>"].join(''));
                count++;
            }
            // Type conversion: http://www.jibbering.com/faq/faq_notes/type_convert.html#tcNumber
            numeric_value = (+value);
            if (numeric_value > value_high) {
                value_high = numeric_value;
                represent_high = represent;
            }
        });

        if (has_dummy) {
            dummy.val(represent_high);
            selector.val(value_high).change();
        }
        var i;
        if (dropdown) {
            // We have been called next to a drop-down
            if (inline) {
                // Update all related selectors with new options list
                var all_selects = ['_0', '_none', '_default'], suffix;
                var selector_prefix = caller.split('_').slice(0, -1).join('_');
                for (i=0; i < all_selects.length; i++) {
                    suffix = all_selects[i];
                    var s = self.parent.$('#' + selector_prefix + suffix);
                    s.empty().append(append.join(''));
                }
            } else {
                // @ToDo: Read existing values for a multi-select
                // Clean up the caller
                options.remove();
                selector.append(append.join('')).val(value_high).change();
            }
            // Select the value we just added
            selector.val(value_high).change();
        } else if (checkboxes) {
            // We have been called next to a CheckboxesWidgetS3
            // Read the current value(s)
            var values = [];
            self.parent.$('#' + caller + ' input').each(function(index) {
                if ( $(this).prop('checked') ) {
                    values.push($(this).val());
                }
            });
            var output = [];
            count = 0;
            for ( i = 0; i < append.length; i++ ) {
                if (count === 0) {
                    // Start the row
                    output.push('<tr>');
                    // Add a cell
                    output.push(append[i]);
                    count++;
                } else if ( count == (cols - 1) ) {
                    // Add a cell
                    output.push(append[i]);
                    // End the row
                    output.push('</tr>');
                    // Restart next time
                    count = 0;
                } else {
                    // Add a cell
                    output.push(append[i]);
                    count++;
                }
            }
            selector.html(output.join(''));
            // Select the value we just added
            values.push(value_high);
            //selector.val(values).change();
            for ( i = 0; i < values.length; i++ ) {
                self.parent.$('#' + caller + ' input[value="' + values[i] + '"]').prop('checked', true);
            }
        }

        // IE6 needs time for DOM to settle: http://csharperimage.jeremylikness.com/2009/05/jquery-ie6-and-could-not-set-selected.html
        //setTimeout( function() {
                // Set the newly-created value (one with highest value)
        //        selector.val(value_high).change();
        //    }, 1);

        // Clean-up
        self.parent.S3.popup_remove();
    });
}

// Function to get the URL parameters
function getQueryParams(qs) {
    // We want all the vars, i.e. after the ?
    var params = {};
    qs = qs.substring(1);
    if (qs) {
        var pairs = qs.split('&');
        var check = [];
        for (var i=0; i < pairs.length; i++) {
            check = pairs[i].split('=');
            params[decodeURIComponent(check[0])] = decodeURIComponent(check[1]);
        }
    }
    return params;
}<|MERGE_RESOLUTION|>--- conflicted
+++ resolved
@@ -1,309 +1,301 @@
-/**
- * JS to handle Popup Modal forms to create new resources
- */
-
-function s3_popup_refresh_main_form() {
-    // The Get parameters
-    var $_GET = getQueryParams(document.location.search);
-
-    // Is this a modal that is to refresh a datatable/datalist/map?
-    // => must specify ?refresh=list_id in the popup-URL, and for
-    //    datalists (optionally) &record_id=record_id in order to just
-    //    refresh this one record
-    var refresh = $_GET['refresh'];
-    if (typeof refresh != 'undefined') {
-        // Update DataList/DataTable
-        var selector = self.parent.$('#' + refresh);
-        if (selector.hasClass('dl')) {
-<<<<<<< HEAD
-             // Refresh dataList
-=======
-            // Refresh dataList
->>>>>>> ba22787a
-            var record = $_GET['record'];
-            if (record !== undefined) {
-                // reload a single item
-                selector.datalist('ajaxReloadItem', record)
-            } else {
-                // reload the whole list
-                selector.datalist('ajaxReload');
-            }
-        } else {
-<<<<<<< HEAD
-            // refresh dataTable
-=======
-            // Refresh dataTable
->>>>>>> ba22787a
-            selector.dataTable().fnReloadAjax();
-        }
-        // Also update the layer on the Maps (if any)
-        var maps = self.parent.S3.gis.maps
-        if (typeof maps != 'undefined') {
-            var map_id, map, needle, layers, i, len, layer, strategies, j, jlen, strategy;
-            for (map_id in maps) {
-                map = maps[map_id];
-                needle = refresh.replace(/-/g, '_');
-                layers = map.layers;
-                for (i=0, len=layers.length; i < len; i++) {
-                    layer = layers[i];
-                    if (layer.s3_layer_id == needle) {
-                        strategies = layer.strategies;
-                        for (j=0, jlen=strategies.length; j < jlen; j++) {
-                            strategy = strategies[j];
-                            if (strategy.CLASS_NAME == 'OpenLayers.Strategy.Refresh') {
-                                // Reload the layer
-                                strategy.refresh();
-                            }
-                        }
-                    }
-                }
-            }
-        }
-        // Also update the options in the filter-form for this target (if any)
-        var filterform = self.parent.$('#' + refresh + '-filter-form');
-        if (filterform.length) {
-            self.parent.S3.search.ajaxUpdateOptions(filterform);
-        }
-        // Remove popup
-        self.parent.S3.popup_remove();
-        return;
-    }
-
-    // Modal opened from a form (e.g. S3AddResourceLink)?
-    // => update the respective form field (=the caller)
-
-    var level = $_GET['level'];
-    if (typeof level != 'undefined') {
-        // Location Selector
-        self.parent.S3.popup_remove();
-        return;
-    }
-
-    var caller = $_GET['caller'];
-    if (caller === undefined) {
-        // Any following code is there to update the caller, so pointless
-        // to continue beyond this point without it. (Note: you may also
-        // end up here if you forgot to specify the refresh target for a
-        // datatable/datalist modal, see top of this script).
-        s3_debug('Neither calling element nor refresh-target specified in popup URL!');
-        self.parent.S3.popup_remove();
-        return;
-    } else {
-        s3_debug('Caller: ', caller);
-    }
-
-    var person_id = $_GET['person_id'];
-    if (typeof person_id != 'undefined') {
-        // Person Selector
-        var field = self.parent.$('#' + caller);
-        field.val(person_id).change();
-        self.parent.S3.popup_remove();
-        return;
-    }
-
-    var re = new RegExp('.*\\' + S3.Ap + '\\/');
-
-    var child = $_GET['child'];
-    var rel_url;
-    var args;
-    var child_resource;
-    if (typeof child === 'undefined') {
-        // Use default
-        var url = new String(self.location);
-        rel_url = url.replace(re, '');
-        args = rel_url.split('?')[0].split('/');
-        var request_function = args[1];
-        child_resource = request_function + '_id';
-    } else {
-        // Use manual override
-        child_resource = child;
-    }
-    s3_debug('child_resource', child_resource);
-
-    var parent = $_GET['parent'];
-    var parent_resource;
-    var parent_url;
-    var caller_prefix;
-    if (typeof parent === 'undefined') {
-        // @ToDo: Make this less fragile by passing these fields as separate vars?
-        var parent_field = caller.replace('_' + child_resource, '');
-        s3_debug('parent_field', parent_field);
-        var parent_module = parent_field.replace(/_.*/, '');
-
-        // Find the parent resource (fixed for components)
-        parent_resource = parent_field.replace(parent_module + '_', '');
-        parent_url = new String(self.parent.location);
-        rel_url = parent_url.replace(re, '');
-        args = rel_url.split('?')[0].split('/');
-        var parent_component = null;
-        caller_prefix = args[0];
-        var parent_function = args[1];
-        if (args.length > 2) {
-            if (args[2].match(/\d*/) !== null) {
-                if (args.length > 3) {
-                    parent_component = args[3];
-                }
-            } else {
-                parent_component = args[2];
-            }
-        }
-        if ((parent_component !== null) && (parent_resource != parent_function) && (parent_resource == parent_component)) {
-            parent_resource = parent_function + '/' + parent_component;
-        }
-    } else {
-        // Use manual override
-        parent_resource = parent;
-        parent_url = new String(self.parent.location);
-        rel_url = parent_url.replace(re, '');
-        args = rel_url.split('?')[0].split('/');
-        caller_prefix = args[0];
-    }
-    s3_debug('parent_resource', parent_resource);
-    s3_debug('caller_prefix', caller_prefix);
-
-    // URL to retrieve the Options list for the field of the master resource
-    var opt_url = S3.Ap.concat('/' + caller_prefix + '/' + parent_resource + '/options.s3json?field=' + child_resource);
-
-    // Dropdown or Autocomplete
-    var selector = self.parent.$('#' + caller);
-    s3_debug('selector', selector);
-    var inline = (caller.substring(0, 4) == 'sub_');
-    var dummy = self.parent.$('#dummy_' + caller);
-    var has_dummy = (dummy.val() != undefined);
-    s3_debug('has_dummy', has_dummy);
-    var checkboxes = selector.hasClass('checkboxes-widget-s3');
-    var append;
-    if (checkboxes) {
-        // The number of columns
-        var cols = self.parent.$('#' + caller + ' tbody tr:first').children().length;
-        append = [];
-    } else {
-        var options = self.parent.$('#' + caller + ' >option');
-        var dropdown = options.length;
-        /* S3SearchAutocompleteWidget should do something like this instead */
-        //var dummy = self.parent.$('input[name="item_id_search_simple_simple"]');
-        //var has_dummy = (dummy.val() != undefined);
-        if (dropdown) {
-            append = [];
-        } else {
-            // Return only current record if field is autocomplete
-            opt_url += '&only_last=1';
-        }
-    }
-    var value_high = 1;
-    var represent_high = '';
-    $.getJSONS3(opt_url, function (data) {
-        var value, represent, id;
-        var count = 0;
-
-        $.each(data['option'], function() {
-            value = this['@value'];
-            represent = this['$'];
-            if (typeof represent === 'undefined') {
-                represent = '';
-            }
-            if (dropdown) {
-                append.push(["<option value='", value, "'>", represent, "</option>"].join(''));
-            } else if (checkboxes) {
-                id = 'id_' + child_resource + '-' + count;
-                append.push(["<td><input id='", id, "' name='", child_resource, "' value='", value, "' type='checkbox'><label for='", id, "'>", represent, "</label></td>"].join(''));
-                count++;
-            }
-            // Type conversion: http://www.jibbering.com/faq/faq_notes/type_convert.html#tcNumber
-            numeric_value = (+value);
-            if (numeric_value > value_high) {
-                value_high = numeric_value;
-                represent_high = represent;
-            }
-        });
-
-        if (has_dummy) {
-            dummy.val(represent_high);
-            selector.val(value_high).change();
-        }
-        var i;
-        if (dropdown) {
-            // We have been called next to a drop-down
-            if (inline) {
-                // Update all related selectors with new options list
-                var all_selects = ['_0', '_none', '_default'], suffix;
-                var selector_prefix = caller.split('_').slice(0, -1).join('_');
-                for (i=0; i < all_selects.length; i++) {
-                    suffix = all_selects[i];
-                    var s = self.parent.$('#' + selector_prefix + suffix);
-                    s.empty().append(append.join(''));
-                }
-            } else {
-                // @ToDo: Read existing values for a multi-select
-                // Clean up the caller
-                options.remove();
-                selector.append(append.join('')).val(value_high).change();
-            }
-            // Select the value we just added
-            selector.val(value_high).change();
-        } else if (checkboxes) {
-            // We have been called next to a CheckboxesWidgetS3
-            // Read the current value(s)
-            var values = [];
-            self.parent.$('#' + caller + ' input').each(function(index) {
-                if ( $(this).prop('checked') ) {
-                    values.push($(this).val());
-                }
-            });
-            var output = [];
-            count = 0;
-            for ( i = 0; i < append.length; i++ ) {
-                if (count === 0) {
-                    // Start the row
-                    output.push('<tr>');
-                    // Add a cell
-                    output.push(append[i]);
-                    count++;
-                } else if ( count == (cols - 1) ) {
-                    // Add a cell
-                    output.push(append[i]);
-                    // End the row
-                    output.push('</tr>');
-                    // Restart next time
-                    count = 0;
-                } else {
-                    // Add a cell
-                    output.push(append[i]);
-                    count++;
-                }
-            }
-            selector.html(output.join(''));
-            // Select the value we just added
-            values.push(value_high);
-            //selector.val(values).change();
-            for ( i = 0; i < values.length; i++ ) {
-                self.parent.$('#' + caller + ' input[value="' + values[i] + '"]').prop('checked', true);
-            }
-        }
-
-        // IE6 needs time for DOM to settle: http://csharperimage.jeremylikness.com/2009/05/jquery-ie6-and-could-not-set-selected.html
-        //setTimeout( function() {
-                // Set the newly-created value (one with highest value)
-        //        selector.val(value_high).change();
-        //    }, 1);
-
-        // Clean-up
-        self.parent.S3.popup_remove();
-    });
-}
-
-// Function to get the URL parameters
-function getQueryParams(qs) {
-    // We want all the vars, i.e. after the ?
-    var params = {};
-    qs = qs.substring(1);
-    if (qs) {
-        var pairs = qs.split('&');
-        var check = [];
-        for (var i=0; i < pairs.length; i++) {
-            check = pairs[i].split('=');
-            params[decodeURIComponent(check[0])] = decodeURIComponent(check[1]);
-        }
-    }
-    return params;
+/**
+ * JS to handle Popup Modal forms to create new resources
+ */
+
+function s3_popup_refresh_main_form() {
+    // The Get parameters
+    var $_GET = getQueryParams(document.location.search);
+
+    // Is this a modal that is to refresh a datatable/datalist/map?
+    // => must specify ?refresh=list_id in the popup-URL, and for
+    //    datalists (optionally) &record_id=record_id in order to just
+    //    refresh this one record
+    var refresh = $_GET['refresh'];
+    if (typeof refresh != 'undefined') {
+        // Update DataList/DataTable
+        var selector = self.parent.$('#' + refresh);
+        if (selector.hasClass('dl')) {
+            // Refresh dataList
+            var record = $_GET['record'];
+            if (record !== undefined) {
+                // reload a single item
+                selector.datalist('ajaxReloadItem', record)
+            } else {
+                // reload the whole list
+                selector.datalist('ajaxReload');
+            }
+        } else {
+            // Refresh dataTable
+            selector.dataTable().fnReloadAjax();
+        }
+        // Also update the layer on the Maps (if any)
+        var maps = self.parent.S3.gis.maps
+        if (typeof maps != 'undefined') {
+            var map_id, map, needle, layers, i, len, layer, strategies, j, jlen, strategy;
+            for (map_id in maps) {
+                map = maps[map_id];
+                needle = refresh.replace(/-/g, '_');
+                layers = map.layers;
+                for (i=0, len=layers.length; i < len; i++) {
+                    layer = layers[i];
+                    if (layer.s3_layer_id == needle) {
+                        strategies = layer.strategies;
+                        for (j=0, jlen=strategies.length; j < jlen; j++) {
+                            strategy = strategies[j];
+                            if (strategy.CLASS_NAME == 'OpenLayers.Strategy.Refresh') {
+                                // Reload the layer
+                                strategy.refresh();
+                            }
+                        }
+                    }
+                }
+            }
+        }
+        // Also update the options in the filter-form for this target (if any)
+        var filterform = self.parent.$('#' + refresh + '-filter-form');
+        if (filterform.length) {
+            self.parent.S3.search.ajaxUpdateOptions(filterform);
+        }
+        // Remove popup
+        self.parent.S3.popup_remove();
+        return;
+    }
+
+    // Modal opened from a form (e.g. S3AddResourceLink)?
+    // => update the respective form field (=the caller)
+
+    var level = $_GET['level'];
+    if (typeof level != 'undefined') {
+        // Location Selector
+        self.parent.S3.popup_remove();
+        return;
+    }
+
+    var caller = $_GET['caller'];
+    if (caller === undefined) {
+        // Any following code is there to update the caller, so pointless
+        // to continue beyond this point without it. (Note: you may also
+        // end up here if you forgot to specify the refresh target for a
+        // datatable/datalist modal, see top of this script).
+        s3_debug('Neither calling element nor refresh-target specified in popup URL!');
+        self.parent.S3.popup_remove();
+        return;
+    } else {
+        s3_debug('Caller: ', caller);
+    }
+
+    var person_id = $_GET['person_id'];
+    if (typeof person_id != 'undefined') {
+        // Person Selector
+        var field = self.parent.$('#' + caller);
+        field.val(person_id).change();
+        self.parent.S3.popup_remove();
+        return;
+    }
+
+    var re = new RegExp('.*\\' + S3.Ap + '\\/');
+
+    var child = $_GET['child'];
+    var rel_url;
+    var args;
+    var child_resource;
+    if (typeof child === 'undefined') {
+        // Use default
+        var url = new String(self.location);
+        rel_url = url.replace(re, '');
+        args = rel_url.split('?')[0].split('/');
+        var request_function = args[1];
+        child_resource = request_function + '_id';
+    } else {
+        // Use manual override
+        child_resource = child;
+    }
+    s3_debug('child_resource', child_resource);
+
+    var parent = $_GET['parent'];
+    var parent_resource;
+    var parent_url;
+    var caller_prefix;
+    if (typeof parent === 'undefined') {
+        // @ToDo: Make this less fragile by passing these fields as separate vars?
+        var parent_field = caller.replace('_' + child_resource, '');
+        s3_debug('parent_field', parent_field);
+        var parent_module = parent_field.replace(/_.*/, '');
+
+        // Find the parent resource (fixed for components)
+        parent_resource = parent_field.replace(parent_module + '_', '');
+        parent_url = new String(self.parent.location);
+        rel_url = parent_url.replace(re, '');
+        args = rel_url.split('?')[0].split('/');
+        var parent_component = null;
+        caller_prefix = args[0];
+        var parent_function = args[1];
+        if (args.length > 2) {
+            if (args[2].match(/\d*/) !== null) {
+                if (args.length > 3) {
+                    parent_component = args[3];
+                }
+            } else {
+                parent_component = args[2];
+            }
+        }
+        if ((parent_component !== null) && (parent_resource != parent_function) && (parent_resource == parent_component)) {
+            parent_resource = parent_function + '/' + parent_component;
+        }
+    } else {
+        // Use manual override
+        parent_resource = parent;
+        parent_url = new String(self.parent.location);
+        rel_url = parent_url.replace(re, '');
+        args = rel_url.split('?')[0].split('/');
+        caller_prefix = args[0];
+    }
+    s3_debug('parent_resource', parent_resource);
+    s3_debug('caller_prefix', caller_prefix);
+
+    // URL to retrieve the Options list for the field of the master resource
+    var opt_url = S3.Ap.concat('/' + caller_prefix + '/' + parent_resource + '/options.s3json?field=' + child_resource);
+
+    // Dropdown or Autocomplete
+    var selector = self.parent.$('#' + caller);
+    s3_debug('selector', selector);
+    var inline = (caller.substring(0, 4) == 'sub_');
+    var dummy = self.parent.$('#dummy_' + caller);
+    var has_dummy = (dummy.val() != undefined);
+    s3_debug('has_dummy', has_dummy);
+    var checkboxes = selector.hasClass('checkboxes-widget-s3');
+    var append;
+    if (checkboxes) {
+        // The number of columns
+        var cols = self.parent.$('#' + caller + ' tbody tr:first').children().length;
+        append = [];
+    } else {
+        var options = self.parent.$('#' + caller + ' >option');
+        var dropdown = options.length;
+        /* S3SearchAutocompleteWidget should do something like this instead */
+        //var dummy = self.parent.$('input[name="item_id_search_simple_simple"]');
+        //var has_dummy = (dummy.val() != undefined);
+        if (dropdown) {
+            append = [];
+        } else {
+            // Return only current record if field is autocomplete
+            opt_url += '&only_last=1';
+        }
+    }
+    var value_high = 1;
+    var represent_high = '';
+    $.getJSONS3(opt_url, function (data) {
+        var value, represent, id;
+        var count = 0;
+
+        $.each(data['option'], function() {
+            value = this['@value'];
+            represent = this['$'];
+            if (typeof represent === 'undefined') {
+                represent = '';
+            }
+            if (dropdown) {
+                append.push(["<option value='", value, "'>", represent, "</option>"].join(''));
+            } else if (checkboxes) {
+                id = 'id_' + child_resource + '-' + count;
+                append.push(["<td><input id='", id, "' name='", child_resource, "' value='", value, "' type='checkbox'><label for='", id, "'>", represent, "</label></td>"].join(''));
+                count++;
+            }
+            // Type conversion: http://www.jibbering.com/faq/faq_notes/type_convert.html#tcNumber
+            numeric_value = (+value);
+            if (numeric_value > value_high) {
+                value_high = numeric_value;
+                represent_high = represent;
+            }
+        });
+
+        if (has_dummy) {
+            dummy.val(represent_high);
+            selector.val(value_high).change();
+        }
+        var i;
+        if (dropdown) {
+            // We have been called next to a drop-down
+            if (inline) {
+                // Update all related selectors with new options list
+                var all_selects = ['_0', '_none', '_default'], suffix;
+                var selector_prefix = caller.split('_').slice(0, -1).join('_');
+                for (i=0; i < all_selects.length; i++) {
+                    suffix = all_selects[i];
+                    var s = self.parent.$('#' + selector_prefix + suffix);
+                    s.empty().append(append.join(''));
+                }
+            } else {
+                // @ToDo: Read existing values for a multi-select
+                // Clean up the caller
+                options.remove();
+                selector.append(append.join('')).val(value_high).change();
+            }
+            // Select the value we just added
+            selector.val(value_high).change();
+        } else if (checkboxes) {
+            // We have been called next to a CheckboxesWidgetS3
+            // Read the current value(s)
+            var values = [];
+            self.parent.$('#' + caller + ' input').each(function(index) {
+                if ( $(this).prop('checked') ) {
+                    values.push($(this).val());
+                }
+            });
+            var output = [];
+            count = 0;
+            for ( i = 0; i < append.length; i++ ) {
+                if (count === 0) {
+                    // Start the row
+                    output.push('<tr>');
+                    // Add a cell
+                    output.push(append[i]);
+                    count++;
+                } else if ( count == (cols - 1) ) {
+                    // Add a cell
+                    output.push(append[i]);
+                    // End the row
+                    output.push('</tr>');
+                    // Restart next time
+                    count = 0;
+                } else {
+                    // Add a cell
+                    output.push(append[i]);
+                    count++;
+                }
+            }
+            selector.html(output.join(''));
+            // Select the value we just added
+            values.push(value_high);
+            //selector.val(values).change();
+            for ( i = 0; i < values.length; i++ ) {
+                self.parent.$('#' + caller + ' input[value="' + values[i] + '"]').prop('checked', true);
+            }
+        }
+
+        // IE6 needs time for DOM to settle: http://csharperimage.jeremylikness.com/2009/05/jquery-ie6-and-could-not-set-selected.html
+        //setTimeout( function() {
+                // Set the newly-created value (one with highest value)
+        //        selector.val(value_high).change();
+        //    }, 1);
+
+        // Clean-up
+        self.parent.S3.popup_remove();
+    });
+}
+
+// Function to get the URL parameters
+function getQueryParams(qs) {
+    // We want all the vars, i.e. after the ?
+    var params = {};
+    qs = qs.substring(1);
+    if (qs) {
+        var pairs = qs.split('&');
+        var check = [];
+        for (var i=0; i < pairs.length; i++) {
+            check = pairs[i].split('=');
+            params[decodeURIComponent(check[0])] = decodeURIComponent(check[1]);
+        }
+    }
+    return params;
 }